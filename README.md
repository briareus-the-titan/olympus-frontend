--- conflicted
+++ resolved
@@ -2,24 +2,13 @@
 
 This project demonstrates a basic Hardhat use case. It comes with a sample contract, a test for that contract, a sample script that deploys that contract, and an example of a task implementation, which simply lists the available accounts.
 
-Try running some of the following tasks:
+## 🔧 Setting up Local Development
 
-<<<<<<< HEAD
-```shell
-npx hardhat accounts
-npx hardhat compile
-npx hardhat clean
-npx hardhat test
-npx hardhat node
-node scripts/sample-script.js
-npx hardhat help
-```
-=======
-Required: 
-- [Node v14](https://nodejs.org/download/release/latest-v14.x/)  
-- [Yarn](https://classic.yarnpkg.com/en/docs/install/) 
+Required:
+
+- [Node v14](https://nodejs.org/download/release/latest-v14.x/)
+- [Yarn](https://classic.yarnpkg.com/en/docs/install/)
 - [Git](https://git-scm.com/downloads)
-
 
 ```bash
 $ git clone https://github.com/OlympusDAO/olympusdao.git
@@ -50,69 +39,21 @@
 **Rinkeby faucets for LUSD, FRAX & DAI can be taken from rinkeby etherscan:**
 
 1. Go to `src/helpers/AllBonds.ts`
-2. then copy the rinkeby `reserveAddress` for the applicable bond & navigate to that contract on rinkeby etherscan. 
+2. then copy the rinkeby `reserveAddress` for the applicable bond & navigate to that contract on rinkeby etherscan.
 3. On Rinkeby etherscan use the `mint` function. You can use the number helper for 10^18 & then add four more zeros for 10,000 units of whichever reserve you are minting.
 
 ### Architecture/Layout
-The app is written in [React](https://reactjs.org/) using [Redux](https://redux.js.org/) as the state container. 
 
-The files/folder structure are a  **WIP** and may contain some unused files. The project is rapidly evolving so please update this section if you see it is inaccurate!
+The app is written in [React](https://reactjs.org/) using [Redux](https://redux.js.org/) as the state container.
 
-```
-./src/
-├── App.jsx       // Main app page
-├── abi/          // Contract ABIs from etherscan.io
-├── actions/      // Redux actions 
-├── assets/       // Static assets (SVGs)
-├── components/   // Reusable individual components
-├── constants.js/ // Mainnet Addresses & common ABI
-├── contracts/    // TODO: The contracts be here as submodules
-├── helpers/      // Helper methods to use in the app
-├── hooks/        // Shared reactHooks
-├── themes/       // Style sheets for dark vs light theme
-└── views/        // Individual Views
-```
+The files/folder structure are a **WIP** and may contain some unused files. The project is rapidly evolving so please update this section if you see it is inaccurate!
 
-
-## 🚀 Deployment
-Auto deployed on [Fleek.co](http://fleek.co/) fronted by [Cloudflare](https://www.cloudflare.com/). Since it is hosted via IPFS there is no running "server" component and we don't have server sided business logic. Users are served an `index.html` and javascript to run our applications. 
-
-_**TODO**: TheGraph implementation/how/why we use it._
-
-
-### Continuous deployment
-Commits to the follow branches are automatically deployed to their respective URLs.
-| Branch | URL |
-| --- | --- |
-| master | https://app.olympusdao.finance |
-| deploy | https://staging.olympusdao.finance |
-
-**Pull Requests**:
-Each PR into master will get its own custom URL that is visible on the PR page. QA & validate changes on that URL before merging into the deploy branch. 
-
-
-## 👏🏽 Contributing Guidelines 
-
-We keep an updated list of bugs/feature requests in [Github Issues](https://github.com/OlympusDAO/olympusdao/issues). 
-
-
-![GitHub issues](https://img.shields.io/github/issues/olympusdao/olympusdao?style=flat-square)
-
-Filter by ["good first issue"](https://github.com/OlympusDAO/olympusdao/issues?q=is%3Aopen+is%3Aissue+label%3A%22good+first+issue%22) to get your feet wet!
-Once you submit a PR, our CI will generate a temporary testing URL where you can validate your changes. Tag any of the gatekeepers on the review to merge them into master. 
-
-*__NOTE__*: For big changes associated with feature releases/milestones, they will be merged onto the `develop` branch for more thorough QA before a final merge to `master`
-
-
-**Defenders of the code**: 
-
-Only the following people have merge access for the master branch. 
-* [@Girth Brooks](https://github.com/dwjanus)
-* [@Unbanksy](https://github.com/unbanksy)
-* [@ZayenX](https://github.com/lolchocotaco)
-
-
-## 🗣 Community
-
-* [Join our Discord](https://discord.gg/gGZUMVDuhQ) and ask how you can get involved with the DAO!
->>>>>>> 4d3b1c1f
+```shell
+npx hardhat accounts
+npx hardhat compile
+npx hardhat clean
+npx hardhat test
+npx hardhat node
+node scripts/sample-script.js
+npx hardhat help
+```