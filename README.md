--- conflicted
+++ resolved
@@ -3,16 +3,6 @@
 
 # [Ω Olympus Frontend](https://app.olympusdao.finance/)
 
-<<<<<<< HEAD
-This is the front-end repo for Olympus that allows users be part of the future of Greece.
-
-**_ Note We're currently in the process of switching to TypeScript. Please read this guide on how to use TypeScript for this repository. <https://github.com/OlympusDAO/olympus-frontend/wiki/TypeScript-Refactor-General-Guidelines> _**
-
-## 🔧 Setting up Local Development
-
-Required:
-
-=======
 This is the front-end repo for Olympus that allows users be part of the future of _Meta Greece_.
 
 We are moving at web3 speed and we are looking for talented contributors to boost this rocket. Take a look at our [CONTRIBUTING GUIDE](CONTRIBUTING.md) if you are considering joining a world class DAO.
@@ -23,7 +13,6 @@
 
 Required:
 
->>>>>>> 7fe5775e
 - [Node v14](https://nodejs.org/download/release/latest-v14.x/)
 - [Yarn](https://classic.yarnpkg.com/en/docs/install/)
 - [Git](https://git-scm.com/downloads)
@@ -176,34 +165,23 @@
 
 ### Feature Flags
 
-- Give: by default it is disabled. It can be enabled by setting the `REACT_APP_GIVE_ENABLED` environment variable to "true", or appending `give_enabled` as a URL parameter.
+- Give: by default it is enabled. It can be disabled by setting the `REACT_APP_GIVE_ENABLED` environment variable to "false".
 
 ## 👏🏽 Contributing Guidelines
 
-<<<<<<< HEAD
-=======
 First, take a look at our [CONTRIBUTING GUIDE](CONTRIBUTING.md) .
 
->>>>>>> 7fe5775e
 We keep an updated list of bugs/feature requests in [Github Issues](https://github.com/OlympusDAO/olympusdao/issues).
 
 ![GitHub issues](https://img.shields.io/github/issues/olympusdao/olympusdao?style=flat-square)
 
 Filter by ["good first issue"](https://github.com/OlympusDAO/olympusdao/issues?q=is%3Aopen+is%3Aissue+label%3A%22good+first+issue%22) to get your feet wet!
 Once you submit a PR, our CI will generate a temporary testing URL where you can validate your changes. Tag any of the gatekeepers on the review to merge them into master.
-<<<<<<< HEAD
 
 _**NOTE**_: For big changes associated with feature releases/milestones, they will be merged onto the `develop` branch for more thorough QA before a final merge to `master`
 
 **Defenders of the code**:
 
-=======
-
-_**NOTE**_: For big changes associated with feature releases/milestones, they will be merged onto the `develop` branch for more thorough QA before a final merge to `master`
-
-**Defenders of the code**:
-
->>>>>>> 7fe5775e
 Only the following people have merge access for the master branch.
 
 - [@Girth Brooks](https://github.com/dwjanus)
