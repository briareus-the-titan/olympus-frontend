--- conflicted
+++ resolved
@@ -130,11 +130,7 @@
       },
       paper: {
         width: "inherit",
-<<<<<<< HEAD
-        backgroundColor: "#00000033",
-=======
         backgroundColor: "inherit",
->>>>>>> e2b03612
         padding: 0,
       },
     },
