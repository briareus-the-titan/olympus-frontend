--- conflicted
+++ resolved
@@ -122,13 +122,8 @@
       },
       paper: {
         width: "inherit",
-<<<<<<< HEAD
         backgroundColor: "#00000011",
         backdropFilter: "blur(15px)",
-=======
-        backdropFilter: "blur(33px)",
-        backgroundColor: "inherit",
->>>>>>> 1e232817
         padding: 0,
         square: true,
         rounded: false,
