--- conflicted
+++ resolved
@@ -31,12 +31,9 @@
   outlinedSecondaryButtonHoverBG: "#FCFCFC",
   outlinedSecondaryButtonHoverColor: "#333333",
   containedSecondaryButtonHoverBG: "#33333333",
-<<<<<<< HEAD
+  graphStrokeColor: "rgba(37, 52, 73, .2)",
   gridButtonHoverBackground: "rgba(118, 130, 153, 0.2)",
   gridButtonActiveBackground: "rgba(118, 130, 153, 0.7)",
-=======
-  graphStrokeColor: "rgba(37, 52, 73, .2)",
->>>>>>> a6527c2c
 };
 
 export const light = responsiveFontSizes(
@@ -104,18 +101,13 @@
         },
         MuiDrawer: {
           paper: {
-            backgroundColor: lightTheme.paperBg,
+            backgroundColor: lightTheme.backdropBg,
             zIndex: 7,
           },
         },
         MuiBackdrop: {
           root: {
             backgroundColor: "rgba(255,255,255, 0)",
-          },
-        },
-        MuiDrawer: {
-          paper: {
-            backgroundColor: lightTheme.backdropBg,
           },
         },
         MuiLink: {
