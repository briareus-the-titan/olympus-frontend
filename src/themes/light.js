import { createTheme, responsiveFontSizes } from "@material-ui/core/styles";
import fonts from "./fonts";
import commonSettings from "./global.js";

const lightTheme = {
  color: "rgb(37, 52, 73)",
  gold: "#F8CC82",
  gray: "#A3A3A3",
  textHighlightColor: "#93AEBC", // "#F4D092",
  backgroundColor: "#AFCDE9",
  // background:
  // "radial-gradient(circle at 25% 0%, rgba(227,255,240,.5), rgba(227,255,240,0) 50%), radial-gradient(circle at 80% 80%, rgba(131,165,203,.5), rgba(131,165,203,0) 50%)",
  background: "linear-gradient(180deg, #AFCDE9 1%, #F7FBE7 100%)",
  paperBg: "rgba(255, 255, 255, 0.6)",
  modalBg: "#FAFAFAEF",
  popoverBg: "rgba(255, 255, 255, 0.95)",
  menuBg: "rgba(255, 255, 255, 0.5)",
  backdropBg: "rgba(200, 200, 200, 0.4)",
  largeTextColor: "#759AAE",
  activeLinkColor: "#222222",
  activeLinkSvgColor: "invert(64%) sepia(11%) saturate(934%) hue-rotate(157deg) brightness(90%) contrast(86%)",
  // primaryButtonBG: "#759AAE",
  primaryButtonBG: "#93AEBC",
  primaryButtonHoverBG: "#759AAE",
  // these need fixing
  primaryButtonHoverColor: "#333333",
  secondaryButtonHoverBG: "rgba(54, 56, 64, 1)",
  outlinedPrimaryButtonHoverBG: "#F8CC82",
  outlinedPrimaryButtonHoverColor: "#333333",
  outlinedSecondaryButtonHoverBG: "#FCFCFC",
  outlinedSecondaryButtonHoverColor: "#333333",
  containedSecondaryButtonHoverBG: "#33333333",
};

export const light = responsiveFontSizes(
  createTheme(
    {
      primary: {
        main: lightTheme.color,
      },
      palette: {
        type: "light",
        background: {
          default: lightTheme.backgroundColor,
          paper: lightTheme.paperBg,
        },
        contrastText: lightTheme.color,
        primary: {
          main: lightTheme.color,
        },
        neutral: {
          main: lightTheme.color,
          secondary: lightTheme.gray,
        },
        text: {
          primary: lightTheme.color,
          secondary: lightTheme.gray,
        },
      },
      typography: {
        fontFamily: "Square",
      },
      props: {
        MuiSvgIcon: {
          htmlColor: lightTheme.color,
        },
      },
      overrides: {
        MuiCssBaseline: {
          "@global": {
            "@font-face": fonts,
            body: {
              background: lightTheme.background,
            },
          },
        },
        MuiPaper: {
          root: {
            backgroundColor: lightTheme.paperBg,
            "&.ohm-card": {
              backgroundColor: lightTheme.paperBg,
            },
            "&.ohm-modal": {
              backgroundColor: lightTheme.modalBg,
            },
            "&.ohm-menu": {
              backgroundColor: lightTheme.menuBg,
              backdropFilter: "blur(33px)",
            },
            "&.ohm-popover": {
              backgroundColor: lightTheme.popoverBg,
              color: lightTheme.color,
              backdropFilter: "blur(15px)",
            },
          },
        },
        MuiDrawer: {
          paper: {
            backgroundColor: lightTheme.paperBg,
          },
        },
        MuiBackdrop: {
          root: {
<<<<<<< HEAD
            backgroundColor: "rgba(255,255,255, 0)",
          },
        },
        MuiDrawer: {
          paper: {
            backgroundColor: "#FFFFFF33",
=======
            backgroundColor: lightTheme.backdropBg,
>>>>>>> 1e232817
          },
        },
        MuiLink: {
          root: {
            color: lightTheme.color,
            "&:hover": {
              color: lightTheme.textHighlightColor,
              textDecoration: "none",
              "&.active": {
                color: lightTheme.color,
              },
            },
            "&.active": {
              color: lightTheme.color,
              textDecoration: "underline",
            },
            "@media (hover:none)": {
              "&:hover": {
                color: lightTheme.textHighlightColor,
                textDecoration: "none",
                backgroundColor: "#00000000 !important",
              },
              "&:focus": {
                color: lightTheme.textHighlightColor,
                backgroundColor: "#00000000 !important",
              },
            },
          },
        },
        MuiTableCell: {
          root: {
            color: lightTheme.color,
          },
        },
        MuiToggleButton: {
          root: {
            backgroundColor: lightTheme.paperBg,
            "&:hover": {
              color: lightTheme.color,
              backgroundColor: lightTheme.containedSecondaryButtonHoverBG,
            },
            selected: {
              backgroundColor: lightTheme.containedSecondaryButtonHoverBG,
            },
            "@media (hover:none)": {
              "&:hover": {
                color: lightTheme.color,
                backgroundColor: lightTheme.paperBg,
              },
              "&:focus": {
                color: lightTheme.color,
                backgroundColor: lightTheme.paperBg,
              },
            },
          },
        },
        MuiIconButton: {
          root: {
            "&:hover": {
              backgroundColor: lightTheme.containedSecondaryButtonHoverBG,
            },
            "@media (hover:none)": {
              "&:hover": {
                color: lightTheme.color,
                backgroundColor: lightTheme.containedSecondaryButtonHoverBG,
              },
              "&:focus": {
                color: lightTheme.color,
                backgroundColor: lightTheme.containedSecondaryButtonHoverBG,
              },
            },
          },
        },
        MuiButton: {
          containedPrimary: {
            color: "#FCFCFC",
            backgroundColor: lightTheme.primaryButtonBG,
            "&:hover": {
              backgroundColor: lightTheme.primaryButtonHoverBG,
              color: lightTheme.primaryButtonHoverColor,
            },
            "@media (hover:none)": {
              color: lightTheme.color,
              backgroundColor: lightTheme.primaryButtonBG,
              "&:hover": {
                backgroundColor: lightTheme.primaryButtonHoverBG,
              },
            },
          },
          containedSecondary: {
            color: lightTheme.color,
            backgroundColor: lightTheme.paperBg,
            "&:hover": {
              color: "#FCFCFC",
              backgroundColor: `${lightTheme.containedSecondaryButtonHoverBG} !important`,
            },
            "@media (hover:none)": {
              color: lightTheme.color,
              backgroundColor: lightTheme.paperBg,
              "&:hover": {
                color: "#FCFCFC",
                backgroundColor: `${lightTheme.containedSecondaryButtonHoverBG} !important`,
              },
            },
          },
          outlinedPrimary: {
            color: lightTheme.primaryButtonBG,
            borderColor: lightTheme.primaryButtonBG,
            "&:hover": {
              color: lightTheme.gold,
              backgroundColor: lightTheme.primaryButtonHoverBG,
              borderColor: lightTheme.primaryButtonBG,
            },
            "@media (hover:none)": {
              color: lightTheme.primaryButtonBG,
              borderColor: lightTheme.primaryButtonBG,
              "&:hover": {
                color: `${lightTheme.gold} !important`,
                backgroundColor: `${lightTheme.primaryButtonBG} !important`,
              },
            },
          },
          outlinedSecondary: {
            color: lightTheme.color,
            borderColor: lightTheme.color,
            "&:hover": {
              color: lightTheme.outlinedSecondaryButtonHoverColor,
              backgroundColor: lightTheme.outlinedSecondaryButtonHoverBG,
              borderColor: "#333333",
            },
          },
          textPrimary: {
            color: "#A3A3A3",
            "&:hover": {
              color: lightTheme.textHighlightColor,
              backgroundColor: "#00000000",
            },
            "&:active": {
              color: lightTheme.gold,
              borderBottom: "#F8CC82",
            },
          },
          textSecondary: {
            color: lightTheme.color,
            "&:hover": {
              color: lightTheme.textHighlightColor,
            },
          },
        },
      },
    },
    commonSettings,
  ),
);<|MERGE_RESOLUTION|>--- conflicted
+++ resolved
@@ -101,16 +101,12 @@
         },
         MuiBackdrop: {
           root: {
-<<<<<<< HEAD
             backgroundColor: "rgba(255,255,255, 0)",
           },
         },
         MuiDrawer: {
           paper: {
-            backgroundColor: "#FFFFFF33",
-=======
             backgroundColor: lightTheme.backdropBg,
->>>>>>> 1e232817
           },
         },
         MuiLink: {
