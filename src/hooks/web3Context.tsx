import React, { ReactElement, useCallback, useContext, useEffect, useMemo, useState } from "react";
import Web3Modal from "web3modal";
import { JsonRpcProvider, StaticJsonRpcProvider, Web3Provider } from "@ethersproject/providers";
import WalletConnectProvider from "@walletconnect/web3-provider";
import { IFrameEthereumProvider } from "@ledgerhq/iframe-provider";
import { EnvHelper } from "../helpers/Environment";
import store from "../store";
import { NodeHelper } from "src/helpers/NodeHelper";
import { NETWORKS } from "../constants";

/**
 * determine if in IFrame for Ledger Live
 */
function isIframe() {
  return window.location !== window.parent.location;
}

<<<<<<< HEAD
const ALL_URIs = NodeHelper.getNodesUris();

/**
 * "intelligently" loadbalances production API Keys
 * @returns string
 */
function getMainnetURI(): string {
  // Shuffles the URIs for "intelligent" loadbalancing
  const allURIs = ALL_URIs.sort(() => Math.random() - 0.5);

  // There is no lightweight way to test each URL. so just return a random one.
  // if (workingURI !== undefined || workingURI !== "") return workingURI as string;
  const randomIndex = Math.floor(Math.random() * allURIs.length);
  return allURIs[randomIndex];
}

function getLocalhostURI(): string {
  return "http://localhost:8545";
}

=======
>>>>>>> 7c3e4e38
/*
  Types
*/
type onChainProvider = {
  connect: () => Promise<Web3Provider | undefined>;
  disconnect: () => void;
  hasCachedProvider: () => boolean;
  address: string;
  connected: boolean;
  provider: JsonRpcProvider;
  web3Modal: Web3Modal;
  chainChanged: Boolean;
  onChainChangeComplete: () => void;
};

export type Web3ContextData = {
  onChainProvider: onChainProvider;
} | null;

const Web3Context = React.createContext<Web3ContextData>(null);

export const useWeb3Context = () => {
  const web3Context = useContext(Web3Context);
  if (!web3Context) {
    throw new Error(
      "useWeb3Context() can only be used inside of <Web3ContextProvider />, " + "please declare it at a higher level.",
    );
  }
  const { onChainProvider } = web3Context;
  return useMemo<onChainProvider>(() => {
    return { ...onChainProvider };
  }, [web3Context]);
};

export const useAddress = () => {
  const { address } = useWeb3Context();
  return address;
};

const initModal = new Web3Modal({
  // network: "mainnet", // optional
  cacheProvider: true, // optional
  providerOptions: {
    walletconnect: {
      package: WalletConnectProvider,
      options: {
        rpc: {
          1: NETWORKS[1].uri(),
          4: NETWORKS[4].uri(),
          42161: NETWORKS[42161].uri(),
          421611: NETWORKS[421611].uri(),
          43113: NETWORKS[43113].uri(),
          43114: NETWORKS[43114].uri(),
        },
      },
    },
  },
});

export const Web3ContextProvider: React.FC<{ children: ReactElement }> = ({ children }) => {
  const [connected, setConnected] = useState(false);
  const [address, setAddress] = useState("");
  // NOTE (appleseed): loading eth mainnet as default rpc provider for a non-connected wallet
  const [provider, setProvider] = useState<JsonRpcProvider>(NodeHelper.getMainnetStaticProvider());
  const [chainChanged, setChainChanged] = useState(true);

<<<<<<< HEAD
  const [uri, setUri] = useState(getMainnetURI());

  const [provider, setProvider] = useState<JsonRpcProvider>(new StaticJsonRpcProvider(uri));

  const [web3Modal, setWeb3Modal] = useState<Web3Modal>(
    new Web3Modal({
      // network: "mainnet", // optional
      cacheProvider: true, // optional
      providerOptions: {
        walletconnect: {
          package: WalletConnectProvider,
          options: {
            rpc: {
              1: getMainnetURI(),
              4: getTestnetURI(),
              1337: getLocalhostURI(),
            },
          },
        },
      },
    }),
  );
=======
  const [web3Modal, setWeb3Modal] = useState<Web3Modal>(initModal);
>>>>>>> 7c3e4e38

  const hasCachedProvider = (): boolean => {
    if (!web3Modal) return false;
    if (!web3Modal.cachedProvider) return false;
    return true;
  };

  const onChainChangeComplete = () => {
    setChainChanged(false);
  };

  // NOTE (appleseed): none of these listeners are needed for Backend API Providers
  // ... so I changed these listeners so that they only apply to walletProviders, eliminating
  // ... polling to the backend providers for network changes
  const _initListeners = useCallback(
    rawProvider => {
      if (!rawProvider.on) {
        return;
      }
      rawProvider.on("accountsChanged", async (accounts: string[]) => {
        setTimeout(() => window.location.reload(), 1);
      });

      rawProvider.on("chainChanged", async () => {
        setChainChanged(true);
      });

      rawProvider.on("networkChanged", async () => {
        setChainChanged(true);
      });
    },
    [provider],
  );

<<<<<<< HEAD
  /**
   * throws an error if networkID is not 1 (mainnet) or 4 (rinkeby)
   */
  const _checkNetwork = (otherChainID: number): boolean => {
    if (chainID !== otherChainID) {
      console.warn("You are switching networks");
      if (otherChainID === 1 || otherChainID === 4 || otherChainID === 1337) {
        setChainID(otherChainID);
        otherChainID === 1
          ? setUri(getMainnetURI())
          : otherChainID === 4
          ? setUri(getTestnetURI())
          : setUri(getLocalhostURI());
        return true;
      }
      return false;
    }
    return true;
  };

=======
>>>>>>> 7c3e4e38
  // connect - only runs for WalletProviders
  const connect = useCallback(async () => {
    // handling Ledger Live;
    let rawProvider;
    if (isIframe()) {
      rawProvider = new IFrameEthereumProvider();
    } else {
      rawProvider = await web3Modal.connect();
    }

    // new _initListeners implementation matches Web3Modal Docs
    // ... see here: https://github.com/Web3Modal/web3modal/blob/2ff929d0e99df5edf6bb9e88cff338ba6d8a3991/example/src/App.tsx#L185
    _initListeners(rawProvider);

    const connectedProvider = new Web3Provider(rawProvider, "any");
    setProvider(connectedProvider);
    const connectedAddress = await connectedProvider.getSigner().getAddress();

    // Save everything after we've validated the right network.
    // Eventually we'll be fine without doing network validations.
    setAddress(connectedAddress);

    // Keep this at the bottom of the method, to ensure any repaints have the data we need
    setConnected(true);

    return connectedProvider;
  }, [provider, web3Modal, connected]);

  const disconnect = useCallback(async () => {
    web3Modal.clearCachedProvider();
    setConnected(false);

    setTimeout(() => {
      window.location.reload();
    }, 1);
  }, [provider, web3Modal, connected]);

  const onChainProvider = useMemo(
    () => ({
      connect,
      disconnect,
      hasCachedProvider,
      provider,
      connected,
      address,
      web3Modal,
      chainChanged,
      onChainChangeComplete,
    }),
    [
      connect,
      disconnect,
      hasCachedProvider,
      provider,
      connected,
      address,
      web3Modal,
      chainChanged,
      onChainChangeComplete,
    ],
  );

  return <Web3Context.Provider value={{ onChainProvider }}>{children}</Web3Context.Provider>;
};<|MERGE_RESOLUTION|>--- conflicted
+++ resolved
@@ -15,29 +15,6 @@
   return window.location !== window.parent.location;
 }
 
-<<<<<<< HEAD
-const ALL_URIs = NodeHelper.getNodesUris();
-
-/**
- * "intelligently" loadbalances production API Keys
- * @returns string
- */
-function getMainnetURI(): string {
-  // Shuffles the URIs for "intelligent" loadbalancing
-  const allURIs = ALL_URIs.sort(() => Math.random() - 0.5);
-
-  // There is no lightweight way to test each URL. so just return a random one.
-  // if (workingURI !== undefined || workingURI !== "") return workingURI as string;
-  const randomIndex = Math.floor(Math.random() * allURIs.length);
-  return allURIs[randomIndex];
-}
-
-function getLocalhostURI(): string {
-  return "http://localhost:8545";
-}
-
-=======
->>>>>>> 7c3e4e38
 /*
   Types
 */
@@ -104,32 +81,7 @@
   const [provider, setProvider] = useState<JsonRpcProvider>(NodeHelper.getMainnetStaticProvider());
   const [chainChanged, setChainChanged] = useState(true);
 
-<<<<<<< HEAD
-  const [uri, setUri] = useState(getMainnetURI());
-
-  const [provider, setProvider] = useState<JsonRpcProvider>(new StaticJsonRpcProvider(uri));
-
-  const [web3Modal, setWeb3Modal] = useState<Web3Modal>(
-    new Web3Modal({
-      // network: "mainnet", // optional
-      cacheProvider: true, // optional
-      providerOptions: {
-        walletconnect: {
-          package: WalletConnectProvider,
-          options: {
-            rpc: {
-              1: getMainnetURI(),
-              4: getTestnetURI(),
-              1337: getLocalhostURI(),
-            },
-          },
-        },
-      },
-    }),
-  );
-=======
   const [web3Modal, setWeb3Modal] = useState<Web3Modal>(initModal);
->>>>>>> 7c3e4e38
 
   const hasCachedProvider = (): boolean => {
     if (!web3Modal) return false;
@@ -164,29 +116,6 @@
     [provider],
   );
 
-<<<<<<< HEAD
-  /**
-   * throws an error if networkID is not 1 (mainnet) or 4 (rinkeby)
-   */
-  const _checkNetwork = (otherChainID: number): boolean => {
-    if (chainID !== otherChainID) {
-      console.warn("You are switching networks");
-      if (otherChainID === 1 || otherChainID === 4 || otherChainID === 1337) {
-        setChainID(otherChainID);
-        otherChainID === 1
-          ? setUri(getMainnetURI())
-          : otherChainID === 4
-          ? setUri(getTestnetURI())
-          : setUri(getLocalhostURI());
-        return true;
-      }
-      return false;
-    }
-    return true;
-  };
-
-=======
->>>>>>> 7c3e4e38
   // connect - only runs for WalletProviders
   const connect = useCallback(async () => {
     // handling Ledger Live;
