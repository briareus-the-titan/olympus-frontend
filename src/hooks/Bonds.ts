--- conflicted
+++ resolved
@@ -46,10 +46,7 @@
 
     const mostProfitableBonds = bondDetails.concat().sort((a, b) => {
       if (a.getAvailability(chainID) === false) return 1;
-<<<<<<< HEAD
-=======
       if (b.getAvailability(chainID) === false) return -1;
->>>>>>> 1eaaaeb5
       return a["bondDiscount"] > b["bondDiscount"] ? -1 : b["bondDiscount"] > a["bondDiscount"] ? 1 : 0;
     });
 
