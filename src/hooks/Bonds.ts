import { useSelector } from "react-redux";
import { useEffect, useState } from "react";
import allBonds, { allExpiredBonds } from "src/helpers/AllBonds";
import { IUserBondDetails } from "src/slices/AccountSlice";
import { Bond } from "src/lib/Bond";
import { IBondDetails } from "src/slices/BondSlice";

interface IBondingStateView {
  account: {
    bonds: {
      [key: string]: IUserBondDetails;
    };
  };
  bonding: {
    loading: Boolean;
    [key: string]: any;
  };
}

// Smash all the interfaces together to get the BondData Type
export interface IAllBondData extends Bond, IBondDetails, IUserBondDetails {}

const initialBondArray = allBonds;
const initialExpiredArray = allExpiredBonds;
// Slaps together bond data within the account & bonding states
<<<<<<< HEAD
function useBonds(networkId: number) {
=======
function useBonds(chainID: number) {
>>>>>>> 7ffb4432
  const bondLoading = useSelector((state: IBondingStateView) => !state.bonding.loading);
  const bondState = useSelector((state: IBondingStateView) => state.bonding);
  const accountBondsState = useSelector((state: IBondingStateView) => state.account.bonds);
  const [bonds, setBonds] = useState<Bond[] | IAllBondData[]>(initialBondArray);
  const [expiredBonds, setExpiredBonds] = useState<Bond[] | IAllBondData[]>(initialExpiredArray);

  useEffect(() => {
    let bondDetails: IAllBondData[];
    bondDetails = allBonds
      .flatMap(bond => {
        if (bondState[bond.name] && bondState[bond.name].bondDiscount) {
          return Object.assign(bond, bondState[bond.name]); // Keeps the object type
        }
        return bond;
      })
      .flatMap(bond => {
        if (accountBondsState[bond.name]) {
          return Object.assign(bond, accountBondsState[bond.name]);
        }
        return bond;
      });

    const mostProfitableBonds = bondDetails.concat().sort((a, b) => {
<<<<<<< HEAD
      if (!a.getAvailability(networkId)) return 1;
      if (!b.getAvailability(networkId)) return -1;
=======
      if (a.getAvailability(chainID) === false) return 1;
      if (b.getAvailability(chainID) === false) return -1;
>>>>>>> 7ffb4432
      return a["bondDiscount"] > b["bondDiscount"] ? -1 : b["bondDiscount"] > a["bondDiscount"] ? 1 : 0;
    });
    setBonds(mostProfitableBonds);

    // TODO (appleseed-expiredBonds): there may be a smarter way to refactor this
    let expiredDetails: IAllBondData[];
    expiredDetails = allExpiredBonds
      .flatMap(bond => {
        if (bondState[bond.name] && bondState[bond.name].bondDiscount) {
          return Object.assign(bond, bondState[bond.name]); // Keeps the object type
        }
        return bond;
      })
      .flatMap(bond => {
        if (accountBondsState[bond.name]) {
          return Object.assign(bond, accountBondsState[bond.name]);
        }
        return bond;
      });
    setExpiredBonds(expiredDetails);
  }, [bondState, accountBondsState, bondLoading]);

  // Debug Log:
  // console.log(bonds);
  return { bonds, loading: bondLoading, expiredBonds };
}

export default useBonds;<|MERGE_RESOLUTION|>--- conflicted
+++ resolved
@@ -23,11 +23,7 @@
 const initialBondArray = allBonds;
 const initialExpiredArray = allExpiredBonds;
 // Slaps together bond data within the account & bonding states
-<<<<<<< HEAD
 function useBonds(networkId: number) {
-=======
-function useBonds(chainID: number) {
->>>>>>> 7ffb4432
   const bondLoading = useSelector((state: IBondingStateView) => !state.bonding.loading);
   const bondState = useSelector((state: IBondingStateView) => state.bonding);
   const accountBondsState = useSelector((state: IBondingStateView) => state.account.bonds);
@@ -51,13 +47,8 @@
       });
 
     const mostProfitableBonds = bondDetails.concat().sort((a, b) => {
-<<<<<<< HEAD
       if (!a.getAvailability(networkId)) return 1;
       if (!b.getAvailability(networkId)) return -1;
-=======
-      if (a.getAvailability(chainID) === false) return 1;
-      if (b.getAvailability(chainID) === false) return -1;
->>>>>>> 7ffb4432
       return a["bondDiscount"] > b["bondDiscount"] ? -1 : b["bondDiscount"] > a["bondDiscount"] ? 1 : 0;
     });
     setBonds(mostProfitableBonds);
