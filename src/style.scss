* {
  outline: none;
  -ms-overflow-style: none !important; /* IE and Edge */
  scrollbar-width: none !important; /* Firefox */
  &::-webkit-scrollbar {
    display: none !important;
  }
}

html,
body,
#root {
  font-family: "Square";
  -webkit-font-smoothing: antialiased;
  -moz-osx-font-smoothing: grayscale;
  overflow: hidden;
}

body {
  margin: 0;
  box-sizing: border-box;
}

.app {
  height: 100vh;
  width: 100vw;
  display: flex;
  flex-flow: column;
  flex-direction: column;
  z-index: 1;
  background-size: cover;
  font-family: "Square";
  overflow: hidden;
  transition: all ease 0.33ms;
<<<<<<< HEAD
  // transform: translate3d(0, 0, 0);
  // -webkit-transform: translate3d(0, 0, 0);
=======
>>>>>>> 3782ec12
}

.app * {
  -ms-overflow-style: none !important; /* IE and Edge */
  scrollbar-width: none !important; /* Firefox */
  &::-webkit-scrollbar {
    display: none !important;
  }
}

.MuiDrawer-paperAnchorDockedLeft {
  border-right: 0 !important;
}

.ohm-card {
  max-width: 833px;
  .card-header {
    width: 100%;
    min-height: 33px;
    margin-bottom: 10px;
    h5 {
      font-weight: 600 !important;
    }
  }

  .help-text {
    margin: 10px 0px;
  }

  .data-row {
    display: flex;
    justify-content: space-between;
    flex-direction: row;
    margin: 12px 0px;
  }

  .data-row-centered {
    display: flex;
    justify-content: center;
    flex-flow: row wrap;
    margin: 12px 0px;
    .marginedBtn {
<<<<<<< HEAD
      margin: 1rem;
=======
      margin: 0.3rem;
>>>>>>> 3782ec12
    }
  }
}

.ohm-pairs {
  display: flex;
  align-items: center;
}

input::-webkit-outer-spin-button,
input::-webkit-inner-spin-button {
  -webkit-appearance: none !important;
}

input[type="number"] {
  -moz-appearance: textfield !important;
}

a:hover svg {
  color: inherit;
}<|MERGE_RESOLUTION|>--- conflicted
+++ resolved
@@ -32,19 +32,6 @@
   font-family: "Square";
   overflow: hidden;
   transition: all ease 0.33ms;
-<<<<<<< HEAD
-  // transform: translate3d(0, 0, 0);
-  // -webkit-transform: translate3d(0, 0, 0);
-=======
->>>>>>> 3782ec12
-}
-
-.app * {
-  -ms-overflow-style: none !important; /* IE and Edge */
-  scrollbar-width: none !important; /* Firefox */
-  &::-webkit-scrollbar {
-    display: none !important;
-  }
 }
 
 .MuiDrawer-paperAnchorDockedLeft {
@@ -79,11 +66,7 @@
     flex-flow: row wrap;
     margin: 12px 0px;
     .marginedBtn {
-<<<<<<< HEAD
-      margin: 1rem;
-=======
       margin: 0.3rem;
->>>>>>> 3782ec12
     }
   }
 }
