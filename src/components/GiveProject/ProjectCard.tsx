import {
  Button,
  Typography,
  Grid,
  Paper,
  Tooltip,
  Link,
  LinearProgress,
  useMediaQuery,
  Container,
  Box,
  SvgIcon,
} from "@material-ui/core";
import Countdown from "react-countdown";
import { ReactComponent as ClockIcon } from "../../assets/icons/clock.svg";
import { ReactComponent as CheckIcon } from "../../assets/icons/check-circle.svg";
import { ReactComponent as ArrowRight } from "../../assets/icons/arrow-right.svg";
import { ReactComponent as DonorsIcon } from "../../assets/icons/donors.svg";
import { useEffect, useState } from "react";
import { useSelector } from "react-redux";
import { useTheme } from "@material-ui/core/styles";
import { useAppDispatch } from "src/hooks";
import { getDonorNumbers, getRedemptionBalancesAsync } from "src/helpers/GiveRedemptionBalanceHelper";
import { unwrapResult } from "@reduxjs/toolkit";
import { useWeb3Context } from "src/hooks/web3Context";
import { Skeleton } from "@material-ui/lab";
import { BigNumber } from "bignumber.js";
import { RecipientModal, SubmitCallback, CancelCallback } from "src/views/Give/RecipientModal";
import { changeGive, changeMockGive, ACTION_GIVE } from "src/slices/GiveThunk";
import { error } from "../../slices/MessagesSlice";
import { Project } from "./project.type";
import { countDecimals, roundToDecimal, toInteger } from "./utils";
import { ReactComponent as WebsiteIcon } from "../../assets/icons/website.svg";
import { ReactComponent as DonatedIcon } from "../../assets/icons/donated.svg";
import { ReactComponent as GoalIcon } from "../../assets/icons/goal.svg";
import MarkdownIt from "markdown-it";
import { shortenString } from "src/helpers";
import { t, Trans } from "@lingui/macro";
import { useAppSelector } from "src/hooks";
<<<<<<< HEAD
import { NavLink } from "react-router-dom";
import { IAccountSlice } from "src/slices/AccountSlice";
import { IPendingTxn } from "src/slices/PendingTxnsSlice";
import { IAppData } from "src/slices/AppSlice";
import { ChevronLeft } from "@material-ui/icons";
=======
import { useLocation } from "react-router-dom";
import { EnvHelper } from "src/helpers/Environment";
>>>>>>> b61a7ae4

type CountdownProps = {
  total: number;
  days: number;
  hours: number;
  minutes: number;
  seconds: number;
  milliseconds: number;
  completed: boolean;
  formatted: {
    days: string;
    hours: string;
    minutes: string;
    seconds: string;
  };
};

export enum ProjectDetailsMode {
  Card = "Card",
  Page = "Page",
}

type ProjectDetailsProps = {
  project: Project;
  mode: ProjectDetailsMode;
};

type State = {
  account: IAccountSlice;
  pendingTransactions: IPendingTxn[];
  app: IAppData;
};

export default function ProjectCard({ project, mode }: ProjectDetailsProps) {
  const location = useLocation();
  const isVerySmallScreen = useMediaQuery("(max-width: 375px)");
  const isSmallScreen = useMediaQuery("(max-width: 600px) and (min-width: 375px)") && !isVerySmallScreen;
  const isMediumScreen = useMediaQuery("(max-width: 960px) and (min-width: 600px)") && !isSmallScreen;
  const { provider, address, connected, connect } = useWeb3Context();
  const networkId = useAppSelector(state => state.network.networkId);
  const { title, owner, shortDescription, details, finishDate, photos, category, wallet, depositGoal } = project;
  const [recipientInfoIsLoading, setRecipientInfoIsLoading] = useState(true);
  const [donorCountIsLoading, setDonorCountIsLoading] = useState(true);
  const [totalDebt, setTotalDebt] = useState("");
  const [donorCount, setDonorCount] = useState(0);

  const [isGiveModalOpen, setIsGiveModalOpen] = useState(false);

  const donationInfo = useSelector((state: State) => {
    return state.account.giving && state.account.giving.donationInfo;
  });

  const redeemableBalance = useSelector((state: State) => {
    return state.account.redeeming && state.account.redeeming.sohmRedeemable;
  });

  const theme = useTheme();
  // We use useAppDispatch here so the result of the AsyncThunkAction is typed correctly
  // See: https://stackoverflow.com/a/66753532
  const dispatch = useAppDispatch();

  const svgFillColour: string = theme.palette.type === "light" ? "black" : "white";

  // When the user's wallet is connected, we perform these actions
  useEffect(() => {
    if (!connected) return;
    if (networkId == -1) return;

    // We use dispatch to asynchronously fetch the results, and then update state variables so that the component refreshes
    // We DO NOT use dispatch here, because it will overwrite the state variables in the redux store, which then creates havoc
    // e.g. the redeem yield page will show someone else's deposited sOHM and redeemable yield
    getRedemptionBalancesAsync({
      networkID: networkId,
      provider: provider,
      address: wallet,
    }).then(resultAction => {
      setTotalDebt(resultAction.redeeming.recipientInfo.totalDebt);
      setRecipientInfoIsLoading(false);
    });

    getDonorNumbers({
      networkID: networkId,
      provider: provider,
      address: wallet,
    })
      .then(resultAction => {
        setDonorCount(!resultAction ? 0 : resultAction.length);
        setDonorCountIsLoading(false);
      })
      .catch(e => console.error(e));
  }, [connected, networkId, isGiveModalOpen]);

  // The JSON file returns a string, so we convert it
  const finishDateObject = finishDate ? new Date(finishDate) : null;
  const countdownRenderer = ({ completed, formatted }: CountdownProps) => {
    if (completed)
      return (
        <>
          <div className="cause-info-icon">
            <SvgIcon component={ClockIcon} fill={svgFillColour} />
          </div>
          <div>
            <div className="cause-info-main-text">
              <strong>00:00:00</strong>
            </div>
            <span className="cause-info-bottom-text">
              <Trans>Completed</Trans>
            </span>
          </div>
        </>
      );

    return (
      <>
        <div className="cause-info-icon">
          <SvgIcon component={ClockIcon} fill={svgFillColour} />
        </div>
        <div>
          <Tooltip
            title={!finishDateObject ? "" : t`Finishes at ` + finishDateObject.toLocaleString() + t` in your timezone`}
            arrow
          >
            <div>
              <div className="cause-info-main-text">
                <strong>
                  {formatted.days}:{formatted.hours}:{formatted.minutes}
                </strong>
              </div>
              <span className="cause-info-bottom-text">
                <Trans>Remaining</Trans>
              </span>
            </div>
          </Tooltip>
        </div>
      </>
    );
  };
  const countdownRendererDetailed = ({ completed, formatted }: CountdownProps) => {
    if (completed)
      return (
        <>
          <Grid container className="countdown-container">
            <Grid item xs={3}>
              <SvgIcon component={ClockIcon} fill={svgFillColour} />
            </Grid>
            <Grid item xs={9} className="project-countdown-text">
              <div>
                <div className="cause-info-main-text">
                  <strong>00:00:00</strong>
                </div>
                <span className="cause-info-bottom-text">
                  <Trans>Completed</Trans>
                </span>
              </div>
            </Grid>
          </Grid>
        </>
      );

    return (
      <>
        <>
          <Grid container className="countdown-container">
            <Tooltip
              title={
                !finishDateObject ? "" : t`Finishes at ` + finishDateObject.toLocaleString() + t` in your timezone`
              }
              arrow
            >
              <Grid item xs={12} className="countdown-object">
                <div>
                  <SvgIcon component={ClockIcon} fill={svgFillColour} />
                </div>
                <div className="project-countdown-text">
                  <div>
                    {" "}
                    <Typography variant="h6">
                      <strong>
                        {formatted.days}:{formatted.hours}:{formatted.minutes}
                      </strong>
                    </Typography>
                    <span className="cause-info-bottom-text">
                      <Trans> remaining</Trans>
                    </span>
                  </div>
                </div>
              </Grid>
            </Tooltip>
          </Grid>
        </>
      </>
    );
  };

  const getGoalCompletion = (): string => {
    if (!depositGoal) return "0";
    if (recipientInfoIsLoading) return "0"; // This shouldn't be needed, but just to be sure...
    if (!totalDebt) return "0";

    const totalDebtNumber = new BigNumber(totalDebt);

    return totalDebtNumber.div(depositGoal).multipliedBy(100).toFixed();
  };

  const renderGoalCompletion = (): JSX.Element => {
    const goalCompletion = getGoalCompletion();
    const formattedGoalCompletion =
      countDecimals(goalCompletion) === 0 ? toInteger(goalCompletion) : roundToDecimal(goalCompletion);

    return (
      <>
        <div className="cause-info-icon">
          <SvgIcon component={CheckIcon} fill={svgFillColour} />
        </div>
        <div>
          <Tooltip title={totalDebt + t` of ` + depositGoal + t` sOHM raised`} arrow>
            <div>
              <div className="cause-info-main-text">
                <strong>{recipientInfoIsLoading ? <Skeleton /> : formattedGoalCompletion}%</strong>
              </div>
              <span className="cause-info-bottom-text">
                <Trans>of goal</Trans>
              </span>
            </div>
          </Tooltip>
        </div>
      </>
    );
  };

  const renderGoalCompletionDetailed = (): JSX.Element => {
    const goalProgress = parseFloat(getGoalCompletion()) > 100 ? 100 : parseFloat(getGoalCompletion());
    const formattedTotalDebt = new BigNumber(totalDebt).toFormat();

    return (
      <>
        <Grid container className="project-goal">
          <Grid item xs={4} className="project-donated">
            <div className="project-donated-icon">
              <SvgIcon
                component={DonatedIcon}
                viewBox={"0 0 16 12"}
                style={{ marginRight: "0.33rem" }}
                fill={svgFillColour}
              />
              <Typography variant="h6">
                <strong>{recipientInfoIsLoading ? <Skeleton /> : formattedTotalDebt}</strong>
              </Typography>
            </div>
            <div className="subtext">
              <Trans>sOHM Donated</Trans>
            </div>
          </Grid>
          <Grid item xs={4} />
          <Grid item xs={4} className="project-completion">
            <div className="project-completion-icon">
              <SvgIcon
                component={GoalIcon}
                viewBox={"0 0 16 12"}
                style={{ marginRight: "0.33rem" }}
                fill={svgFillColour}
              />
              <Typography variant="h6">
                <strong>{new BigNumber(depositGoal).toFormat()}</strong>
              </Typography>
            </div>
            <div className="subtext">
              <Trans>sOHM Goal</Trans>
            </div>
          </Grid>
        </Grid>
        <div className="project-goal-progress">
          <LinearProgress variant="determinate" value={goalProgress} />
        </div>
      </>
    );
  };

  const getProjectImage = (): JSX.Element => {
    // We return an empty image with a set width, so that the spacing remains the same.
    if (!photos || photos.length < 1)
      return (
        <div className="cause-image">
          <img width="100%" src="" />
        </div>
      );

    // For the moment, we only display the first photo
    return (
      <div className="cause-image">
        <Link href={`#/give/projects/${project.slug}`}>
          <img width="100%" src={`${process.env.PUBLIC_URL}${photos[0]}`} />
        </Link>
      </div>
    );
  };

  const handleGiveButtonClick = () => {
    setIsGiveModalOpen(true);
  };

  const handleGiveModalSubmit: SubmitCallback = async (
    walletAddress: string,
    depositAmount: BigNumber,
    depositAmountDiff?: BigNumber,
  ) => {
    if (depositAmount.isEqualTo(new BigNumber(0))) {
      return dispatch(error(t`Please enter a value!`));
    }

    // If reducing the amount of deposit, withdraw
    if (networkId === 4 && EnvHelper.isMockSohmEnabled(location.search)) {
      await dispatch(
        changeMockGive({
          action: ACTION_GIVE,
          value: depositAmount.toFixed(),
          recipient: walletAddress,
          provider,
          address,
          networkID: networkId,
          version2: false,
          rebase: false,
        }),
      );
    } else {
      await dispatch(
        changeGive({
          action: ACTION_GIVE,
          value: depositAmount.toFixed(),
          recipient: walletAddress,
          provider,
          address,
          networkID: networkId,
          version2: false,
          rebase: false,
        }),
      );
    }

    setIsGiveModalOpen(false);
  };

  const handleGiveModalCancel: CancelCallback = () => {
    setIsGiveModalOpen(false);
  };

  const getTitle = () => {
    if (!owner) return title;

    return owner + " - " + title;
  };

  const getRenderedDetails = (shorten: boolean) => {
    return {
      __html: MarkdownIt({ html: true }).render(shorten ? t`${shortDescription}` : t`${details}`),
    };
  };

  const getCardContent = () => {
    return (
      <>
        <Paper style={{ backdropFilter: "none", backgroundColor: "transparent" }}>
          <Grid item className="cause-card" key={title}>
            {getProjectImage()}
            <div className="cause-content">
              <Grid container className="cause-header">
                <Grid item className="cause-title">
                  <Link href={`#/give/projects/${project.slug}`}>
                    <Typography variant="h5">
                      <strong>{getTitle()}</strong>
                    </Typography>
                  </Link>
                </Grid>
                <Grid item className="view-details">
                  <Link href={`#/give/projects/${project.slug}`} className="cause-link">
                    <Typography variant="body1">
                      <Trans>View Details</Trans>
                    </Typography>
                    <SvgIcon
                      component={ArrowRight}
                      style={{ width: "30px", marginLeft: "0.33em" }}
                      viewBox={"0 0 57 24"}
                      fill={svgFillColour}
                    />
                  </Link>
                </Grid>
              </Grid>
              <div className="cause-body">
                <Typography variant="body1" style={{ lineHeight: "20px" }}>
                  <div dangerouslySetInnerHTML={getRenderedDetails(true)} />
                </Typography>
              </div>
              <Grid container direction="column" className="cause-misc-info">
                <Grid item xs={3} sm={6} md={3}>
                  {finishDateObject ? <Countdown date={finishDateObject} renderer={countdownRenderer} /> : <></>}
                </Grid>
                <Grid item xs={3} sm={6} md={3}>
                  {renderGoalCompletion()}
                </Grid>
                <Grid item xs={4} sm={12} md={6} className="give-button-grid">
                  <Button
                    variant="contained"
                    color="primary"
                    className="cause-give-button"
                    onClick={() => handleGiveButtonClick()}
                    disabled={!address}
                  >
                    <Typography variant="h6">
                      <Trans>Give Yield</Trans>
                    </Typography>
                  </Button>
                </Grid>
              </Grid>
            </div>
          </Grid>
        </Paper>
        <RecipientModal
          isModalOpen={isGiveModalOpen}
          callbackFunc={handleGiveModalSubmit}
          cancelFunc={handleGiveModalCancel}
          project={project}
          key={title}
        />
      </>
    );
  };

  const renderCountdownDetailed = () => {
    if (!finishDateObject) return <></>;

    return (
      <Grid container className="project-countdown">
        <Grid item xs={3}></Grid>
        <Grid item xs={6}>
          <Countdown date={finishDateObject} renderer={countdownRendererDetailed} />
        </Grid>{" "}
        <Grid item xs={3}></Grid>
      </Grid>
    );
  };

  const getPageContent = () => {
    return (
      <>
        <Container
          style={{
            paddingLeft: isSmallScreen || isVerySmallScreen ? 0 : "3.3rem",
            paddingRight: isSmallScreen || isVerySmallScreen ? 0 : "3.3rem",
          }}
          className="project-container"
        >
          <Box className={`give-subnav ${(isSmallScreen || isVerySmallScreen) && "smaller"}`}>
            <Link component={NavLink} id="give-sub-dash" to="/give" className="give-option">
              <SvgIcon component={ChevronLeft} />
              <Typography variant="h6">Back</Typography>
            </Link>
            {Object.keys(donationInfo).length > 0 ? (
              <Link component={NavLink} id="give-sub-donations" to="/give/donations" className="give-option">
                <Typography variant="h6">My Donations</Typography>
              </Link>
            ) : (
              <></>
            )}
            {new BigNumber(redeemableBalance).gt(new BigNumber(0)) ? (
              <Link component={NavLink} id="give-sub-redeem" to="/give/redeem" className="give-option">
                <Typography variant="h6">Redeem</Typography>
              </Link>
            ) : (
              <></>
            )}
          </Box>
          <div
            className={`${isMediumScreen && "medium"}
              ${isSmallScreen && "smaller"}
              ${isVerySmallScreen && "very-small"}`}
          >
            <Box className="project-content-container">
              <Grid container className="project">
                <Grid item xs={1}></Grid>
                <Grid item xs={12} md={4}>
                  <Paper className="project-sidebar">
                    <Grid container className="project-intro" justifyContent="space-between">
                      <Grid item className="project-title">
                        <Typography variant="h5">
                          <strong>{getTitle()}</strong>
                        </Typography>
                      </Grid>
                      <Grid item className="project-link">
                        <Link href={project.website} target="_blank">
                          <SvgIcon component={WebsiteIcon} fill={svgFillColour} />
                        </Link>
                      </Grid>
                    </Grid>
                    <Grid item className="project-visual-info">
                      {getProjectImage()}
                      <Grid item className="goal-graphics">
                        {renderGoalCompletionDetailed()}

                        <div className="visual-info-bottom">
                          {renderCountdownDetailed()}

                          <div className="project-give-button">
                            <Button
                              variant="contained"
                              color="primary"
                              onClick={() => handleGiveButtonClick()}
                              disabled={!address}
                            >
                              <Typography variant="h6">
                                <Trans>Give Yield</Trans>
                              </Typography>
                            </Button>
                          </div>
                        </div>
                      </Grid>
                    </Grid>
                  </Paper>
                  <Paper className="project-sidebar">
                    <Grid container direction="column">
                      <Grid item className="donors-title">
                        <Typography variant="h5">
                          <strong>
                            <Trans>Donations</Trans>
                          </strong>
                        </Typography>
                      </Grid>
                      <Grid item xs={12} md={4} className="project-goal">
                        <Grid container className="project-donated-icon">
                          <Grid item xs={1} md={2}>
                            <SvgIcon component={DonorsIcon} viewBox={"0 0 18 13"} fill={svgFillColour} />
                          </Grid>
                          <Grid item xs={4}>
                            <Typography variant="h6">
                              {donorCountIsLoading ? <Skeleton /> : <strong>{donorCount}</strong>}
                            </Typography>
                            <div className="subtext">
                              <Trans>Donors</Trans>
                            </div>
                          </Grid>
                        </Grid>
                      </Grid>
                    </Grid>
                  </Paper>
                </Grid>
                <Grid item xs={12} md={6}>
                  <Paper className="project-info">
                    <Typography variant="h5" className="project-about-header">
                      <strong>
                        <Trans>About</Trans>
                      </strong>
                    </Typography>
                    <div dangerouslySetInnerHTML={getRenderedDetails(false)} />
                  </Paper>
                </Grid>
              </Grid>
            </Box>
          </div>
        </Container>
        <RecipientModal
          isModalOpen={isGiveModalOpen}
          callbackFunc={handleGiveModalSubmit}
          cancelFunc={handleGiveModalCancel}
          project={project}
          key={title}
        />
      </>
    );
  };

  if (mode == ProjectDetailsMode.Card) return getCardContent();
  else return getPageContent();
}<|MERGE_RESOLUTION|>--- conflicted
+++ resolved
@@ -37,16 +37,13 @@
 import { shortenString } from "src/helpers";
 import { t, Trans } from "@lingui/macro";
 import { useAppSelector } from "src/hooks";
-<<<<<<< HEAD
 import { NavLink } from "react-router-dom";
 import { IAccountSlice } from "src/slices/AccountSlice";
 import { IPendingTxn } from "src/slices/PendingTxnsSlice";
 import { IAppData } from "src/slices/AppSlice";
 import { ChevronLeft } from "@material-ui/icons";
-=======
 import { useLocation } from "react-router-dom";
 import { EnvHelper } from "src/helpers/Environment";
->>>>>>> b61a7ae4
 
 type CountdownProps = {
   total: number;
