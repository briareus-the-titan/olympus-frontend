--- conflicted
+++ resolved
@@ -1,16 +1,12 @@
 import { useState } from "react";
 import { addresses, TOKEN_DECIMALS } from "../../constants";
-import { useSelector } from "react-redux";
 import { Box, Button, Divider, Fade, Link, Paper, Popper, SvgIcon, Typography } from "@material-ui/core";
 import { ReactComponent as InfoIcon } from "../../assets/icons/info-fill.svg";
 import { ReactComponent as ArrowUpIcon } from "../../assets/icons/arrow-up.svg";
 import "./ohmmenu.scss";
 import { dai, frax } from "src/helpers/AllBonds";
-<<<<<<< HEAD
 import Grid from "@material-ui/core/Grid";
-=======
 import { useWeb3Context } from "../../hooks/web3Context";
->>>>>>> 9a7f7af7
 
 import OhmImg from "src/assets/tokens/token_OHM.svg";
 import SOhmImg from "src/assets/tokens/token_sOHM.svg";
