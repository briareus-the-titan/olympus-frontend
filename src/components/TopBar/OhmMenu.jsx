import { useState, useEffect } from "react";
import { addresses, TOKEN_DECIMALS } from "../../constants";
import { NavLink } from "react-router-dom";
import { Link, SvgIcon, Popper, Button, Paper, Typography, Divider, Box, Fade, Slide } from "@material-ui/core";
import { ReactComponent as InfoIcon } from "../../assets/icons/info-fill.svg";
import { ReactComponent as ArrowUpIcon } from "../../assets/icons/arrow-up.svg";
import { ReactComponent as sOhmTokenImg } from "../../assets/tokens/token_sOHM.svg";
import { ReactComponent as wsOhmTokenImg } from "../../assets/tokens/token_wsOHM.svg";
import { ReactComponent as ohmTokenImg } from "../../assets/tokens/token_OHM.svg";
import { ReactComponent as t33TokenImg } from "../../assets/tokens/token_33T.svg";

import "./ohmmenu.scss";
import { dai, frax } from "src/helpers/AllBonds";
import { useWeb3Context } from "../../hooks/web3Context";

import OhmImg from "src/assets/tokens/token_OHM.svg";
import SOhmImg from "src/assets/tokens/token_sOHM.svg";
import WsOhmImg from "src/assets/tokens/token_wsOHM.svg";
import token33tImg from "src/assets/tokens/token_33T.svg";

import { segmentUA } from "../../helpers/userAnalyticHelpers";

const addTokenToWallet = (tokenSymbol, tokenAddress, address) => async () => {
  if (window.ethereum) {
    const host = window.location.origin;
    let tokenPath;
    let tokenDecimals = TOKEN_DECIMALS;
    switch (tokenSymbol) {
      case "OHM":
        tokenPath = OhmImg;
        break;
      case "33T":
        tokenPath = token33tImg;
        break;
      case "wsOHM":
        tokenPath = WsOhmImg;
        tokenDecimals = 18;
        break;
      default:
        tokenPath = SOhmImg;
    }
    const imageURL = `${host}/${tokenPath}`;

    try {
      await window.ethereum.request({
        method: "wallet_watchAsset",
        params: {
          type: "ERC20",
          options: {
            address: tokenAddress,
            symbol: tokenSymbol,
            decimals: tokenDecimals,
            image: imageURL,
          },
        },
      });
      let uaData = {
        address: address,
        type: "Add Token",
        tokenName: tokenSymbol,
      };
      segmentUA(uaData);
    } catch (error) {
      console.log(error);
    }
  }
};

function OhmMenu() {
  const [anchorEl, setAnchorEl] = useState(null);
  const isEthereumAPIAvailable = window.ethereum;
  const { chainID, address } = useWeb3Context();

  const networkID = chainID;

  const SOHM_ADDRESS = addresses[networkID].SOHM_ADDRESS;
  const OHM_ADDRESS = addresses[networkID].OHM_ADDRESS;
  const PT_TOKEN_ADDRESS = addresses[networkID].PT_TOKEN_ADDRESS;
  const WSOHM_ADDRESS = addresses[networkID].WSOHM_ADDRESS;
  const handleClick = event => {
    setAnchorEl(anchorEl ? null : event.currentTarget);
  };

  const open = Boolean(anchorEl);
  const id = "ohm-popper";
  const daiAddress = dai.getAddressForReserve(networkID);
  const fraxAddress = frax.getAddressForReserve(networkID);
  return (
    <Box
      component="div"
      onMouseEnter={e => handleClick(e)}
      onMouseLeave={e => handleClick(e)}
      id="ohm-menu-button-hover"
    >
      <Button id="ohm-menu-button" size="large" variant="contained" color="secondary" title="OHM" aria-describedby={id}>
        <SvgIcon component={InfoIcon} color="primary" />
        <Typography>OHM</Typography>
      </Button>

      <Popper id={id} open={open} anchorEl={anchorEl} placement="bottom-start" transition>
        {({ TransitionProps }) => {
          return (
            <Fade {...TransitionProps} timeout={100}>
              <Paper className="ohm-menu" elevation={1}>
                <Box component="div" className="buy-tokens">
                  <Link
                    href={`https://app.sushi.com/swap?inputCurrency=${daiAddress}&outputCurrency=${OHM_ADDRESS}`}
                    target="_blank"
                    rel="noreferrer"
                  >
                    <Button size="large" variant="contained" color="secondary" fullWidth>
                      <Typography align="left">
                        Buy on Sushiswap <SvgIcon component={ArrowUpIcon} htmlColor="#A3A3A3" />
                      </Typography>
                    </Button>
                  </Link>

                  <Link
                    href={`https://app.uniswap.org/#/swap?inputCurrency=${fraxAddress}&outputCurrency=${OHM_ADDRESS}`}
                    target="_blank"
                    rel="noreferrer"
                  >
                    <Button size="large" variant="contained" color="secondary" fullWidth>
                      <Typography align="left">
                        Buy on Uniswap <SvgIcon component={ArrowUpIcon} htmlColor="#A3A3A3" />
                      </Typography>
                    </Button>
                  </Link>

                  <Link component={NavLink} to="/wrap" style={{ textDecoration: "none" }}>
                    <Button size="large" variant="contained" color="secondary" fullWidth>
                      <Typography align="left">Wrap sOHM</Typography>
                    </Button>
                  </Link>
                </Box>

                <Box component="div" className="data-links">
                  <Divider color="secondary" className="less-margin" />
                  <Link href={`https://dune.xyz/shadow/Olympus-(OHM)`} target="_blank" rel="noreferrer">
                    <Button size="large" variant="contained" color="secondary" fullWidth>
                      <Typography align="left">
                        Shadow's Dune Dashboard <SvgIcon component={ArrowUpIcon} htmlColor="#A3A3A3" />
                      </Typography>
                    </Button>
                  </Link>
                </Box>

                {isEthereumAPIAvailable ? (
                  <Box className="add-tokens">
                    <Divider color="secondary" />
                    <p>ADD TOKEN TO WALLET</p>
                    <Box display="flex" flexDirection="row" justifyContent="space-between">
                      {OHM_ADDRESS && (
<<<<<<< HEAD
                        <Button variant="contained" color="secondary" onClick={addTokenToWallet("OHM", OHM_ADDRESS)}>
=======
                        <Button
                          variant="contained"
                          color="secondary"
                          onClick={addTokenToWallet("OHM", OHM_ADDRESS, address)}
                        >
>>>>>>> 1eaaaeb5
                          <SvgIcon
                            component={ohmTokenImg}
                            viewBox="0 0 32 32"
                            style={{ height: "25px", width: "25px" }}
                          />
                          <Typography variant="body1">OHM</Typography>
                        </Button>
                      )}
                      {SOHM_ADDRESS && (
<<<<<<< HEAD
                        <Button variant="contained" color="secondary" onClick={addTokenToWallet("sOHM", SOHM_ADDRESS)}>
=======
                        <Button
                          variant="contained"
                          color="secondary"
                          onClick={addTokenToWallet("sOHM", SOHM_ADDRESS, address)}
                        >
>>>>>>> 1eaaaeb5
                          <SvgIcon
                            component={sOhmTokenImg}
                            viewBox="0 0 100 100"
                            style={{ height: "25px", width: "25px" }}
                          />
                          <Typography variant="body1">sOHM</Typography>
                        </Button>
                      )}
                      {WSOHM_ADDRESS && (
                        <Button
                          variant="contained"
                          color="secondary"
<<<<<<< HEAD
                          onClick={addTokenToWallet("wsOHM", WSOHM_ADDRESS)}
=======
                          onClick={addTokenToWallet("wsOHM", WSOHM_ADDRESS, address)}
>>>>>>> 1eaaaeb5
                        >
                          <SvgIcon
                            component={wsOhmTokenImg}
                            viewBox="0 0 180 180"
                            style={{ height: "25px", width: "25px" }}
                          />
                          <Typography variant="body1">wsOHM</Typography>
                        </Button>
                      )}
                      {PT_TOKEN_ADDRESS && (
                        <Button
                          variant="contained"
                          color="secondary"
<<<<<<< HEAD
                          onClick={addTokenToWallet("33T", PT_TOKEN_ADDRESS)}
=======
                          onClick={addTokenToWallet("33T", PT_TOKEN_ADDRESS, address)}
>>>>>>> 1eaaaeb5
                        >
                          <SvgIcon
                            component={t33TokenImg}
                            viewBox="0 0 1000 1000"
                            style={{ height: "25px", width: "25px" }}
                          />
                          <Typography variant="body1">33T</Typography>
                        </Button>
                      )}
                    </Box>
                  </Box>
                ) : null}

                <Divider color="secondary" />
                <Link
                  href="https://docs.olympusdao.finance/using-the-website/unstaking_lp"
                  target="_blank"
                  rel="noreferrer"
                >
                  <Button size="large" variant="contained" color="secondary" fullWidth>
                    <Typography align="left">Unstake Legacy LP Token</Typography>
                  </Button>
                </Link>
              </Paper>
            </Fade>
          );
        }}
      </Popper>
    </Box>
  );
}

export default OhmMenu;<|MERGE_RESOLUTION|>--- conflicted
+++ resolved
@@ -151,15 +151,11 @@
                     <p>ADD TOKEN TO WALLET</p>
                     <Box display="flex" flexDirection="row" justifyContent="space-between">
                       {OHM_ADDRESS && (
-<<<<<<< HEAD
-                        <Button variant="contained" color="secondary" onClick={addTokenToWallet("OHM", OHM_ADDRESS)}>
-=======
                         <Button
                           variant="contained"
                           color="secondary"
                           onClick={addTokenToWallet("OHM", OHM_ADDRESS, address)}
                         >
->>>>>>> 1eaaaeb5
                           <SvgIcon
                             component={ohmTokenImg}
                             viewBox="0 0 32 32"
@@ -169,15 +165,11 @@
                         </Button>
                       )}
                       {SOHM_ADDRESS && (
-<<<<<<< HEAD
-                        <Button variant="contained" color="secondary" onClick={addTokenToWallet("sOHM", SOHM_ADDRESS)}>
-=======
                         <Button
                           variant="contained"
                           color="secondary"
                           onClick={addTokenToWallet("sOHM", SOHM_ADDRESS, address)}
                         >
->>>>>>> 1eaaaeb5
                           <SvgIcon
                             component={sOhmTokenImg}
                             viewBox="0 0 100 100"
@@ -190,11 +182,7 @@
                         <Button
                           variant="contained"
                           color="secondary"
-<<<<<<< HEAD
-                          onClick={addTokenToWallet("wsOHM", WSOHM_ADDRESS)}
-=======
                           onClick={addTokenToWallet("wsOHM", WSOHM_ADDRESS, address)}
->>>>>>> 1eaaaeb5
                         >
                           <SvgIcon
                             component={wsOhmTokenImg}
@@ -208,11 +196,7 @@
                         <Button
                           variant="contained"
                           color="secondary"
-<<<<<<< HEAD
-                          onClick={addTokenToWallet("33T", PT_TOKEN_ADDRESS)}
-=======
                           onClick={addTokenToWallet("33T", PT_TOKEN_ADDRESS, address)}
->>>>>>> 1eaaaeb5
                         >
                           <SvgIcon
                             component={t33TokenImg}
