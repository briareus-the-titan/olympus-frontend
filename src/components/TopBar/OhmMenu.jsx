--- conflicted
+++ resolved
@@ -8,12 +8,9 @@
 import { ReactComponent as wsOhmTokenImg } from "../../assets/tokens/token_wsOHM.svg";
 import { ReactComponent as ohmTokenImg } from "../../assets/tokens/token_OHM.svg";
 import { ReactComponent as t33TokenImg } from "../../assets/tokens/token_33T.svg";
-<<<<<<< HEAD
 import { getTestTokens } from "../../slices/GiveThunk";
 import { useDispatch } from "react-redux";
 
-=======
->>>>>>> 2136af62
 import "./ohmmenu.scss";
 import { dai, frax } from "src/helpers/AllBonds";
 import { Trans } from "@lingui/macro";
@@ -75,12 +72,8 @@
 function OhmMenu() {
   const [anchorEl, setAnchorEl] = useState(null);
   const isEthereumAPIAvailable = window.ethereum;
-<<<<<<< HEAD
-  const { chainID, address, provider } = useWeb3Context();
-=======
   const { address } = useWeb3Context();
   const networkId = useSelector(state => state.network.networkId);
->>>>>>> 2136af62
 
   const SOHM_ADDRESS = addresses[networkId] && addresses[networkId].SOHM_ADDRESS;
   const OHM_ADDRESS = addresses[networkId] && addresses[networkId].OHM_ADDRESS;
@@ -93,7 +86,6 @@
 
   const open = Boolean(anchorEl);
   const id = "ohm-popper";
-<<<<<<< HEAD
   const daiAddress = dai.getAddressForReserve(networkID);
   const fraxAddress = frax.getAddressForReserve(networkID);
 
@@ -110,10 +102,6 @@
     );
   };
 
-=======
-  const daiAddress = dai.getAddressForReserve(networkId);
-  const fraxAddress = frax.getAddressForReserve(networkId);
->>>>>>> 2136af62
   return (
     <Grid
       container
