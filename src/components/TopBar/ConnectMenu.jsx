--- conflicted
+++ resolved
@@ -84,13 +84,8 @@
           return (
             <Fade {...TransitionProps} timeout={100}>
               <Paper className="ohm-menu" elevation={1}>
-<<<<<<< HEAD
-                {pendingTransactions.map(x => (
-                  <Box>
-=======
                 {pendingTransactions.map((x, i) => (
                   <Box key={i} fullWidth>
->>>>>>> 5e3b0eda
                     <Link key={x.txnHash} href={getEtherscanUrl(x.txnHash)} target="_blank" rel="noreferrer">
                       <Button size="large" variant="contained" color="secondary" fullWidth>
                         <Typography align="left">
