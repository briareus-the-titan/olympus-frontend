--- conflicted
+++ resolved
@@ -113,37 +113,19 @@
   display: flex;
   height: auto;
   width: 100%;
-<<<<<<< HEAD
-  &.rebase {
-    justify-content: center;
-  }
-=======
->>>>>>> b6f65210
-  &.discount {
-    justify-content: left;
-  }
+  justify-content: left;
+  // &.discount {
+  //   justify-content: left;
+  // }
 }
 
 .bond-discounts {
   text-align: left;
   color: #999999;
-<<<<<<< HEAD
   padding-left: calc(16% + 36px);
   p {
     margin-bottom: 1px;
     font-size: .89rem;
-=======
-  // todo responsive fix
-  //padding-left: calc(16% + 36px);
-  padding-left:15%;
-  p {
-    margin-bottom: 1px;
-    font-size: .89rem;
-    span{
-      padding-left:40px;
-      float: right;
-    }
->>>>>>> b6f65210
   }
   p:first-of-type {
     margin-bottom: 8px;
