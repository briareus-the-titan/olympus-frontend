.sidebar {
  min-width: 280px;
  z-index: 2;
  border-radius: 0 !important;
}

.MuiDrawer-paper .MuiPaper-root {
  border-radius: 0 !important;
}

.dapp-sidebar {
  height: 100%;
  overflow: hidden;
  border-radius: 0 !important;
  backdrop-filter: blur(10px);
  -webkit-backdrop-filter: blur(10px);
<<<<<<< HEAD
=======
}

.dapp-sidebar-inner {
  height: 100%;
  overflow: auto;
>>>>>>> 269efc4e
}

.branding-header {
  display: flex;
  flex-direction: column;
  text-align: center;
  justify-content: center;
  width: 100%;
  align-items: center;
  text-decoration: none;
  margin: 30px 0 10px 0;
  .branding-header-icon {
    width: 50px;
    display: block;
    margin: 0 auto;
  }
  .wallet-link {
    margin: 10px;
  }
}

.dapp-menu-top {
  display: flex;
  justify-content: flex-start;
  flex-direction: column;
  margin-bottom: 33px;
  min-height: max-content;
  .dapp-nav {
    display: flex;
    flex-flow: column;
  }
}

.dapp-menu-bottom {
  height: 40vh;
  min-height: 30vh;
}

.dapp-menu-links {
  min-height: 35vh;
  display: flex;
  align-items: center;
}
.dapp-nav a {
  margin-top: 0.7rem;
  margin-left: 33px;
  align-items: center;
  margin-bottom: 0.5rem;
  svg {
    width: 20px;
    height: 20px;
    margin-right: 12px;
    vertical-align: -4px;
  }
}

.dapp-menu-external-links {
  display: flex;
  flex-flow: column;
  align-items: flex-start;
  justify-content: center;
  margin-left: 33px;
  h6 {
    display: flex;
    align-self: center;
  }
  a {
    display: flex;
    width: 100%;
    align-items: center;
    margin-bottom: 15px;
  }
  a svg {
    width: 20px;
    height: 20px;
    margin-right: 12px;
    vertical-align: middle;
  }
}

.bond-discounts {
  text-align: left;
  color: #999999;
  padding-left: 33px;
  margin-top: 8px;
  > p {
    margin-left: 33px;
  }
  .bond {
    display: block;
    padding: unset;
    margin-bottom: 0 0 1px 0;
    text-decoration: none !important;
    .bond-pair-roi {
      float: right;
      margin-left: 33px;
    }
  }
}

.social-row {
  display: flex;
  flex-flow: row;
  justify-content: space-evenly;
  padding: 1.3rem;
  a {
    &:hover {
      transform: scale(1.1);
    }
    img {
      height: 20px;
      width: 20px;
    }
  }
}

.mobile .show .dapp-sidebar {
  .dapp-menu-links {
    flex-flow: row !important;
    justify-content: center !important;
  }
  .dapp-menu-external-links {
    padding-top: 3em;
    line-height: 200% !important;
    justify-content: center;
  }
  .dapp-nav,
  .dapp-menu-external-links {
    flex-flow: column !important;
    justify-content: flex-start;
    margin: auto;
    a {
      padding: 0;
      svg {
        align-self: center;
      }
    }
  }
  .dapp-menu-external-links a {
    justify-content: left;
  }
  .dapp-nav {
    .dapp-menu-data.discounts {
      margin-top: 2.5em;
      .bond-discounts {
        display: none;
      }
    }
  }
}<|MERGE_RESOLUTION|>--- conflicted
+++ resolved
@@ -14,14 +14,11 @@
   border-radius: 0 !important;
   backdrop-filter: blur(10px);
   -webkit-backdrop-filter: blur(10px);
-<<<<<<< HEAD
-=======
 }
 
 .dapp-sidebar-inner {
   height: 100%;
   overflow: auto;
->>>>>>> 269efc4e
 }
 
 .branding-header {
