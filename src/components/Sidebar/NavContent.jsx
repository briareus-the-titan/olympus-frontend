import { useCallback, useState } from "react";
import { NavLink } from "react-router-dom";
import Social from "./Social";
import externalUrls from "./externalUrls";
import { ReactComponent as StakeIcon } from "../../assets/icons/stake.svg";
import { ReactComponent as BondIcon } from "../../assets/icons/bond.svg";
import { ReactComponent as DashboardIcon } from "../../assets/icons/dashboard.svg";
import { ReactComponent as OlympusIcon } from "../../assets/icons/olympus-nav-header.svg";
import { ReactComponent as PoolTogetherIcon } from "../../assets/icons/33-together.svg";
import { ReactComponent as GiveIcon } from "../../assets/icons/give.svg";
import { ReactComponent as ZapIcon } from "../../assets/icons/zap.svg";
import { ReactComponent as NewIcon } from "../../assets/icons/new-icon.svg";
import { ReactComponent as WrapIcon } from "../../assets/icons/wrap.svg";
import { ReactComponent as BridgeIcon } from "../../assets/icons/bridge.svg";
import { Trans } from "@lingui/macro";
import { trim, shorten } from "../../helpers";
import { useAddress, useWeb3Context } from "src/hooks/web3Context";
import useBonds from "../../hooks/Bonds";
import { Paper, Link, Box, Typography, SvgIcon, Divider } from "@material-ui/core";
import { Skeleton } from "@material-ui/lab";
import "./sidebar.scss";

function NavContent() {
  const [isActive] = useState();
  const address = useAddress();
  const { chainID } = useWeb3Context();
  const { bonds } = useBonds(chainID);

  const checkPage = useCallback((match, location, page) => {
    const currentPath = location.pathname.replace("/", "");
    if (currentPath.indexOf("dashboard") >= 0 && page === "dashboard") {
      return true;
    }
    if (currentPath.indexOf("zap") >= 0 && page === "zap") {
      return true;
    }
    if (currentPath.indexOf("stake") >= 0 && page === "stake") {
      return true;
    }
<<<<<<< HEAD
    if (currentPath.indexOf("give") >= 0 && page == "give") {
      return true;
    }
    if (currentPath.indexOf("givedonations") >= 0 && page == "give/donations") {
      return true;
    }
    if (currentPath.indexOf("giveredeem") >= 0 && page == "give/redeem") {
=======
    if (currentPath.indexOf("wrap") >= 0 && page === "wrap") {
>>>>>>> 31f89d29
      return true;
    }
    if ((currentPath.indexOf("bonds") >= 0 || currentPath.indexOf("choose_bond") >= 0) && page === "bonds") {
      return true;
    }
    if (currentPath.indexOf("33-together") >= 0 && page === "33-together") {
      return true;
    }
    return false;
  }, []);

  return (
    <Paper className="dapp-sidebar">
      <Box className="dapp-sidebar-inner" display="flex" justifyContent="space-between" flexDirection="column">
        <div className="dapp-menu-top">
          <Box className="branding-header">
            <Link href="https://olympusdao.finance" target="_blank">
              <SvgIcon
                color="primary"
                component={OlympusIcon}
                viewBox="0 0 151 100"
                style={{ minWdth: "151px", minHeight: "98px", width: "151px" }}
              />
            </Link>

            {address && (
              <div className="wallet-link">
                <Link href={`https://etherscan.io/address/${address}`} target="_blank">
                  {shorten(address)}
                </Link>
              </div>
            )}
          </Box>

          <div className="dapp-menu-links">
            <div className="dapp-nav" id="navbarNav">
              <Link
                component={NavLink}
                id="dash-nav"
                to="/dashboard"
                isActive={(match, location) => {
                  return checkPage(match, location, "dashboard");
                }}
                className={`button-dapp-menu ${isActive ? "active" : ""}`}
              >
                <Typography variant="h6">
                  <SvgIcon color="primary" component={DashboardIcon} />
                  <Trans>Dashboard</Trans>
                </Typography>
              </Link>

              <Link
                component={NavLink}
                id="stake-nav"
                to="/"
                isActive={(match, location) => {
                  return checkPage(match, location, "stake");
                }}
                className={`button-dapp-menu ${isActive ? "active" : ""}`}
              >
                <Typography variant="h6">
                  <SvgIcon color="primary" component={StakeIcon} />
                  <Trans>Stake</Trans>
                </Typography>
              </Link>

              <Link
                component={NavLink}
<<<<<<< HEAD
                id="give-nav"
                to="/give"
                isActive={(match, location) => {
                  return checkPage(match, location, "give");
                }}
                className={`button-dapp-menu ${isActive ? "active" : ""}`}
              >
                <Typography variant="h6">
                  <SvgIcon color="primary" component={GiveIcon} />
                  <Trans>Give</Trans>
                </Typography>
              </Link>
              <div className="dapp-menu-data give-actions">
                <div className="give-sub-menus">
                  <Link
                    component={NavLink}
                    id="give-sub-donations"
                    to="/give/donations"
                    isActive={(match, location) => {
                      return checkPage(match, location, "give/donations");
                    }}
                    className={"give-option"}
                  >
                    <Typography variant="body2">My Deposits</Typography>
                  </Link>
                  <Link
                    component={NavLink}
                    id="give-sub-redeem"
                    to="/give/redeem"
                    isActive={(match, location) => {
                      return checkPage(match, location, "give/redeem");
                    }}
                    className={"give-option"}
                  >
                    <Typography variant="body2">Redeem Yield</Typography>
                  </Link>
                </div>
              </div>
              <Link
                component={NavLink}
                id="zap-nav"
                to="/zap"
=======
                id="wrap-nav"
                to="/wrap"
>>>>>>> 31f89d29
                isActive={(match, location) => {
                  return checkPage(match, location, "wrap");
                }}
                className={`button-dapp-menu ${isActive ? "active" : ""}`}
              >
                <Box display="flex" alignItems="center">
                  <SvgIcon component={WrapIcon} color="primary" viewBox="1 0 20 22" />
                  {/* <WrapIcon /> */}
                  <Typography variant="h6">Wrap</Typography>
                  {/* <SvgIcon component={WrapIcon} viewBox="21 -2 20 20" style={{ width: "80px" }} /> */}
                </Box>
              </Link>

              <Link
                href={"https://synapseprotocol.com/?inputCurrency=gOHM&outputCurrency=gOHM&outputChain=43114"}
                target="_blank"
              >
                <Typography variant="h6">
                  <BridgeIcon />
                  <Trans>Bridge</Trans>
                </Typography>
              </Link>

              <Link
                component={NavLink}
                id="bond-nav"
                to="/bonds"
                isActive={(match, location) => {
                  return checkPage(match, location, "bonds");
                }}
                className={`button-dapp-menu ${isActive ? "active" : ""}`}
              >
                <Typography variant="h6">
                  <SvgIcon color="primary" component={BondIcon} />
                  <Trans>Bond</Trans>
                </Typography>
              </Link>

              <div className="dapp-menu-data discounts">
                <div className="bond-discounts">
                  <Typography variant="body2">
                    <Trans>Bond discounts</Trans>
                  </Typography>
                  {bonds.map((bond, i) => (
                    <Link component={NavLink} to={`/bonds/${bond.name}`} key={i} className={"bond"}>
                      {!bond.bondDiscount ? (
                        <Skeleton variant="text" width={"150px"} />
                      ) : (
                        <Typography variant="body2">
                          {bond.displayName}

                          <span className="bond-pair-roi">
                            {!bond.isAvailable[chainID]
                              ? "Sold Out"
                              : `${bond.bondDiscount && trim(bond.bondDiscount * 100, 2)}%`}
                          </span>
                        </Typography>
                      )}
                    </Link>
                  ))}
                </div>
              </div>
              <Box className="menu-divider">
                <Divider />
              </Box>
              <Link
                component={NavLink}
                id="zap-nav"
                to="/zap"
                isActive={(match, location) => {
                  return checkPage(match, location, "zap");
                }}
                className={`button-dapp-menu ${isActive ? "active" : ""}`}
              >
                <Box display="flex" alignItems="center">
                  <SvgIcon component={ZapIcon} color="primary" />
                  <Typography variant="h6">OlyZaps</Typography>
                  <SvgIcon component={NewIcon} viewBox="21 -2 20 20" style={{ width: "80px" }} />
                </Box>
              </Link>

              <Link
                component={NavLink}
                id="33-together-nav"
                to="/33-together"
                isActive={(match, location) => {
                  return checkPage(match, location, "33-together");
                }}
                className={`button-dapp-menu ${isActive ? "active" : ""}`}
              >
                <Typography variant="h6">
                  <SvgIcon color="primary" component={PoolTogetherIcon} />
                  3,3 Together
                </Typography>
              </Link>
              <Box className="menu-divider">
                <Divider />
              </Box>
            </div>
          </div>
        </div>
        <Box className="dapp-menu-bottom" display="flex" justifyContent="space-between" flexDirection="column">
          <div className="dapp-menu-external-links">
            {Object.keys(externalUrls).map((link, i) => {
              return (
                <Link key={i} href={`${externalUrls[link].url}`} target="_blank">
                  <Typography variant="h6">{externalUrls[link].icon}</Typography>
                  <Typography variant="h6">{externalUrls[link].title}</Typography>
                </Link>
              );
            })}
          </div>
          <div className="dapp-menu-social">
            <Social />
          </div>
        </Box>
      </Box>
    </Paper>
  );
}

export default NavContent;<|MERGE_RESOLUTION|>--- conflicted
+++ resolved
@@ -37,7 +37,9 @@
     if (currentPath.indexOf("stake") >= 0 && page === "stake") {
       return true;
     }
-<<<<<<< HEAD
+    if (currentPath.indexOf("wrap") >= 0 && page === "wrap") {
+      return true;
+    }
     if (currentPath.indexOf("give") >= 0 && page == "give") {
       return true;
     }
@@ -45,9 +47,6 @@
       return true;
     }
     if (currentPath.indexOf("giveredeem") >= 0 && page == "give/redeem") {
-=======
-    if (currentPath.indexOf("wrap") >= 0 && page === "wrap") {
->>>>>>> 31f89d29
       return true;
     }
     if ((currentPath.indexOf("bonds") >= 0 || currentPath.indexOf("choose_bond") >= 0) && page === "bonds") {
@@ -116,7 +115,6 @@
 
               <Link
                 component={NavLink}
-<<<<<<< HEAD
                 id="give-nav"
                 to="/give"
                 isActive={(match, location) => {
@@ -129,6 +127,7 @@
                   <Trans>Give</Trans>
                 </Typography>
               </Link>
+
               <div className="dapp-menu-data give-actions">
                 <div className="give-sub-menus">
                   <Link
@@ -155,14 +154,11 @@
                   </Link>
                 </div>
               </div>
-              <Link
-                component={NavLink}
-                id="zap-nav"
-                to="/zap"
-=======
+
+              <Link
+                component={NavLink}
                 id="wrap-nav"
                 to="/wrap"
->>>>>>> 31f89d29
                 isActive={(match, location) => {
                   return checkPage(match, location, "wrap");
                 }}
