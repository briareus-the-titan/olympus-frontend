/**
 * Access `process.env` in an environment helper
 * Usage: `EnvHelper.env`
 * - Other static methods can be added as needed per
 * https://developer.mozilla.org/en-US/docs/Web/JavaScript/Reference/Classes/static
 */
export class EnvHelper {
  /**
   * @returns `process.env`
   */
  static env = process.env;
  static alchemyEthereumTestnetURI = `https://eth-rinkeby.alchemyapi.io/v2/${EnvHelper.env.REACT_APP_ETHEREUM_TESTNET_ALCHEMY}`;
  static alchemyArbitrumTestnetURI = `https://arb-rinkeby.g.alchemy.com/v2/${EnvHelper.env.REACT_APP_ARBITRUM_TESTNET_ALCHEMY}`;

  static whitespaceRegex = /\s+/;

  /**
   * Returns env contingent segment api key
   * @returns segment
   */
  static getSegmentKey() {
    return EnvHelper.env.REACT_APP_SEGMENT_API_KEY;
  }

  static isNotEmpty(envVariable: string) {
    if (envVariable.length > 10) {
      return true;
    } else {
      return false;
    }
  }

  /**
   * in development environment will return the `ethers` community api key so that devs don't need to add elements to their .env
   * @returns Array of Alchemy API URIs or empty set
   */
  static getAlchemyAPIKeyList(chainId: number): string[] {
    let ALCHEMY_ID_LIST: string[] = [];
    let uriPath: string;

<<<<<<< HEAD
    // If in production, split the provided API keys on whitespace. Otherwise use default.
    switch (chainId) {
      case 1:
        if (
          EnvHelper.env.NODE_ENV !== "development" &&
          EnvHelper.env.REACT_APP_ETHEREUM_ALCHEMY_IDS &&
          EnvHelper.isNotEmpty(EnvHelper.env.REACT_APP_ETHEREUM_ALCHEMY_IDS)
        ) {
          ALCHEMY_ID_LIST = EnvHelper.env.REACT_APP_ETHEREUM_ALCHEMY_IDS.split(EnvHelper.whitespaceRegex);
        } else {
          ALCHEMY_ID_LIST = ["_gg7wSSi0KMBsdKnGVfHDueq6xMB9EkC"];
        }
        uriPath = "https://eth-mainnet.alchemyapi.io/v2/";
        break;
      case 42161:
        if (
          EnvHelper.env.NODE_ENV !== "development" &&
          EnvHelper.env.REACT_APP_ARBITRUM_ALCHEMY_IDS &&
          EnvHelper.isNotEmpty(EnvHelper.env.REACT_APP_ARBITRUM_ALCHEMY_IDS)
        ) {
          ALCHEMY_ID_LIST = EnvHelper.env.REACT_APP_ARBITRUM_ALCHEMY_IDS.split(EnvHelper.whitespaceRegex);
        } else {
          ALCHEMY_ID_LIST = ["7Fz2U-NiLphizjlRkJzWtK5jef-5rX-G"];
        }
        uriPath = "https://arb-mainnet.alchemyapi.io/v2/";
        break;
=======
    // split the provided API keys on whitespace
    if (EnvHelper.env.REACT_APP_ALCHEMY_IDS && EnvHelper.isNotEmpty(EnvHelper.env.REACT_APP_ALCHEMY_IDS)) {
      ALCHEMY_ID_LIST = EnvHelper.env.REACT_APP_ALCHEMY_IDS.split(EnvHelper.whitespaceRegex);
    } else {
      ALCHEMY_ID_LIST = [];
>>>>>>> a0855ff7
    }

    return ALCHEMY_ID_LIST.map(alchemyID => uriPath + alchemyID);
  }

  /**
   * NOTE(appleseed): Infura IDs are only used as Fallbacks & are not Mandatory
   * @returns {Array} Array of Infura API Ids
   */
  static getInfuraIdList() {
    let INFURA_ID_LIST: string[];

    // split the provided API keys on whitespace
    if (EnvHelper.env.REACT_APP_INFURA_IDS && EnvHelper.isNotEmpty(EnvHelper.env.REACT_APP_INFURA_IDS)) {
      INFURA_ID_LIST = EnvHelper.env.REACT_APP_INFURA_IDS.split(new RegExp(EnvHelper.whitespaceRegex));
    } else {
      INFURA_ID_LIST = [];
    }

    // now add the uri path
    if (INFURA_ID_LIST.length > 0) {
      INFURA_ID_LIST = INFURA_ID_LIST.map(infuraID => `https://mainnet.infura.io/v3/${infuraID}`);
    } else {
      INFURA_ID_LIST = [];
    }
    return INFURA_ID_LIST;
  }

  /**
   * @returns {Array} Array of node url addresses or empty set
   * node url addresses can be whitespace-separated string of "https" addresses
   * - functionality for Websocket addresses has been deprecated due to issues with WalletConnect
   *     - WalletConnect Issue: https://github.com/WalletConnect/walletconnect-monorepo/issues/193
   */
  static getSelfHostedNode(chainId: number) {
    let URI_LIST: string[] = [];
    switch (chainId) {
      case 1:
        if (
          EnvHelper.env.REACT_APP_ETHEREUM_SELF_HOSTED_WEBSOCKETS &&
          EnvHelper.isNotEmpty(EnvHelper.env.REACT_APP_ETHEREUM_SELF_HOSTED_WEBSOCKETS)
        ) {
          URI_LIST = EnvHelper.env.REACT_APP_ETHEREUM_SELF_HOSTED_WEBSOCKETS.split(
            new RegExp(EnvHelper.whitespaceRegex),
          );
        }
        break;
      case 42161:
        if (
          EnvHelper.env.REACT_APP_ARBITRUM_SELF_HOSTED_WEBSOCKETS &&
          EnvHelper.isNotEmpty(EnvHelper.env.REACT_APP_ARBITRUM_SELF_HOSTED_WEBSOCKETS)
        ) {
          URI_LIST = EnvHelper.env.REACT_APP_ARBITRUM_SELF_HOSTED_WEBSOCKETS.split(
            new RegExp(EnvHelper.whitespaceRegex),
          );
        }
        break;
    }
    return URI_LIST;
  }

  /**
   * in development will always return the `ethers` community key url even if .env is blank
   * in prod if .env is blank API connections will fail
   * @returns array of API urls
   */
<<<<<<< HEAD
  static getAPIUris(chainId: number) {
    // Debug log
    // console.log("uris", EnvHelper.getAlchemyAPIKeyList(), EnvHelper.getSelfHostedSockets());
    const ALL_URIs = [...EnvHelper.getAlchemyAPIKeyList(chainId), ...EnvHelper.getSelfHostedNode(chainId)];
=======
  static getAPIUris() {
    let ALL_URIs = EnvHelper.getSelfHostedNode();
    if (EnvHelper.env.NODE_ENV === "development" && ALL_URIs.length === 0) {
      // push in the common ethers key in development
      ALL_URIs.push("https://eth-mainnet.alchemyapi.io/v2/_gg7wSSi0KMBsdKnGVfHDueq6xMB9EkC");
    }
>>>>>>> a0855ff7
    if (ALL_URIs.length === 0) console.error("API keys must be set in the .env");
    return ALL_URIs;
  }

  static getFallbackURIs() {
    const ALL_URIs = [...EnvHelper.getAlchemyAPIKeyList(), ...EnvHelper.getInfuraIdList()];
    return ALL_URIs;
  }

  static getGeoapifyAPIKey() {
    var apiKey = EnvHelper.env.REACT_APP_GEOAPIFY_API_KEY;
    if (!apiKey) {
      console.warn("Missing REACT_APP_GEOAPIFY_API_KEY environment variable");
      return null;
    }

    return apiKey;
  }
}<|MERGE_RESOLUTION|>--- conflicted
+++ resolved
@@ -38,7 +38,6 @@
     let ALCHEMY_ID_LIST: string[] = [];
     let uriPath: string;
 
-<<<<<<< HEAD
     // If in production, split the provided API keys on whitespace. Otherwise use default.
     switch (chainId) {
       case 1:
@@ -65,13 +64,6 @@
         }
         uriPath = "https://arb-mainnet.alchemyapi.io/v2/";
         break;
-=======
-    // split the provided API keys on whitespace
-    if (EnvHelper.env.REACT_APP_ALCHEMY_IDS && EnvHelper.isNotEmpty(EnvHelper.env.REACT_APP_ALCHEMY_IDS)) {
-      ALCHEMY_ID_LIST = EnvHelper.env.REACT_APP_ALCHEMY_IDS.split(EnvHelper.whitespaceRegex);
-    } else {
-      ALCHEMY_ID_LIST = [];
->>>>>>> a0855ff7
     }
 
     return ALCHEMY_ID_LIST.map(alchemyID => uriPath + alchemyID);
@@ -138,25 +130,16 @@
    * in prod if .env is blank API connections will fail
    * @returns array of API urls
    */
-<<<<<<< HEAD
   static getAPIUris(chainId: number) {
     // Debug log
     // console.log("uris", EnvHelper.getAlchemyAPIKeyList(), EnvHelper.getSelfHostedSockets());
     const ALL_URIs = [...EnvHelper.getAlchemyAPIKeyList(chainId), ...EnvHelper.getSelfHostedNode(chainId)];
-=======
-  static getAPIUris() {
-    let ALL_URIs = EnvHelper.getSelfHostedNode();
-    if (EnvHelper.env.NODE_ENV === "development" && ALL_URIs.length === 0) {
-      // push in the common ethers key in development
-      ALL_URIs.push("https://eth-mainnet.alchemyapi.io/v2/_gg7wSSi0KMBsdKnGVfHDueq6xMB9EkC");
-    }
->>>>>>> a0855ff7
     if (ALL_URIs.length === 0) console.error("API keys must be set in the .env");
     return ALL_URIs;
   }
 
-  static getFallbackURIs() {
-    const ALL_URIs = [...EnvHelper.getAlchemyAPIKeyList(), ...EnvHelper.getInfuraIdList()];
+  static getFallbackURIs(chainId: number) {
+    const ALL_URIs = [...EnvHelper.getAlchemyAPIKeyList(chainId), ...EnvHelper.getInfuraIdList()];
     return ALL_URIs;
   }
 
