--- conflicted
+++ resolved
@@ -1,8 +1,4 @@
-<<<<<<< HEAD
-import { CustomBond, LPBond, NetworkID, StableBond } from "src/lib/Bond";
-=======
 import { StableBond, LPBond, NetworkID, CustomBond, BondType } from "src/lib/Bond";
->>>>>>> 6cf113c3
 import { addresses } from "src/constants";
 
 import { ReactComponent as DaiImg } from "src/assets/tokens/DAI.svg";
@@ -118,16 +114,13 @@
   payoutToken: "OHM",
   bondIconSvg: wETHImg,
   bondContractABI: EthBondContract,
-<<<<<<< HEAD
-  isAvailable: {
-    [NetworkID.Mainnet]: true,
-    [NetworkID.Testnet]: true,
-    [NetworkID.Arbitrum]: false,
-    [NetworkID.ArbitrumTestnet]: false,
-  },
-=======
   reserveContract: ierc20Abi, // The Standard ierc20Abi since they're normal tokens
->>>>>>> 6cf113c3
+  isAvailable: {
+    [NetworkID.Mainnet]: true,
+    [NetworkID.Testnet]: true,
+    [NetworkID.Arbitrum]: false,
+    [NetworkID.ArbitrumTestnet]: false,
+  },
   networkAddrs: {
     [NetworkID.Mainnet]: {
       bondAddress: "0xE6295201CD1ff13CeD5f063a5421c39A1D236F1c",
@@ -173,7 +166,6 @@
       reserveAddress: "0x8D5a22Fb6A1840da602E56D1a260E56770e0bCE2",
     },
   },
-
   lpUrl:
     "https://app.sushi.com/add/0x383518188c0c6d7730d91b2c03a03c837814a899/0x6b175474e89094c44da98b954eedeac495271d0f",
 });
@@ -239,9 +231,16 @@
   name: "ohm_weth_lp",
   displayName: "OHM-WETH LP",
   bondToken: "WETH",
+  payoutToken: "OHM",
   bondIconSvg: OhmEthImg,
   bondContractABI: BondOhmEthContract,
   reserveContract: ReserveOhmEthContract,
+  isAvailable: {
+    [NetworkID.Mainnet]: true,
+    [NetworkID.Testnet]: true,
+    [NetworkID.Arbitrum]: false,
+    [NetworkID.ArbitrumTestnet]: false,
+  },
   networkAddrs: {
     [NetworkID.Mainnet]: {
       bondAddress: "0xB6C9dc843dEc44Aa305217c2BbC58B44438B6E16",
