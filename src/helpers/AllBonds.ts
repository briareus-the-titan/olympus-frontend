--- conflicted
+++ resolved
@@ -128,11 +128,7 @@
   lpUrl: "",
   bondType: BondType.StableAsset,
   bondToken: "CVX",
-<<<<<<< HEAD
-  isAvailable: { [NetworkID.Mainnet]: true, [NetworkID.Testnet]: true },
-=======
   isAvailable: { [NetworkID.Mainnet]: false, [NetworkID.Testnet]: true },
->>>>>>> 1eaaaeb5
   bondIconSvg: CvxImg,
   bondContractABI: CvxBondContract,
   reserveContract: ierc20Abi, // The Standard ierc20Abi since they're normal tokens
