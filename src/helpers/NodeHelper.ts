--- conflicted
+++ resolved
@@ -1,11 +1,8 @@
 import { minutesAgo } from "./index";
 import { EnvHelper } from "./Environment";
 import { ethers } from "ethers";
-<<<<<<< HEAD
 import * as dateUtils from "./dateUtils";
-=======
 import { StaticJsonRpcProvider } from "@ethersproject/providers";
->>>>>>> 7bbc4026
 
 interface ICurrentStats {
   failedConnectionCount: number;
