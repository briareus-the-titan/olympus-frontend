--- conflicted
+++ resolved
@@ -15,11 +15,7 @@
 
 export async function getMarketPrice({ networkID, provider }: IBaseAsyncThunk) {
   const ohm_dai_address = ohm_dai.getAddressForReserve(networkID);
-<<<<<<< HEAD
   const pairContract = new ethers.Contract(ohm_dai_address || "", PairContractABI, provider) as PairContract;
-=======
-  const pairContract = new ethers.Contract(ohm_dai_address, PairContractABI, provider) as PairContract;
->>>>>>> 7ffb4432
   const reserves = await pairContract.getReserves();
   const marketPrice = Number(reserves[1].toString()) / Number(reserves[0].toString());
 
