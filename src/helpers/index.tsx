--- conflicted
+++ resolved
@@ -28,13 +28,6 @@
  * @returns INTEGER usd value
  */
 export async function getTokenPrice(tokenId = "olympus") {
-<<<<<<< HEAD
-  const resp = (await axios.get(`https://api.coingecko.com/api/v3/simple/price?ids=${tokenId}&vs_currencies=usd`)) as {
-    data: { [id: string]: { usd: number } };
-  };
-  let tokenPrice: number = resp.data[tokenId].usd;
-  return tokenPrice;
-=======
   let resp;
   try {
     resp = await axios.get(`https://api.coingecko.com/api/v3/simple/price?ids=${tokenId}&vs_currencies=usd`);
@@ -42,7 +35,6 @@
   } catch (e) {
     // console.log("coingecko api error: ", e);
   }
->>>>>>> 6e12612f
 }
 
 export function shorten(str: string) {
