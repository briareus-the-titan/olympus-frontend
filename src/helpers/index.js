<<<<<<< HEAD
import { addresses, EPOCH_INTERVAL, BLOCK_RATE_SECONDS, BONDS, TOKEN_DECIMALS } from "../constants";
=======
import { EPOCH_INTERVAL, BLOCK_RATE_SECONDS, BONDS } from "../constants";
>>>>>>> 893ff47c
import { ethers } from "ethers";
import { abi as PairContract } from "../abi/PairContract.json";

import { Box, SvgIcon } from "@material-ui/core";
import { ReactComponent as OhmImg } from "../assets/tokens/token_OHM.svg";
import { ReactComponent as SOhmImg } from "../assets/tokens/token_sOHM.svg";

import { ohm_dai } from "./AllBonds";

export async function getMarketPrice({ networkID, provider }) {
  const ohm_dai_address = ohm_dai.getAddressForReserve(networkID, provider);
  const pairContract = new ethers.Contract(ohm_dai_address, PairContract, provider);
  const reserves = await pairContract.getReserves();
  const marketPrice = reserves[1] / reserves[0];

  // commit('set', { marketPrice: marketPrice / Math.pow(10, 9) });
  return marketPrice;
}

export function shorten(str) {
  if (str.length < 10) return str;
  return `${str.slice(0, 6)}...${str.slice(str.length - 4)}`;
}

export function trim(number, precision) {
  if (number == undefined) {
    number = 0;
  }
  const array = number.toString().split(".");
  if (array.length === 1) return number.toString();

  array.push(array.pop().substring(0, precision));
  const trimmedNumber = array.join(".");
  return trimmedNumber;
}

export function getRebaseBlock(currentBlock) {
  return currentBlock + EPOCH_INTERVAL - (currentBlock % EPOCH_INTERVAL);
}

export function secondsUntilBlock(startBlock, endBlock) {
  const blocksAway = endBlock - startBlock;
  const secondsAway = blocksAway * BLOCK_RATE_SECONDS;

  return secondsAway;
}

export function prettyVestingPeriod(currentBlock, vestingBlock) {
  if (vestingBlock === 0) {
    return "";
  }

  const seconds = secondsUntilBlock(currentBlock, vestingBlock);
  if (seconds < 0) {
    return "Fully Vested";
  }
  return prettifySeconds(seconds);
}

export function prettifySeconds(seconds, resolution) {
  if (seconds !== 0 && !seconds) {
    return "";
  }

  const d = Math.floor(seconds / (3600 * 24));
  const h = Math.floor((seconds % (3600 * 24)) / 3600);
  const m = Math.floor((seconds % 3600) / 60);

  if (resolution === "day") {
    return d + (d == 1 ? " day" : " days");
  }

  const dDisplay = d > 0 ? d + (d == 1 ? " day, " : " days, ") : "";
  const hDisplay = h > 0 ? h + (h == 1 ? " hr, " : " hrs, ") : "";
  const mDisplay = m > 0 ? m + (m == 1 ? " min" : " mins") : "";

  let result = dDisplay + hDisplay + mDisplay;
  if (mDisplay === "") {
    result = result.slice(0, result.length - 2);
  }

  return result;
}

export const getDateFromSeconds = seconds => {
  const date = new Date(0);
  date.setSeconds(seconds);
  return date;
};

export const subtractDates = (dateA, dateB) => {
  let msA = dateA.getTime();
  let msB = dateB.getTime();

  let diff = msA - msB;

  let days = 0;
  if (diff >= 86400000) {
    days = parseInt(diff / 86400000, 10);
    diff -= days * 86400000;
  }

  let hours = 0;
  if (days || diff >= 3600000) {
    hours = parseInt(diff / 3600000, 10);
    diff -= hours * 3600000;
  }

  let minutes = 0;
  if (hours || diff >= 60000) {
    minutes = parseInt(diff / 60000, 10);
    diff -= minutes * 60000;
  }

  let seconds = 0;
  if (minutes || diff >= 1000) {
    seconds = parseInt(diff / 1000, 10);
  }

  return {
    days,
    hours,
    minutes,
    seconds,
  };
};

function getSohmTokenImage() {
  // return (
  //   "data:image/png;base64,iVBORw0KGgoAAAANSUhEUgAAAgAAAAIACAYAAAD0eNT6AAABNWlDQ1BJQ0MgUHJvZmlsZQAAeJxjYGAyYYCC3LySoiB3J4WIyCgF9nsMbAwsDIIM2gwWicnFBQyYgBHB/HYNwrusi0UdIcCVklqcDKT/AHFlUnZBCdDoCiBbpLwEzO4BsZMLikDsBUC2aBHQgUD2DpB4OoR9BsROgrAfgNhFIUHOQPYXINshHYmdhMSG2gsC8sUgj3u6OpsZWpqZ6RrpGiok5SQmZysUJyfmpKaQ4SsCABTGEBazGBAbMzAwLUGIIcKzJLWiBMRyKcovSMqv0FHwzEvWQ9Gfv4iBweIr0IwJCLGkmQwM21sZGCRuIcRUgGHH38LAsO18cmlRGdQZUkB8lPEMcxLrZI5s7m8CDqKB0iaKHzUnGElYT3JjDSyLfZtdUMXauWlWzZrM/XWXD740//8fAIFJXKnGwiSOAAA8+klEQVR4nO3dPXAbR7b28WdcDjX1ckNNsnQCh8s1NheUk7pyCDGwnIDOVjaZE8wJr50JULByICJcXRK5oPziLjc0EmOTYbi4Nc7nDYChIAok8TGY7un+/6pUpvgBHosE+vTp092BAFgvTdNtSVvTP9vTd2f//eP0v9nHZz+mOR9bxGjm7fH0z82P/Xvm7+PZP0EQzH49AAsFpgMAfJam6ZYmg/W2JgP5F5L+38z7trTcwG2TsT5ODv4l6T+aJA5jSZdBEIxNBAaABADYuOnsfUcfBvg/Tv++pfIO7nkZa5IkjDRJDH7TJFEYB0FwaSoowAckAEBObgz0O9M/22KQX8elJsnBv7K3SQyAfJAAAEuaKds/EgO9CWNNkoF/aVoxCIKgbzAeoJRIAIB7pGm6o48H+x1z0eAOl9M/fU2SgkuDsQDWIwEAZkxn9zuSnkr6kz6s1aN8xpokBO81SQpoOgRmkADAa9MBvzb9k83y4a5LfUgI+iQE8BkJALxyY4bPgI9LTRKCt/QRwDckAHDezBr+U1HSx936kt5Kek8PAVxHAgDn3Jjl/5c+PRUPWMRIk4TgF6oDcBEJAJwwHfSfSvpGzPKRv7E+rg6MDMYC5IIEAKU1HfS/0WTgr5mMBd7pS3otkgGUGAkASoVBHxbqi2QAJUQCAOsx6KNE+pokA//NFkPYjgQA1krTtCbpr5oM+lsmYwFW8FqTROCt4TiAuUgAYJXpoP9I0gsx6MMNI00qAycsEcAmJAAwjhI/PNIXSwSwBAkAjJnO9p9qMvhvmYwFKNhYky2FVAVgDAkACnVjv37NZCyAJfqSXgdB8IvpQOAXEgAUYjrw/1Ws7QO3GYleARSIBAAbNdPJ/9RsJECpvJb0M/cRYJNIALAR04H/WJT5gXX0xfIANoQEALmZ6eZ/IS7gAfI0ktQkEUCeSACwNtb3gcKMJDXFscPIAQkAVsbADxgz0qRP4BcSAayKBABLY+AHrDESiQBWRAKAhTHwA9YaiUQASyIBwL0Y+IHSGIlEAAsiAcCtGPiB0hqJXQO4BwkA5krT9Lmkv4mBHyizkUgEcAsSAHxkeoDP3yTtmI0EQI5GIhHADSQAkMTJfYAn+pK+pT8AkvSZ6QBgVpqmW2ma/k3SOzH4A66rSfotTdO/p2m6bTgWGEYFwGNpmh6LBj/AVyNN7hk4MR0IzCAB8NC03P93cV4/APoDvEUC4JFpye/votQP4FOvJZ3QH+APegA8MS33/1MM/gDme65Jf8Cx6UBQDCoAjqPcD2AFI0lfB0FwaTgObBAVAEfd6O7fNhwOgHLZlvRPdgu4jQqAg9I0farJrH/LbCQAHDASTYJOIgFwCE1+ADbotWgSdApLAI5I0/SvoskPwOY8l/QuTdNvTAeCfFABKDlm/QAMeC2qAaVHBaDEppk4s34ARXsuqgGlRwWghNI03dJk1v/UbCQAQDWgrEgASoZ9/QAsNNLklsG+4TiwBJYASoR9/QAsta3JkgCnCJYIFYASmDb6/UPSjtlIAOBeI0mPWRKwHxUAy81s79sxHAoALGJbk1MEXxiOA/egAmCpaaPf3zTptgWAMnot6fsgCMaG48AcJAAWStN0R5OS/7bZSABgbSOxJGAllgAsMy350+gHwBXbYknASlQALDEt+R9LemE2EgDYmJ+CIPjedBCYIAGwAF3+ADwyEksCVmAJwLDpwT50+QPwxbYmZwbUDMfhPRIAg2bW+7cMhwIARdoWBwcZxxKAAWzxA4Br9AUYQgJQMNb7AeATI9EXUDiWAAo03d//Tgz+ADBrW5MlgW3DcXiFBKAg03uz2d8PAPNta3JewFPDcXiDBKAA00aX16LZDwDusiXpHzQHFoMegA2bXuH7wnQcAFAyNAduGAnAhkw7/f8hqWY2EgAorbeSvuUyoc0gAdgAOv0BIDcjsUNgI0gAcjYd/Gn2A4D8jEQSkDuaAHM0s81v22wkAOCUbU22Ce4YjsMpVAByMj3X+h+i0x8ANmWsSSXg0nAcTqACkIOZPf5bhkMBAJdtaXJWwDemA3EBCcCaphf6vDYdBwB45HWapi9MB1F2JABrmB5W8ZPpOADAQ3/jwKD1kACsaPqL1zQdBwB4rEkSsDoSgBUw+AOANUgCVkQCsCQGfwCwDknACkgAlsDgDwDWIglYEgnAghj8AcB6JAFLIAFYAIM/AJQGScCCSADuweAPAKVDErAAEoA7MPgDQGmRBNyDBOAWDP4AUHokAXfgMqA5psf7/mQ6DgBALr4PguAn00HYhgTghuklE69NxwEAyNXzIAh+MR2ETUgAZkzvmv6n6TgAABvxOAiCvukgbEEPwNR08H9nOg4AwMb8Y/paD5EASJLSNN2W9A9N7poGALhpS5MkYNtwHFbwPgGY/iK8k7RtNhIAQAG2Jb0jCfC8ByBN0y1N1vy3zUYCACjYpSY9AWPDcRjjewXg72LwBwAf7Wiy9OstbysAaZr+TdIL03EAq0iSRL///rviOFYcx/r999+VJIniOJYkXV1dffTf7GuSJLnzccMwVBiGkqQHDx5cvx2GoR48eKAoij55++HDh9efB5TQT0EQfG86CBO8TAA45Q9lcHV1pV9//VVXV1eK41hXV1caDocLDeRFm00EKpWKoihSpVK5/jtguWYQBCemgyiadwkAB/3ANkmSaDAYXA/4w+FQV1dX1g3y68iSgmq1qkqlcp0cABbx7qAgrxKAadfnP8V2PxiSJImGw6GGw6EGg4EGg4FTA/0ywjC8Tgiy/5IUwKCxJk2Bl4bjKIw3CQDb/WBCkiTq9/vXA/5wODQdktWyZKBarerLL7/Uw4cPTYcEv4w0SQJGhuMohE8JwG9i8MeGZTP8fr+v9+/fXzflYTVZQlCr1agQoCiX8mR7oBcJAB3/2KSrqyv1+/3rmb6vJf0iVKtV7e3tqVqtUh3AJr0OguBb00FsmvMJAB3/2IRs/T4b9FG8rDqwt7fHTgNsgvNXCDudAKRpWhMX/CAn2aDf6/Uo7VsmiiI9evSIZAB5c/r2QGcTAJr+kIckSdTtdpnpl0gURarX66rVaiwTYF1jSX92tSnQ5QSApj+sJOvc7/V6GgwGpsPBGrIlgt3dXdOhoLwu5WhToJMJAE1/WEW2pt/r9Wjkc0wURfrqq690cHBAVQCrcPK4YOcSgDRN/yrpJ9NxoDwGg4E6nQ6zfU9QFcCKnGsKdCoB4KQ/LCpb2+92u8z2PRVFkRqNBlsKsaixHDsp0JkEIE3TLU0G/22zkcBmDPyYZ3d3l+UBLGKkSVPg2HAcuXApAXgt6RvTccBO2fa9i4sL06HAYiQCWIAzhwQ5kQCw7o/bsL6PVZAI4B5O9AOUPgFg3R/zDIdDtVotBn6shUQAtxjLgfMBXEgA2O+Pa3Ec69WrV5T6kSsSAcxxGQTBn00HsY5SJwCc848MzX0oAokAbij1+QClTQA45x8SAz+Klx01XK/XTYcCO5T2voBSJgCc8w9p0uB3cnLCxTwwIjtHgAOFvDdSSbcGljUBeC22/HkrjmOdnJzQ4AcrsCwASW+DIPjadBDLKl0CkKbpc0l/Nx0Hike5HzZrNBpqNBqmw4A5XwdB8NZ0EMsoVQJA6d9flPtRBlEU6YcfflCtVjMdCoo3Vsm2BpYtAXgtSv9eSZJEnU5H3W7XdCjAwlgW8FY/CILHpoNYVGkSAEr//un3+zo5OaHcj1KiSdBbpTklsBQJAKV/vyRJoh9//JHDfOAEqgHeGaskSwFlSQBei9K/F1jrh4voDfBOKZYCrE8AKP37gbV++ICdAl6xfleA1QkApX8/xHGso6MjDYdD06EAGxdFkdrtNksC7htL+sLmA4I+Mx3APZpi8Hdat9vV/v4+gz+8Ecexnj17RrXLfVuSjk0HcRdrKwBpmu5ocs0vHETJH5Dq9boajYbCMDQdCjbH2rsCbE4AuObXUXEc67vvvqPRDxBLAh4YBUHwhekg5rFyCWB6ze+26TiQv36/r/39fQZ/YCpbEuj3+6ZDwWZsp2naNB3EPNZVAKaNf7+ZjgP563Q66nQ6psMArMUuAWeNZeHZADYmAK/Fnn+ncLAPsLharabj42P6Atxj3dkAViUA7Pl3D1v8gOXRF+AsqxoCbUsAaPxzyHA41NHREev9wApIApxkVUOgNU2ANP65pdfr6eDggMEfWBHNgU6yqiHQigoAJ/65pdvtqtVqmQ4DcAbNgU4Zy5ITAm2pADTF4O+ETqfD4A/kjB00TtmSJScEGq8AsO3PHa1Wi5P9gA2iEuAU4w2BNiQA7yTVTMeB9ZycnLDNDyjA7u6ums2m6TCwPuPbAo0uAUy3/dVMxoD1MfgDxen1eiQAbqilaVozGYDRCgDb/sotSRIdHR1pMBiYDgXwTqVSUbvd5sCgcrsMguDPpr65sQrAdPa/ber7Yz1Jkujg4IDBHzBkOBzq4OBASZKYDgWr20nT1NjJt8YqAMz+yysb/DndDzCPSkDpjWVoW6CRCgCz/3Jj8AfskZ24idLakvTCxDcuPAGYbvuzYg8klndycsLgD1hmMBjQGFhuf03TdKvob/p50d9Qk5v+tg18X6yJbn87hWGohw8fKooiPXjwQFEUXZ8fH0WRwjC8Lg8/ePDgzlLx1dWVpMkyz+yfq6srJUmi4XD40d9hj16vJ0kkAuW0pUkVoFnkNy20B4Ajf8uLk8jMC8NQ1WpVDx8+VKVS0ZdffqmHDx8aW/vNEoI4jjUcDq//kBiYVa/XdXh4aDoMLG+sgnsBik4AjlVwhoP1MfgXLwxDVSoVVSoVVavV68G+DGYTgsFgQFJgACcGltZJEATNor5ZYQkAs/9yYvAvRjbg12q160HfJVki0O/32TpakMPDQ9XrddNhYDljFVgFKDIBYPZfMv1+n+7iDQrDULu7u9eDvk/buAaDgXq9ngaDAVdGb1Cz2dTu7q7pMLCcwqoAhSQAzP7LJ45j7e/vU7rNWRRF2t3dVbVadW6Wv6rhcKiLiwu9f/+eZCBnYRiq3W6rUqmYDgWLG6ugKkBRCQCz/xKJ41jfffcdL8Y5mZ3pM+jfbTgcqtvtUhnIURRFarfbpekhgaSCqgAbTwCY/ZdLkiTa39/nxTcH1WpVjUaDQX9F/X5fvV5P/X7fdCilx2mBpTNWAVWAIhKA55L+vunvg3wcHR3xgruGMAxVr9dVr9d5sc1JHMfqdrssEayJa4RLZ+NVgCISAM78Lwk6/ldXrVa1t7enR48eMfBv0MXFhV69ekUisCK2B5bKWBuuAmw0AWD2Xx50/K+GMr8Zg8FAnU6HLYUrOD09Va1WMx0GFvN9EAQ/berBN50AMPsvATr+l8fAbwcSgeWFYaizszOaAsthFATBF5t68I0lAMz+y4Gmv+Uw8NtpMBio1WpxUdWCoijSmzdvWK4qh8dBEPQ38cCbTADeSapt6vGRj1arpW63azoM60VRpOPjYwZ+y9EjsDjuDCiNfhAEjzfxwBtJANI0rWmy9Q8W63a7arVapsOwWhiGajQaHKlaMiQCi+G44NLYSBVgUwnAa02u/YWlWPe/X71eV6PRoExaUnEc69WrV1xhfQf6AUrjbRAEX+f9oLknANODf37L+3GRrydPnjA7ukWlUtHh4SHlfkdwsuXdOCSoNP6Q95bAz/J8sKnmBh4TOep0OrwYzhGGoQ4PD3V2dsbg75AoinR+fs7+91sMh0PO/yiHF3k/4CYqAGz9sxj7/eerVqtqNpuUQh1HNeB27XabxNduY+V8MFCuFYDp1r/tPB8T+YnjWD/++KPpMKxzeHjIZSmeoBpwu5OTE3qC7LYl6b/yfMC8lwBo/LMYXdEfi6JIZ2dndEF7qNFo6Pz8XFEUmQ7FGnEcsyvIfs/zfLDcEoBp818tr8dDvi4uLuiGnlGv1/XmzRvuSfdYdhgOCeAH3L5ovdp0m30ucusBYOufvVj3/IB9/Zin2+2q0+lQAtfkOXJ+fs6uAHv9HATBizweKJcKQJqmW8p5bQL5ofQ/Qckft8kqQiwJTI4HZ1eA1b6Zjrlry2sJ4KkmDQqwTL/fp/SvSZf/mzdvaPTDraIo0suXL7kpT5OKCBcsWWtLOfUC5LIEwLn/9uLAH848x/I6nY73s2AuDLJaLvcDrF0BoPnPXhz4M9nix+CPZTUaDe+3CsZxzEVh9sqlGTCPJYBmDo+BnMVx7PUMJgxDtdtt1vuxskajodPTU69nwN1uV1dXV6bDwHy1dR8gjwTgUQ6PgZy9evXKdAjGRFHEqWbIRa1WU7vd9rY5MEkSNZtN02Fgvr+u+wBrJQBpmj4VJ/9Zx+c9/9ngz/5+5KVSqejly5feJgGDwYCGQDttrbsMsG4F4OmaX48N8HX2nw3+dPojb9kOAV+TgJOTE9MhYL61qgArJwDTfYgc/GOZbrfrZeMfgz82zeckwPeeIovV1jkTYJ0KwNM1vhYb4GvXLoM/iuJzEtDtdjkp0T5bWuNMgHUSAGb/lvHxxD8GfxTN1yQgSRIvJxglsPIpvCsdBDTd+//bqt8U+YvjWE+ePDEdRqEY/GGSj3dshGGos7MznnP2+UMQBONlv2jVCkBtxa/DhvjW+MfgD9N8rAQkSaJ2u206DHzq+SpftGoCQPnfInEce7XtLwxDnZ6eMvjDuCiKvDssqNfraTgcmg4DH1tpGWDpBICjf+3j2+z/+PiYff6wRqVS0enpqekwCtVqtUyHgI+ttBtglQpAbYWvwYb4NvtvNBrc1gbrVKtVr+6c4HAgKz1f9gtWSQAo/1vEp9k/F7TAZvV63au7JzgXwDpLLwMslQBQ/reLT7P/Wq3G4A/rHR4eenMHBVUA6yy9DLBsBaC25Odjg3yZ/UdR5FV5FeV2enrqzc4AXyYgJfJ0mU9eNgFY+cAB5MuX2X92rS8d/yiLbJeKDzsDer0epwPaZakleioAJeXL7L/RaDD4o3QqlYo3S1acDmiVnWWWARZOAKbXDi78wNgcX2b/vjVVwS2+/P5yR4BVtiTtLPrJy1QAni8ZCDbEh8abKIq8mUHBXY1Gw/l+AO4IsM7TRT9x4bsA0jT9TdL2CsEgZ0+ePHH+/PGLiwtK/3DCcDjUs2fPTIexUWEY6t27d6bDwMQoCIIvFvnEzxf5pDRNd8Tgb4WLiwvnB3/W/fOTJImurq4Ux/H125Ju/R0Kw/D6z4MHDxRFkcIw5OTFNVQqFR0eHjp9el6SJBoMBt5sgbTcdpqmO0EQXN73iQslAKL5zxq9Xs90CBtF6X91w+FQg8FAv/76q4bDoa6urnJdm61UKgrDUNVqVZVKRV9++SWJ2oLq9br6/b7Ty3edToeLguxRk3R53ycttASQpuk7kQQY58OVv5T+F3d1daV+v69+v6/hcGikEatSqahSqWhvb4/Z3z3iONb+/r7TDXPtdpvfAzv0gyB4fN8nUQEoEde3/lH6v1/WcGXLKWzD4VDD4VC9Xk9hGOrRo0ckA7fIqlsuLwX0+31+9nbYSdN0KwiC8V2fdG8FYLr9j+4OC7jc/BdFkc7Pz02HYa3BYKBOp2PFoL+IbLCrVqskdTc8e/bM2et0wzDU+fm5F4cglcDjIAj6d33CItsAn+YSCtbievMfa4fzDQYDHRwc6ODgoDSDvzQpdzebTe3t7anZbF43H0JOH2udJInev39vOgxMPL3vExZJAB6tHwfW5XLz3+7uLrPEG8o68M/T6/W0t7enTqfj9Pr3oqrVqtMHBPlwSFlJ3Dt237kEMD1S8D95RYPVuNz8F0URZ/3PSJJEP/74o7MvotnSwO7urulQjEqSRE+ePHE2IXr37h3LAHb4w119APdVAGq5hoKVuFxSo/Hvg36/rydPnjg7+EsflgZ8XxYIw9Dp7a6cDGiNO6sAJAAl4OqTKYoi72eC0mQ22Gq1dHR05OyM8KZer6eDgwP1+33ToRhTr9edPSbY55+rZe7cCnhfAsD6v2HD4dDZ5j+XZ0CLyvaGu5rk3SWOYx0dHanT6ZgOxZjj42PTIWxEdigVjFutAjBd/9/JORgsydVycKVS8X72PxgMtL+/72yCt6hOp6Nms+lN9WNWtVp1dt88CYAV7rwe+K4KwE7uoWBprq7/u7wVahFZCdzHQW8en/89XK2EuTp5KaGd2z5wVwJQyz0MLMXV8r/Ls55F9Ho9NZtN02FYZzgcan9/37vmQFefD1dXV1QB7PD0tg/clQCw/m+Yqxm0qzOeRTD43y2OYy8rAa4+J0gArPCn2z7AEoDFXHzyuDrbWcRwOHT6HPi8+JgEuPq8YDeAFXZu+8DcBCBN0x1JW5uJBYuI49jJ88JdnencJ+t492lQW4ePyZKLz43sWmoYtTUd0z9xWwVg7iejOC7O/qMocnKWs4iTkxMn+zk2qdfrebVFkCoANqg27523JQBzPxnFcfHsfxdnOIvIru/F8jqdjlcDiItbY336+Vlsbh/AbQnArU0D2LwkSZwbMHw99S+OY69msZtwcnLiTRm5Vqs5d4b+cDhk6cu8nXnvZAnAQi6u/T965OemklevXvHit6YkSXR2dmY6jEKEYejcTYFJkjj5mlYycw8E+iQBSNO0VkQ0uJ2LJbNnz56ZDqFwcRw7u5WzSPV63auDo1xLACQ3X9NKaPvmO+ZVAHY2Hgbu5Fr5v1areXnj36tXr0yHUGphGKrZbHo1+EuT/2/XmgFJAKxQu/mOeQnA9sbDwK1c3P7n69o/s//VRVGkdrvt5e+O5F7D7NXVFUth5n3S2zcvAaAB0CDXBv8oilSr1UyHUThm/6urVCpqt9uqVCqmQzGmWq061wzo6r0mJbJz8x0sAVjGtfL/V199ZToEI1z7ORalXq/r7OzMyyWjm1yrfvz666+mQ/Dd9s13fJQAcAKgea4NHD42/w0GAw79WcHh4aF36/13ca1y5tprWwltpWm6PfuOz298wrZgjGvbZaIo8rKMa3PDUxiGqlQqevjwoaIo+uhjcRzr6uqq8H3bURTp+PjYuca3dVWrVUVR5Ewymf1euba0UTJ/kjTK/nIzAdgpMhJ8zKXBX/J3779tM50wDLW7u6tarbbwIBvHsQaDgd6/f7/RhKZSqajValHyv8Xu7q5TB0kNh0MSPbO+mP3LzQSABkCDbBs41rW3t2c6hMLZVsWp1+tqNBpLz7qiKFIURdrb27tOBl69epXrbHRvb08//PADM8I7uDZYkgAY99EYf7MJcLu4OHCTTQPHunwt/9vyM8y20R0eHq49wGaJwPn5uRqNxidLB6toNBo6Pj5m8L+Ha7sBXJvklNDO7F9uJgA7gjG2DB558LX735afYbvd3shMq9Fo6OXLlytXd8IwVLvddm6f+ya5tBuAnQDGbc/+5ToBuO2+YBQjSRJnmn0kP8v/kqz4GTYajY2uqWdNe8sO4lEU6ezsjBLwklzaDcCBQMZ9tBNgtgKwVXgouGbLzDEvvr7I23BrXVHJV6PR" +
  //   "0NnZ2UJLArVaTW/evKHZbwWVSoVlAOTpug9gNgHYKT4OZFxKAHwd/CUZn91kW/yK/H4vX768MwloNBo6PT11ahArUrZ10xU2JMmeu94JMJsAbBcfBzIuZcUulSyXZToBMDHIRlE0NwnILvNhvX99Lj2n6AMwbjt7YzYB+GPxcSBjw9pxXlyarSzr999/N/r9TSUgWRKQJSC+X+aTN5eeUy5VO0tqO3uDCoAlXHlSuHiVaZmYLK9GUaTT01NVq1W9efPGqUHLNJe2A7IEYNzcHoDt4uOA5M7gL7k1UymjJEmMLidVq1W1221nBiubuPLcSpKEJMCsreyNzyQpTdMtsQvAGNPrxnli9m+eS0fH4gNXEgCJPgDDtqZj/nUFYMdYKKACgFwNBgN1u13TYSBnLiXXVACM25Y+JABbxsKAUw2AX375pekQjLJln3ur1SIJcIxLybVLr3kl9UfpQwKwbS4OuFIBCMPQmgHQlDzOyc9Lq9ViOcAhURQ501tBBcC4LyQqAFZwpQfApRnKqh48eGA6hI90Oh09efJEvV7PdCjIgSvLAPQAGLctfUgAuAbYIFeyYRIAO/8N4jhWs9kkEXCAKxU20+dlQP9PogJgXJIkzlQAfF//l+z+N8gSgcePH6vZbKrf7zvzu+cLGxPMVbj0uldS25L0+fQvW8bC8Jwrs3/JndnJOrKLW2x+cUuSRL1e77oaUK1WVavVVKvV+BlazuYEc1m///67Mz0NJbQtfUgAto2F4TmbB4pluTI7WVelUinV3Q6DwUCDwUCtVktRFOmrr77S3t6eM+vNLnEpQYvj2Kn/n5LZkqgAGOdKAhCGIdn8VK1WK1UCMCuOY8VxrF6vd32sc61WU7Va5cXaAtnzzIXXDZeqnyW0JUmfp2m6bTYOv7nyJGBw+ODRo0dqtVqmw1hbkiTq9/vq9/uSJksFs39ghisJgAv/D2WWpun252L2b5QrTwJm/x9EUaRqtVraKsBtsqUCSSwVGFSpVJw4SMeV174S2yIBMMyVCgDr/x8r8zLAImaXCkgGiuVKsu1CElNyW5+JBMAoV7JgV16U8rK7u+vNv0mWCBwcHFyfNeBKYmsjltuQk20SAMNcSQBsOgLXBmEYql6vmw6jcNlZA3t7e2o2myQCG+BKAsDvhnmfiS2AyIFtR+DaoF6ve1MFmKfX65EIAPba/uz+z8EmuVIB8Hmgu42vVYCbSATy5Uq1jR4A86gAGObKmdgkAPPV63VnXrDXlfUJcE3xeniuISd/pAKAXPCiNF8Yhjo+PjYdhjXiOFar1dKTJ0+oBqyI5Tbk5TNJfzQdhM9cWQLA7arVKksBN8RxrL29PXU6HdOhwBBXqp8l9gcqAIa5kgC40pm8KY1Gg7MS5uh0Omo2m848D4rgSrWNn7lx/48EAChAGIY6PT2lH2COXq+n/f19lgQW5EoCAPM4BwAoSBRFOj095QV8jjiOdXBwQBIAFIeDgIAiVSoVtdttkoA5siRgOByaDgXwAksAQMFIAm4Xx7GOjo6oBAAFIAEADKhUKnrz5g09AXOwHAAUg4OAAEOiKNLLly/ZHTBHdqcAgI3ZogKAXLClZzVRFOns7EyNRsN0KNYZDAZqtVqmwwBcRQJgmivrwBzqsZ5Go6F2u82SwA3dbleDwcB0GFZx5Qx9V177yowEwDCeBMhUq1W9efOGasANJycnpkPABnCksXkkAMgFSwD5CMNQjUZD5+fn2tvbMx2OFeI45sjgGVTbkBcSAOSCBCBfURTp+PhY7XZb1WrVdDjGdbtdfsemXPl3oPppHgmAYa6coc+Wrc2oVqtqt9s6OzvzuiKQJAnXCE+RACAvJABACVQqFR0fH+v8/FyNRsPLZkESgAlXEgCYRwJgmCsv5K50JtsuiqLrHoF2u629vT1nfofukyQJOwLkTrWNCoB5n5sOAG4gAShetVq97g8YDAbq9/saDAZOn6Xf6XTUbrdNh2GUKxUAdgGYRwJgmCs9AHQmmzWbDGQz5SwZcGnWPBwOlSSJ17NHVxI8XypXNvtc0ljcCGiMKy9kv/76q+kQMBWGoWq1mmq1mqRJQjAcDtXv90ufEGTJTfb/5iNXKgCuvPaVGQmAYa6UwagA2CsMw48qBFK5lwx8TwBc6QFwpfpZYiOWAAxzpQyWJIn3pdkymU0I4jjW+/fvdXFxUYpkoMwVjHVlzzMX8FphHrsADHMpC3ZlZuKbKIpUr9d1dnZ2fQKhzYlpGZKUTXHp/50EwDwSAMNcehK49OLkq+wEwvPzcx0fH1ubCPiabLq028alyU9JjT+TNDIdhc/CMHQmCaAR0C17e3vXBw/ZxtffNVeSbJde90psTAXAAq48EXydlbkuO3jIpmqAr02nriQAzP7t8JkmuwBgUKVSMR1CLnxuzspTHMfWvdBHUaSXL19akwS4VApfhm2/F6tyZdJTdp9J+j/TQfjOlWw4SRKqAGsaDofa399Xs9k0HconsiTAhhdvVzrhlxHHsTP/365MekpuxBKABWyZVeXB17XZPHS7XT179uz64J5Wq2U6pE9kOwZMc2UgXIYrs3/Jrde8MqMJ0AKuVAAklgFW1el0Phnwu92u+v2+mYDuYEMC4COXEgAqAFb4NxUAC7j0ZHDpRaoISZLo5OREnU5n7sdPTk6s+zcNw5AZnAEuJdc2LCOBCoAVoihy5glh22BlsziOdXBwoIuLi1s/J0kSHR0dWddbYfoIa1eeL8tw6bnl0qSnxOgBsIUrywDc2b6YOI713XffLfSiniUKtiUBJvmWAAwGA2f6Hhj8rfEfKgCW+PLLL02HkBuXZiqbMBgMtL+/v9RWtiwJsOXf1nQcviUApv+988TykTX+j3MALOFSVmxj45otut2uDg4OVprNxXGsZ8+e3dovUBQbfr6uVMwWZcO/eV5mb6WEUWMSAEu49II2HA6dKVfmqdVq5bK1r9PpGF0S+PHHH41831m+zSJdWlZzabJTcuPPgiAYmY4CbmXF2T52TGSNfN1uN7fHHAwG2tvbU6fTKTQR6HQ6VpzC59Mg4tLgL/n1s7NZEATXTYBjk4HAva1VLpUs15Gt3W/q3yOrBrRarY0mAkmSqNVqGV9+kPwbQHq9nukQcuPSjqeSG0sfrgMeGwsD11x6YXPpRWtVw+Fw4U7/dcRxrG63q729PR0dHanX6+W2BJMkibrdrvb393OtYKzDpefJIlyqAPj2s7PYSJI+n/nLtqFAMFWtVp2ZOWfbAV1a2lhGr9dTq9UqvBei3+9f/w5Vq1VVKhVVq1VFUbTwi2/2sxsMBrkmE3n5y1/+YjqEwgyHQyuWXPJCAmCNsfQhAfi3uTiQce3J4WsC0Ol0rCiVZ4P47Mw9DEM9fPjwugwbhqEePHigq6ur68ucbBvwb/Lpd+quQ6LKyKefneX+T/qQAIzNxYGMawnAxcWFGo2G6TAK1Wq1rCmVz5MkifUD/F2q1apTO2bu8/79e9Mh5Mq117gSu5Q+9ACMjIWBa2EYOvUEubq6cmr98i5Jkujg4MDqwd8Fe3t7pkMojIvlfxoArTGWSACs41qJzJWehrvEcaz9/X1vkh2TXHt+3MW1ZNKnn10J/CaRAFjHpQqA5P5ugKzT36WZmq12d3e9Kv+7llCSAFjl/yQSAOvUajXTIeTK5cuBBoOBDg4OGPwLcnBwYDqEwvT7fed+r1y678QBl9I0AQiCYCwaAa3g2oFAkqzoiN8E3xrSTPJt9u9a5axSqXj187PceDrma/Y64LGRUPCJR48emQ4hVy5dZXrT6ekpjU0F8Gn2H8exc70zlP+tMsremE0ALgsPA3O5tgwgudfQlImiSIeHh6bDcFqj0fBq9ujic8XF17QSuz7357N574RZLm6X6Xa7zlYBdnd3Va/XTYfhpCiKvDtLwrW9/5J7zc0lN8re+GzeO2GWa+cBSJNmQBdf2DKHh4eUOTeg3W6bDqFQFxcXzjX/VatV5yY0JTfK3iABsJSLJTPXjjW96fT01LnEzSTfSv+S9OrVK9Mh5M6nw5tK4jJ7gx4AS7nWCCh9OJveVWEY6vT01LldHCbs7u56V/p3ceufRAOghcbZG9cJQBAEI7ETwBrL3N5WJq5uCcxEUaSXL1+SBKyhUql42VjpYvMf2//sEwTBZfb2Zzc+Nio0EtzJxWUA16sAEknAOqIoUqvV8m7N2NXnBbN/61zO/uVmAvCv4uLAfVx98rheBZAmA9mbN2+c/RluQhRFarfbXs4YXX1OsP5vnY92+91MAC6LiwP3qVarTs4iXZ3t3BSGodrttndr2auoVCreDv6uPh9cXcYsucvZv7AEYLnd3V3TIWyEqzOeeRqNhg4PD70ray+qVqt5O/hLUqvVMh3CRrjYyOyAf87+hQqA5VwtIbs667lNvV7XmzdvnKzorKNer3t9nPLFxYWGw6HpMDaC8r+Vbl8CYCeAfarVqrNltJOTE9MhFCqKIp2fn7MkoA9bJn3s9p/l4r5/ifK/pcazOwCkTysAEssA1nFxN4A0ufTExa1P92k0Gjo/P3f253qfarWqs7Mzb///My6e+pfhaGwrXd58x7wEgJ0AlnH5ydTpdJy9I+AuURTp9PRUx8fH3iwLhGGow8NDr9f7M3EcOzv7l9ydtJTcJ2P7vATgcvNxYBlhGDrbC5AkiVcNgTft7e3p/Pzc+UQgq3q4nMwu49WrV87O/qvVqvcJnqVGN98xLwHobzwMLM3V3QDS5AQ0nxoC58kSgdPTU6eSvd3dXV1cXKjRaHjb6HdTHMdO34tB85+1Lm++I7j5jjRNtyT9p4BgsIQkSfTkyRNny+WVSkVnZ2emw7BG1h/x/v370s0UwzBUvV5XvV5n0J/jyZMnpfuZLiprdIV9giD4ZLz/pAIQBMFYLANYJwxDp6sAw+HQy4bA20RRpMPDQ52fn6vdbqter1vfVV2tVnV6enq904HB/1OdTsfZwV+SvvrqK9MhYL7Lee/8JCOQpDRNX0v6ZoPBYAWDwUAHBwemw9iYMAx1dnbG+uEd4jjWYDDQ//7v/+rXX381uoc8DEM9evRI1WpVtVqNAf8ecRzryZMnpsPYqIuLC56/dnodBMG3N995WwLwQtLfNh0RlndwcOD0enm1WlW73TYdRmkkSaLhcKjhcKjBYHD997yXisIw1MOHD6/PpfjLX/7CC/2SXC79Szx3Lfc8CIJfbr7ztgRgRzeODIQdXK8CSNLh4SHd4jnIEoEkSXR1dXWdFNw1CIVheD3YS9KXX36phw8fMrtfU6fTcX63S7PZdHqZsuT+fPMQIOmWBECS0jT9j6StDQaEFT1+/NjZZsDM2dmZ9WvewCJ8KP3T/Ge1cRAEf5j3gXnbADOXm4kF6/Jhdnx0dOR8kgP3JUmi7777znQYG8fx1la7vO0DdyUAnAhoKR+2V8Vx7HzJFO5zvetfcvugMke8v+0DdyUAb/OPA3nI9lm7rtvtsjUQpeXL7++jR49oCLVb/7YP3NUDsCUOBLJWkiR6/Pix6TA2LgxDtdtt+gFQKnEca39/34tlLLb+We8P0/N9PnFrBYADgewWhqEXR24mSUI/AEoljmN99913XvzO7u7uMvjb7fK2wV+6ewlAumPtAOb5suUmjmMdHR2ZDgNYyI8//uj8un/G9S3JDrhzDL8vAejnFwfyVq1WvWm+GQwGarVapsMA7tTpdNTv902HUQhm/6Xw7q4PkgCUnE/bb3xpqkI5+XDYzyxm/6WwegWAPgD7+VQFkKRWq+X0Ucgop36/79Xgz+y/FO5c/5furwBI9AFY7/Dw0HQIhTo6OjJ6CQ4wazgc6uTkxHQYhWL2Xwr3jt2LJABv148Dm1SpVLzYEZDJdgZcXV2ZDgWeyxpUfej4zzD7L423933CrecAZKbnAfwm7gWwmk/7jjNRFKndbvNiBCOy7X6+dPxn2PdfDkEQ3Du+31sBoA+gHKIo8uJ0wFlxHOvg4IBKAArn6+DP7L80+ot80iJLAJL036vHgaL4cEfATSQBKJqvg38URaz9l8dCY/aiCUB/9ThQFF/uCLiJJABF8XXwlyYTDGb/pdFf5JPuXSPIpGn6m6TtFYNBgZ48eeLlCxQ9Adgknwf/KIp0fn5uOgwsZhQEwReLfOKiFQCJZYDSOD4+Nh2CEVQCsCk+D/6SXweOOaC/6CcukwC8XToMGOHb4UCzsiSAcwKQl+Fw6PXgv7u76829I474ZdFPXGYJYEtsBywNH7cFzgrDUMfHx6rVaqZDQYkNBgPv9vnfxLa/UhkHQfCHRT954QoA2wHLxcdtgbOyw4J8Op4V+ep2uzo4OPB68G80Ggz+5bLUyb3LLAFIS5QWYF69XlcURabDMMq3C1qQj1ar5f3tk1EUsfZfPv9Y5pOXTQDeLvn5MCgrg/uu0+lwdDAWkiSJDg4OuHVS0g8//GA6BCxvcxWA6TJAf5mvgVnVatXrpYBMv99nhwDuNBwOtb+/z22TmjT+0T9TOv0gCEbLfMGyFQCJ7YCl02g0vDshcJ44jvXs2TNmd/hEtt7va6f/LE78K63Xy37BwrsAMtPdAP9Z9utgVr/f19HRkekwrFGv10mMoCRJ1Ol0SApnNJtNtv2V0xcbrwCwDFBOtVrNqyuD79PtdrW/v8+SgMeykj+D/wfs+S+tpcv/0mpLABLLAKX0ww8/eL8rYFYcx9rb22OXgIe63a6ePXtGyX8Gpf9Se73KFy29BCCxDFBmg8GAJ/kc3CPghziOdXJyQqPfHKenpzT+ldfS5X9pxQoAywDlxa6A+agGuC9b9mHw/1Sj0WDwL6+Vyv/SihUASUrT9IWkv6369TAn2+vMefnzUQ1wy2AwUKvV4vf9Ftz0V3rPgyBY6ZC+dRKALXE3QGn5flfAInZ3d3VwcEAiUFJ0+N8vDEOdnZ3xO15uf5hW5Ze2ahMgywAlxzGf9+v1ejo4OFCv1zMdCpbU7Xb15MkTBv97cNZ/6b1edfCX1qgASFKapjVJ79Z5DN/95S9/MR0CFpAlTGyRsttgMNDJyQnd/SXxP//zP6ZDKLunQRCsvCtvrQRAktI0/Y9YBlgZCUC5VCoVHR4eqlqtmg4FMwaDgTqdDg1+JUMCsJZREARfrPMAn+cQxM+SuHEGXhgOhzo4OFC1WlWj0SARMIyBHx7rr/sAeVQAdiT9c93H8RUVgHIjETCDgd8NVADWstLe/1lrJwCSlKbpO0m1PB7LNyQAbqBHYPOSJFG/31ev12PgdwQJwMr6QRA8XvdB8koAXogzAVZCAuCWKIr06NEjPXv2jO7qnCRJom63q263y7ZVx5AArGzlvf+z8koAtsSZACshAXBXrVbT6emp6TBK7eDggNm+w0gAVjLWpPw/XveBVj4HYNY0kLWzEcAl/X7fdAilx+APfOJtHoO/lFMCMPU2x8cCAACfOsnrgXJLAIIg6IuTAQEA2JSVL/6ZJ88KgMQyAAAAm/I6zwfLOwF4q0mDAgAAyM8oj87/WbkmANPGhJ/zfEwAAJD/EnveFQBJ+mkDjwkAgM9ya/7L5J4ATKsAb/N+XAAAPPU6z+a/zCYqABLLAAAA5GUjY+pGEgC2BAIAkIt+EASXm3jgTVUApA2sVwAA4JnXm3rgjSUA0yrAaFOPDwCA43Lf+jdrkxUAiV4AAABW1dzkg286AXgtDgYCAGBZG539SxtOADgYCACAlTQ3/Q02XQGQJgcDjQv4PgAAuGAk6f2mv8nGEwCqAAAALOWXTRz8c1MRFQCJKgAAAIsYaYNb/2YVkgBQBQAAYCGFzP6l4ioAElUAAADuMlJBs3+pwASAKgAAAHcqbPYvFVsBkKgCAAAwz0gFzv6lghMAqgAAAMxV6OxfKr4CIFEFAABg1kgFz/4lAwkAVQAAAD7SLHr2L5mpAEhUAQAAkAo48/82RhKAaRXgexPfGwAAizRNfWNTFQAFQfBa0qWp7w8AgGHGZv+SwQRgiioAAMBXTZPf3GgCEARBX1LfZAwAABjQNzn7l8xXACTpxHQAAAAU7FvTARhPAKZVALYFAgB88drEtr+bjCcAU02xLRAA4L6RLKl8W5EAcDgQAMAThR/5exsrEgBJCoKgqUlmBACAi0bTsc4K1iQAU8abIgAA2JCm6QBmWZUAsC0QAOCo16a3/d30uekA5vhW0j8lbRmOoxCNRsN0CIC1eH7AIVY0/s0KTAcwT5qmTUnHpuMAACAHJzat/WesTAAkKU3T3yRtm44DAIA1jIIg+MJ0EPNY1QNwAw2BAICy+9p0ALexNgHghEAAQMm9DoLg0nQQt7F2CUCS0jTdkvSbPGkIBAA4YyTpsS2H/sxjbQVAuj4hkKUAAEDZNG0e/CXLKwCZNE3fSaqZjgMAgAW8DoLA+slrWRKAbXl0NgAAoLRGsrz0n7F6CSAz/Ye07hAFAABusL70nylFBSDDUgAAwGKlKP1nypYAbIulAACAfUYqSek/U4olgMz0H7Y02RUAwBulKf1nSpUASFIQBG8lvTUcBgAAGetu+ltEqZYAMtMDgv4p7goAAJg1UslK/5nSVQAkDggCAFjj2zIO/lJJEwCJuwIAAMadTMeiUirlEsCsNE3/KWnHdBwAAK9Ye83vokpbAZjxtaSx6SAAAN4YS3psOoh1lT4B4JRAAEDBTsq67j+r9EsAmTRNf5L0V9NxAACcVqrT/u7iUgKwJbYGAgA2ZyTpz9OdaKVX+iWAzPQH8lj0AwAA8jfWZL//2HAcuXEmAZDoBwAAbIwT6/6znEoAJCkIgp/E+QAAgPz8PB1bnOJMD8CsaT/AO3E+AABgPaXf738b5yoA0nU/AOcDAADWMZID+/1v42QCIF33A3xtOg4AQGmV9pz/RTibAEjX9wV8bzoOAEDplPqc/0U42QNwU5qmryV9YzoOAEAp/BwEwQvTQWyaLwnAlmgKBADcz9mmv5ucXgLIzDQFjsxGAgCw2EgON/3d5EUFIJOm6Y4mlYAts5EAACwz1uSY35HhOArjRQUgEwTBpWgKBAB8yumO/3m8SgAkKQiC1+K4YADABydBELw1HUTRvFoCmMX1wQAAedLxP4+3CYAkpWn6TlLNdBwAACPeBkHg7YFxvicAW2J7IAD4aKRJ09/YcBzGeNcDMIvtgQDgpZGkxz4P/pLnCYB0fWfAY5EEAIAPRpoM/iPDcRjnfQIgfXRx0NhsJACADRpL+prBf8LrHoCb0jStadITAABwz5+n58FAVAA+Mr356VvTcQAAcvctg//HSABumB4UxGmBAOCO76ev7ZhBAjBHEAQ/idMCAcAFJ9PXdNxAAnCLIAiaIgkAgDI7mb6WYw4SgDuQBABAaTH434ME4B4kAQBQOgz+CyABWABJAACUBoP/gkgAFkQSAADWY/BfAgnAEkgCAMBaDP5LIgFYEkkAAFiHwX8FJAArIAkAAGsw+K+IBGBFJAEAYByD/xq4DGhNaZq+kPQ303EAgGe+54S/9ZAA5CBN0+eS/m46DgDwxLec7b8+EoCcpGm6o8lVwltmIwEAZ40lfT29uRVrogcgJ9NrJh9LGpmNBACcNJL0mME/P1QAcpam6bYmlYBts5EAgDNGmgz+I8NxOIUKQM6mv6BUAgAgH5di8N8IEoANmP6i/lnSW7ORAECp9cXgvzEkABsSBME4CIKvJf1sOhYAKKGfgyB4HATB2HQgriIB2LAgCF6IA4MAYBkn09dObBBNgAVJ0/SpJmcFbJmNBACsNdbkgJ/XhuPwAglAgdghAAC3Gmmyx//ScBzeYAmgQOwQAIC5LjVp9rs0HIdXSAAKFgTBKAiCL0RzIABI0i+i098IEgBDaA4EAH0fBMFzOv3NoAfAsDRNa5o0B26bjQQACjMWZ/obRwJgAZoDAXjkUpPBf2Q4Du+xBGAB+gIAeOJnsd5vDRIAi0z7Ar7XpDwGAK4Ya7Le/4L1fnuwBGAhlgQAOGQkZv1WogJgoZnLhH4xHAoArONnSX9m8Lc" +
  //   "TCYClppcJPRdLAgDKZyxK/tZjCaAEWBIAUCKXosu/FKgAlMDMLgEODgJgs5+DIKDkXxJUAEqGg4MAWGgk6VsO9ikXKgAlM32CPRYNggDs8FaTRr++4TiwJCoAJZam6XNJx6IaAKB4Y01m/W8Nx4EVkQCU3LRBsCnpG7ORAPBIX5PBf2Q4DqyBJYCSmzYIPpf0rSbrcACwKWNNtvdxsI8DqAA4hGoAgA3qi1m/U0gAHERvAIAcjcVav5NYAnBQEASvxU4BAOv7WdIXDP5uogLguDRNdyT9Q1QDACxuJPb1O48KgOOCILjkFEEACxpLOgmC4AsGf/dRAfAITYIA7tAXTX5eIQHwEE2CAGaMRLnfSyQAHkvTtKlJNWDbbCQADBhrcnlP03AcMIQEwHMsCwBe+llSMwiCselAYA4JACRdJwJ/l1QzGwmADepr0uTXNxwHLMAuAEi6PlL4sThSGHDRpaTH0yN8+4ZjgSWoAGAuGgUBJ4wlvQiCgEPB8AkSANyJRAAopbEm6/w/sc6P25AA4F7T/oDnYscAYLuxGPixIBIALIxEALDWWAz8WBIJAJZGIgBYYywGfqyIBAArIxEAjBmLgR9rIgHA2qaJQE00CwKbNhYDP3JCAoBcsWsA2IiRpJ8k/cLAj7yQAGAjponAN+JkQWAdfXFyHzaEBAAblabpjqQX4q4BYBlvNbmop284DjiMBACFmLl06JFYHgDmGYv1fRSIBACFY3kA+Ehf0mtJ/83AjyKRAMCYmarAf0naMhkLULCxpF8kvaXMD1NIAGBcmqZbkp6KqgDc19dkfZ9ufhhHAgCr0CsAB401Wdt/GwTBpdlQgA9IAGCtNE2f6kNlACiTsSazfTr5YS0SAFiPJQKUSF+U+FESJAAolZljh0kGYIu+GPRRQiQAKC2SARjUF4M+So4EAE6YSQb+a/rfLXPRwEFjSZf6sHVvbDIYIA8kAHBSmqY1Ta4qZjcBVjWS9N+azPQvGfThGhIAOG96H8EjTRoJayZjgdXGmszy32pyKt/IYCzAxpEAwDvT6sBTTZKCHZOxwLhLSe/FLB8eIgGA16ZbDGvTPyQE7rvUZMDvS+oz4MNnJADAjGlCsKOPE4ItU/FgLWNNBvx/iRk+8AkSAOAe0x6CHU2Sgj+JKoGtLmf+vOfYXeBuJADACqZ9BH+S9IU+JAVb5iLyyliTDv1LfSjpj5jdA8shAQByMq0UbGuSDPxp5m2sZqyPB/p/a1LGH5kKCHAJCQCwYdPEYEsfKgZ/1CQ52BZVg7E+rNX/W9JvYqAHCkECABg003S4pUli8AdNEoWt6Z9tlTdJGOvDLH4k6f/0YYAfibI9YBQJAFAC06OOt2782Z5++I/T/27PfEn2OZrzsfuMp39mjeZ87N83PjbKPs7sHbDf/wdaj0htca0GeQAAAABJRU5ErkJggg=="
  // );
  return <SvgIcon component={SOhmImg} viewBox="0 0 100 100" style={{ height: "1rem", width: "1rem" }} />;
}

export function getOhmTokenImage(w, h) {
  h !== null ? (h = `${h}px`) : "32px";
  w !== null ? (w = `${w}px`) : "32px";
  return <SvgIcon component={OhmImg} viewBox="0 0 32 32" style={{ height: h, width: w }} />;
}

export function getTokenImage(name) {
  if (name === "ohm") return getOhmTokenImage();
  if (name === "sohm") return getSohmTokenImage();
}

// this is only used by numberWithCommas
export function stringWithPrecision(val, options = {}) {
  let precision = 2;
  if (options.precision !== undefined) {
    precision = options.precision;
  }

  val = val.toString();

  if (val && typeof val.indexOf === "function") {
    return val.substr(0, val.indexOf(".") + precision + 1);
  } else {
    return val;
  }
}

/**
 * Pretty up a BigNumber using it's corresponding ERC20 decimals value with the proper amount of
 * trailing decimal precision
 * @param {*} amount BigNumber|string|number to format
 * @param {*} decimals precision to use when converting from BigNumber to string
 * example: a BigNumber value of 123456 for WBTC which has 8 decimals of precision
 *          would be formatted as: 0.00123456
 */
export const numberWithCommas = (amount, options = {}) => {
  if (options.decimals === undefined || options.decimals === null) {
    options.decimals = TOKEN_DECIMALS;
  }

  if (!amount) {
    return;
  }

  const amountFormatted =
    typeof amount === "string" || typeof amount === "number"
      ? amount
      : ethers.utils.formatUnits(amount, options.decimals);

  if (!options.precision && options.precision !== 0) {
    options.precision = getPrecision(amountFormatted);
  }

  return _formatCommas(amountFormatted, options);
};

function _formatCommas(str, options = {}) {
  if (!str) {
    return typeof str === "number" ? str : "";
  }

  let precision = 2;
  if (options.precision !== undefined) {
    precision = options.precision;
  }

  let localeString = "en-GB";
  if (options.currentLang && options.currentLang === "es") {
    localeString = "es-ES";
  }

  // auto-round to the nearest whole number
  if (precision === 0) {
    str = Math.floor(Number(str));
  }

  // handle exponents
  if (str.toString().match("e")) {
    str = Number.parseFloat(str).toFixed(0);
  }

  let parts = str.toString().split(".");
  parts[0] = parts[0].replace(",", "");

  let numberStr = "";

  if (parts.length > 1 && precision > 0) {
    numberStr = stringWithPrecision(parts.join("."), { precision });
  } else {
    numberStr = parts[0];
  }

  if (options.removeTrailingZeros) {
    numberStr = numberStr.replace(/(\.0+|0+)$/, "");
  }

  return Number(numberStr).toLocaleString(localeString, {
    minimumFractionDigits: options.removeTrailingZeros ? 0 : precision,
  });
}

/**
 * Returns a standardized decimal precision depending on the number
 * @param {*} num number to check
 */
export const getPrecision = num => {
  num = parseFloat(num);

  if (num > 10000) {
    return 0;
  } else if (num >= 0.1) {
    return 2;
  } else {
    return getMinPrecision(num);
  }
};

/**
 * Returns the number of digits after a decimal place
 * @param {*} num number to check
 */
export const getMaxPrecision = num => {
  return String(num).split(".")[1]?.length || 0;
};

/**
 * Counts the number of 0's past a decimal in a number and returns how many significant digits to keep
 * plus additional digits so we always show a non-zero number.
 * @param {*} num number to check
 * @param {*} options
 *    additionalDigits: Optional additional digits to keep past the first non-zero number
 */
export const getMinPrecision = (num, options = { additionalDigits: 2 }) => {
  const { additionalDigits } = options;
  const decimals = String(num).split(".")[1];

  if (decimals === "0") return 0;
  if (!decimals) return additionalDigits;
  return decimals.match(/^0*/)[0].length + additionalDigits;
};
export function setAll(state, properties) {
  const props = Object.keys(properties);
  props.forEach(key => {
    state[key] = properties[key];
  });
}

export const setBondState = (state, payload) => {
  const bond = payload.bond;
  const newState = { ...state[bond], ...payload };
  state[bond] = newState;
};<|MERGE_RESOLUTION|>--- conflicted
+++ resolved
@@ -1,8 +1,4 @@
-<<<<<<< HEAD
-import { addresses, EPOCH_INTERVAL, BLOCK_RATE_SECONDS, BONDS, TOKEN_DECIMALS } from "../constants";
-=======
-import { EPOCH_INTERVAL, BLOCK_RATE_SECONDS, BONDS } from "../constants";
->>>>>>> 893ff47c
+import { addresses, EPOCH_INTERVAL, BLOCK_RATE_SECONDS, TOKEN_DECIMALS } from "../constants";
 import { ethers } from "ethers";
 import { abi as PairContract } from "../abi/PairContract.json";
 
