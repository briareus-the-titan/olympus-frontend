--- conflicted
+++ resolved
@@ -249,13 +249,9 @@
   if (name.indexOf("dai") >= 0)
     return <SvgIcon component={OhmDaiImg} viewBox="0 0 62 32" style={{ height: "32px", width: "62px" }} />;
   if (name.indexOf("frax") >= 0)
-<<<<<<< HEAD
-    return <SvgIcon component={OhmFraxImg} viewBox="0 0 64 32" style={{ height: "32px", width: "64px" }} />;
+    return <SvgIcon component={OhmFraxImg} viewBox="0 0 62 32" style={{ height: "32px", width: "62px" }} />;
   if (name.indexOf("alcx") >= 0)
-    return <SvgIcon component={AlcxEthImg} viewBox="0 0 64 32" style={{ height: "32px", width: "64px" }} />;
-=======
-    return <SvgIcon component={OhmFraxImg} viewBox="0 0 62 32" style={{ height: "32px", width: "62px" }} />;
->>>>>>> 38629160
+    return <SvgIcon component={AlcxEthImg} viewBox="0 0 62 32" style={{ height: "32px", width: "62px" }} />;
 }
 
 export function priceUnits(bond) {
