--- conflicted
+++ resolved
@@ -235,11 +235,7 @@
 }
 
 function getOhmTokenImage() {
-<<<<<<< HEAD
-  return <SvgIcon component={OhmImg} viewBox="0 0 32 32" />;
-=======
   return <SvgIcon component={OhmImg} viewBox="0 0 32 32" style={{ height: "32px", width: "32px" }} />;
->>>>>>> 0a6b7151
 }
 
 function getDaiTokenImage() {
@@ -270,10 +266,11 @@
 }
 
 export function priceUnits(bond) {
-<<<<<<< HEAD
-  if (bond.indexOf("frax") >= 0) return <img src={`${getFraxTokenImage()}`} width="15px" height="15px" />;
-  else if (bond.indexOf("eth") >= 0) return <img src={`${getEthTokenImage()}`} width="15px" height="15px" />;
-  else return <img src={`${getDaiTokenImage()}`} width="15px" height="15px" />;
+  if (bond.indexOf("frax") >= 0)
+    return <SvgIcon component={FraxImg} viewBox="0 0 32 32" style={{ height: "15px", width: "15px" }} />;
+  else if (bond.indexOf("eth") >= 0)
+    return <SvgIcon component={wETHImg} viewBox="0 0 32 32" style={{ height: "15px", width: "15px" }} />;
+  else return <SvgIcon component={DaiImg} viewBox="0 0 32 32" style={{ height: "15px", width: "15px" }} />;
 }
 
 // this is only used by numberWithCommas
@@ -404,12 +401,4 @@
   if (decimals === "0") return 0;
   if (!decimals) return additionalDigits;
   return decimals.match(/^0*/)[0].length + additionalDigits;
-};
-=======
-  if (bond.indexOf("frax") >= 0)
-    return <SvgIcon component={FraxImg} viewBox="0 0 32 32" style={{ height: "15px", width: "15px" }} />;
-  else if (bond.indexOf("eth") >= 0)
-    return <SvgIcon component={wETHImg} viewBox="0 0 32 32" style={{ height: "15px", width: "15px" }} />;
-  else return <SvgIcon component={DaiImg} viewBox="0 0 32 32" style={{ height: "15px", width: "15px" }} />;
-}
->>>>>>> 0a6b7151
+};