import { addresses, EPOCH_INTERVAL, BLOCK_RATE_SECONDS, BONDS } from "../constants";
import { ethers } from "ethers";
import { abi as ierc20Abi } from "../abi/IERC20.json";
import { abi as PairContract } from "../abi/PairContract.json";

import { abi as BondOhmDaiContract } from "../abi/bonds/OhmDaiContract.json";
import { abi as BondOhmFraxContract } from "../abi/bonds/OhmFraxContract.json";
import { abi as BondDaiContract } from "../abi/bonds/DaiContract.json";
import { abi as ReserveOhmDaiContract } from "../abi/reserves/OhmDai.json";
import { abi as ReserveOhmFraxContract } from "../abi/reserves/OhmFrax.json";
import { abi as FraxBondContract } from "../abi/bonds/FraxContract.json";
import { abi as EthBondContract } from "../abi/bonds/EthContract.json";

import { Box, SvgIcon } from "@material-ui/core";
import { ReactComponent as OhmImg } from "../assets/tokens/token_OHM.svg";
import { ReactComponent as DaiImg } from "../assets/tokens/DAI.svg";
import { ReactComponent as OhmDaiImg } from "../assets/tokens/OHM-DAI.svg";
import { ReactComponent as FraxImg } from "../assets/tokens/FRAX.svg";
import { ReactComponent as OhmFraxImg } from "../assets/tokens/OHM-FRAX.svg";
import { ReactComponent as wETHImg } from "../assets/tokens/wETH.svg";

export function addressForBond({ bond, networkID }) {
  if (bond === BONDS.ohm_dai) {
    return addresses[networkID].BONDS.OHM_DAI;
  }
  if (bond === BONDS.dai) {
    return addresses[networkID].BONDS.DAI;
  }
  if (bond === BONDS.ohm_frax) {
    return addresses[networkID].BONDS.OHM_FRAX;
  }
  if (bond === BONDS.frax) {
    return addresses[networkID].BONDS.FRAX;
  }
  if (bond === BONDS.eth) {
    return addresses[networkID].BONDS.ETH;
  }
}

export function addressForAsset({ bond, networkID }) {
  if (bond === BONDS.ohm_dai) {
    return addresses[networkID].RESERVES.OHM_DAI;
  }
  if (bond === BONDS.dai) {
    return addresses[networkID].RESERVES.DAI;
  }
  if (bond === BONDS.ohm_frax) {
    return addresses[networkID].RESERVES.OHM_FRAX;
  }
  if (bond === BONDS.frax) {
    return addresses[networkID].RESERVES.FRAX;
  }
  if (bond === BONDS.eth) {
    return addresses[networkID].RESERVES.ETH;
  }
}

export function isBondLP(bond) {
  return bond.indexOf("_lp") >= 0;
}

export function lpURL(bond) {
  if (bond === BONDS.ohm_dai)
    return "https://app.sushi.com/add/0x383518188c0c6d7730d91b2c03a03c837814a899/0x6b175474e89094c44da98b954eedeac495271d0f";
  if (bond === BONDS.ohm_frax)
    return "https://app.uniswap.org/#/add/v2/0x853d955acef822db058eb8505911ed77f175b99e/0x383518188c0c6d7730d91b2c03a03c837814a899";
}

export function bondName(bond) {
  if (bond === BONDS.dai) return "DAI";
  if (bond === BONDS.ohm_dai) return "OHM-DAI SLP";
  if (bond === BONDS.ohm_frax) return "OHM-FRAX LP";
  if (bond === BONDS.frax) return "FRAX";
  if (bond == BONDS.eth) return "wETH";
}

export function contractForBond({ bond, networkID, provider }) {
  if (bond === BONDS.ohm_dai) {
    return new ethers.Contract(addresses[networkID].BONDS.OHM_DAI, BondOhmDaiContract, provider);
  }
  if (bond === BONDS.dai) {
    return new ethers.Contract(addresses[networkID].BONDS.DAI, BondDaiContract, provider);
  }
  if (bond === BONDS.ohm_frax) {
    return new ethers.Contract(addresses[networkID].BONDS.OHM_FRAX, BondOhmFraxContract, provider);
  }
  if (bond === BONDS.frax) {
    return new ethers.Contract(addresses[networkID].BONDS.FRAX, FraxBondContract, provider);
  }
  if (bond === BONDS.eth) {
    return new ethers.Contract(addresses[networkID].BONDS.ETH, EthBondContract, provider);
  }
}

export function contractForReserve({ bond, networkID, provider }) {
  if (bond === BONDS.ohm_dai) {
    return new ethers.Contract(addresses[networkID].RESERVES.OHM_DAI, ReserveOhmDaiContract, provider);
  }
  if (bond === BONDS.dai) {
    return new ethers.Contract(addresses[networkID].RESERVES.DAI, ierc20Abi, provider);
  }
  if (bond === BONDS.ohm_frax) {
    return new ethers.Contract(addresses[networkID].RESERVES.OHM_FRAX, ReserveOhmFraxContract, provider);
  }
  if (bond === BONDS.frax) {
    return new ethers.Contract(addresses[networkID].RESERVES.FRAX, ierc20Abi, provider);
  }
  if (bond === BONDS.eth) {
    return new ethers.Contract(addresses[networkID].RESERVES.ETH, ierc20Abi, provider);
  }
}

export async function getMarketPrice({ networkID, provider }) {
  const pairContract = new ethers.Contract(addresses[networkID].RESERVES.OHM_DAI, PairContract, provider);
  const reserves = await pairContract.getReserves();
  const marketPrice = reserves[1] / reserves[0];

  // commit('set', { marketPrice: marketPrice / Math.pow(10, 9) });
  return marketPrice;
}

export function shorten(str) {
  if (str.length < 10) return str;
  return `${str.slice(0, 6)}...${str.slice(str.length - 4)}`;
}

export function trim(number, precision) {
  if (number == undefined) {
    number = 0;
  }
  const array = number.toString().split(".");
  if (array.length === 1) return number.toString();

  array.push(array.pop().substring(0, precision));
  const trimmedNumber = array.join(".");
  return trimmedNumber;
}

export function getRebaseBlock(currentBlock) {
  return currentBlock + EPOCH_INTERVAL - (currentBlock % EPOCH_INTERVAL);
}

export function secondsUntilBlock(startBlock, endBlock) {
  if (startBlock % EPOCH_INTERVAL === 0) {
    return 0;
  }

  const blocksAway = endBlock - startBlock;
  const secondsAway = blocksAway * BLOCK_RATE_SECONDS;

  return secondsAway;
}

export function prettyVestingPeriod(currentBlock, vestingBlock) {
  if (vestingBlock === 0) {
    return "";
  }

  const seconds = secondsUntilBlock(currentBlock, vestingBlock);
  if (seconds < 0) {
    return "Fully Vested";
  }
  return prettifySeconds(seconds);
}

export function prettifySeconds(seconds, resolution) {
  if (seconds !== 0 && !seconds) {
    return "";
  }

  const d = Math.floor(seconds / (3600 * 24));
  const h = Math.floor((seconds % (3600 * 24)) / 3600);
  const m = Math.floor((seconds % 3600) / 60);

  if (resolution === "day") {
    return d + (d == 1 ? " day" : " days");
  }

  const dDisplay = d > 0 ? d + (d == 1 ? " day, " : " days, ") : "";
  const hDisplay = h > 0 ? h + (h == 1 ? " hr, " : " hrs, ") : "";
  const mDisplay = m > 0 ? m + (m == 1 ? " min" : " mins") : "";

  return dDisplay + hDisplay + mDisplay;
}

function getSohmTokenImage() {
  return (
    "data:image/png;base64,iVBORw0KGgoAAAANSUhEUgAAAgAAAAIACAYAAAD0eNT6AAABNWlDQ1BJQ0MgUHJvZmlsZQAAeJxjYGAyYYCC3LySoiB3J4WIyCgF9nsMbAwsDIIM2gwWicnFBQyYgBHB/HYNwrusi0UdIcCVklqcDKT/AHFlUnZBCdDoCiBbpLwEzO4BsZMLikDsBUC2aBHQgUD2DpB4OoR9BsROgrAfgNhFIUHOQPYXINshHYmdhMSG2gsC8sUgj3u6OpsZWpqZ6RrpGiok5SQmZysUJyfmpKaQ4SsCABTGEBazGBAbMzAwLUGIIcKzJLWiBMRyKcovSMqv0FHwzEvWQ9Gfv4iBweIr0IwJCLGkmQwM21sZGCRuIcRUgGHH38LAsO18cmlRGdQZUkB8lPEMcxLrZI5s7m8CDqKB0iaKHzUnGElYT3JjDSyLfZtdUMXauWlWzZrM/XWXD740//8fAIFJXKnGwiSOAAA8+klEQVR4nO3dPXAbR7b28WdcDjX1ckNNsnQCh8s1NheUk7pyCDGwnIDOVjaZE8wJr50JULByICJcXRK5oPziLjc0EmOTYbi4Nc7nDYChIAok8TGY7un+/6pUpvgBHosE+vTp092BAFgvTdNtSVvTP9vTd2f//eP0v9nHZz+mOR9bxGjm7fH0z82P/Xvm7+PZP0EQzH49AAsFpgMAfJam6ZYmg/W2JgP5F5L+38z7trTcwG2TsT5ODv4l6T+aJA5jSZdBEIxNBAaABADYuOnsfUcfBvg/Tv++pfIO7nkZa5IkjDRJDH7TJFEYB0FwaSoowAckAEBObgz0O9M/22KQX8elJsnBv7K3SQyAfJAAAEuaKds/EgO9CWNNkoF/aVoxCIKgbzAeoJRIAIB7pGm6o48H+x1z0eAOl9M/fU2SgkuDsQDWIwEAZkxn9zuSnkr6kz6s1aN8xpokBO81SQpoOgRmkADAa9MBvzb9k83y4a5LfUgI+iQE8BkJALxyY4bPgI9LTRKCt/QRwDckAHDezBr+U1HSx936kt5Kek8PAVxHAgDn3Jjl/5c+PRUPWMRIk4TgF6oDcBEJAJwwHfSfSvpGzPKRv7E+rg6MDMYC5IIEAKU1HfS/0WTgr5mMBd7pS3otkgGUGAkASoVBHxbqi2QAJUQCAOsx6KNE+pokA//NFkPYjgQA1krTtCbpr5oM+lsmYwFW8FqTROCt4TiAuUgAYJXpoP9I0gsx6MMNI00qAycsEcAmJAAwjhI/PNIXSwSwBAkAjJnO9p9qMvhvmYwFKNhYky2FVAVgDAkACnVjv37NZCyAJfqSXgdB8IvpQOAXEgAUYjrw/1Ws7QO3GYleARSIBAAbNdPJ/9RsJECpvJb0M/cRYJNIALAR04H/WJT5gXX0xfIANoQEALmZ6eZ/IS7gAfI0ktQkEUCeSACwNtb3gcKMJDXFscPIAQkAVsbADxgz0qRP4BcSAayKBABLY+AHrDESiQBWRAKAhTHwA9YaiUQASyIBwL0Y+IHSGIlEAAsiAcCtGPiB0hqJXQO4BwkA5krT9Lmkv4mBHyizkUgEcAsSAHxkeoDP3yTtmI0EQI5GIhHADSQAkMTJfYAn+pK+pT8AkvSZ6QBgVpqmW2ma/k3SOzH4A66rSfotTdO/p2m6bTgWGEYFwGNpmh6LBj/AVyNN7hk4MR0IzCAB8NC03P93cV4/APoDvEUC4JFpye/votQP4FOvJZ3QH+APegA8MS33/1MM/gDme65Jf8Cx6UBQDCoAjqPcD2AFI0lfB0FwaTgObBAVAEfd6O7fNhwOgHLZlvRPdgu4jQqAg9I0farJrH/LbCQAHDASTYJOIgFwCE1+ADbotWgSdApLAI5I0/SvoskPwOY8l/QuTdNvTAeCfFABKDlm/QAMeC2qAaVHBaDEppk4s34ARXsuqgGlRwWghNI03dJk1v/UbCQAQDWgrEgASoZ9/QAsNNLklsG+4TiwBJYASoR9/QAsta3JkgCnCJYIFYASmDb6/UPSjtlIAOBeI0mPWRKwHxUAy81s79sxHAoALGJbk1MEXxiOA/egAmCpaaPf3zTptgWAMnot6fsgCMaG48AcJAAWStN0R5OS/7bZSABgbSOxJGAllgAsMy350+gHwBXbYknASlQALDEt+R9LemE2EgDYmJ+CIPjedBCYIAGwAF3+ADwyEksCVmAJwLDpwT50+QPwxbYmZwbUDMfhPRIAg2bW+7cMhwIARdoWBwcZxxKAAWzxA4Br9AUYQgJQMNb7AeATI9EXUDiWAAo03d//Tgz+ADBrW5MlgW3DcXiFBKAg03uz2d8PAPNta3JewFPDcXiDBKAA00aX16LZDwDusiXpHzQHFoMegA2bXuH7wnQcAFAyNAduGAnAhkw7/f8hqWY2EgAorbeSvuUyoc0gAdgAOv0BIDcjsUNgI0gAcjYd/Gn2A4D8jEQSkDuaAHM0s81v22wkAOCUbU22Ce4YjsMpVAByMj3X+h+i0x8ANmWsSSXg0nAcTqACkIOZPf5bhkMBAJdtaXJWwDemA3EBCcCaphf6vDYdBwB45HWapi9MB1F2JABrmB5W8ZPpOADAQ3/jwKD1kACsaPqL1zQdBwB4rEkSsDoSgBUw+AOANUgCVkQCsCQGfwCwDknACkgAlsDgDwDWIglYEgnAghj8AcB6JAFLIAFYAIM/AJQGScCCSADuweAPAKVDErAAEoA7MPgDQGmRBNyDBOAWDP4AUHokAXfgMqA5psf7/mQ6DgBALr4PguAn00HYhgTghuklE69NxwEAyNXzIAh+MR2ETUgAZkzvmv6n6TgAABvxOAiCvukgbEEPwNR08H9nOg4AwMb8Y/paD5EASJLSNN2W9A9N7poGALhpS5MkYNtwHFbwPgGY/iK8k7RtNhIAQAG2Jb0jCfC8ByBN0y1N1vy3zUYCACjYpSY9AWPDcRjjewXg72LwBwAf7Wiy9OstbysAaZr+TdIL03EAq0iSRL///rviOFYcx/r999+VJIniOJYkXV1dffTf7GuSJLnzccMwVBiGkqQHDx5cvx2GoR48eKAoij55++HDh9efB5TQT0EQfG86CBO8TAA45Q9lcHV1pV9//VVXV1eK41hXV1caDocLDeRFm00EKpWKoihSpVK5/jtguWYQBCemgyiadwkAB/3ANkmSaDAYXA/4w+FQV1dX1g3y68iSgmq1qkqlcp0cABbx7qAgrxKAadfnP8V2PxiSJImGw6GGw6EGg4EGg4FTA/0ywjC8Tgiy/5IUwKCxJk2Bl4bjKIw3CQDb/WBCkiTq9/vXA/5wODQdktWyZKBarerLL7/Uw4cPTYcEv4w0SQJGhuMohE8JwG9i8MeGZTP8fr+v9+/fXzflYTVZQlCr1agQoCiX8mR7oBcJAB3/2KSrqyv1+/3rmb6vJf0iVKtV7e3tqVqtUh3AJr0OguBb00FsmvMJAB3/2IRs/T4b9FG8rDqwt7fHTgNsgvNXCDudAKRpWhMX/CAn2aDf6/Uo7VsmiiI9evSIZAB5c/r2QGcTAJr+kIckSdTtdpnpl0gURarX66rVaiwTYF1jSX92tSnQ5QSApj+sJOvc7/V6GgwGpsPBGrIlgt3dXdOhoLwu5WhToJMJAE1/WEW2pt/r9Wjkc0wURfrqq690cHBAVQCrcPK4YOcSgDRN/yrpJ9NxoDwGg4E6nQ6zfU9QFcCKnGsKdCoB4KQ/LCpb2+92u8z2PRVFkRqNBlsKsaixHDsp0JkEIE3TLU0G/22zkcBmDPyYZ3d3l+UBLGKkSVPg2HAcuXApAXgt6RvTccBO2fa9i4sL06HAYiQCWIAzhwQ5kQCw7o/bsL6PVZAI4B5O9AOUPgFg3R/zDIdDtVotBn6shUQAtxjLgfMBXEgA2O+Pa3Ec69WrV5T6kSsSAcxxGQTBn00HsY5SJwCc848MzX0oAokAbij1+QClTQA45x8SAz+Klx01XK/XTYcCO5T2voBSJgCc8w9p0uB3cnLCxTwwIjtHgAOFvDdSSbcGljUBeC22/HkrjmOdnJzQ4AcrsCwASW+DIPjadBDLKl0CkKbpc0l/Nx0Hike5HzZrNBpqNBqmw4A5XwdB8NZ0EMsoVQJA6d9flPtRBlEU6YcfflCtVjMdCoo3Vsm2BpYtAXgtSv9eSZJEnU5H3W7XdCjAwlgW8FY/CILHpoNYVGkSAEr//un3+zo5OaHcj1KiSdBbpTklsBQJAKV/vyRJoh9//JHDfOAEqgHeGaskSwFlSQBei9K/F1jrh4voDfBOKZYCrE8AKP37gbV++ICdAl6xfleA1QkApX8/xHGso6MjDYdD06EAGxdFkdrtNksC7htL+sLmA4I+Mx3APZpi8Hdat9vV/v4+gz+8Ecexnj17RrXLfVuSjk0HcRdrKwBpmu5ocs0vHETJH5Dq9boajYbCMDQdCjbH2rsCbE4AuObXUXEc67vvvqPRDxBLAh4YBUHwhekg5rFyCWB6ze+26TiQv36/r/39fQZ/YCpbEuj3+6ZDwWZsp2naNB3EPNZVAKaNf7+ZjgP563Q66nQ6psMArMUuAWeNZeHZADYmAK/Fnn+ncLAPsLharabj42P6Atxj3dkAViUA7Pl3D1v8gOXRF+AsqxoCbUsAaPxzyHA41NHREev9wApIApxkVUOgNU2ANP65pdfr6eDggMEfWBHNgU6yqiHQigoAJ/65pdvtqtVqmQ4DcAbNgU4Zy5ITAm2pADTF4O+ETqfD4A/kjB00TtmSJScEGq8AsO3PHa1Wi5P9gA2iEuAU4w2BNiQA7yTVTMeB9ZycnLDNDyjA7u6ums2m6TCwPuPbAo0uAUy3/dVMxoD1MfgDxen1eiQAbqilaVozGYDRCgDb/sotSRIdHR1pMBiYDgXwTqVSUbvd5sCgcrsMguDPpr65sQrAdPa/ber7Yz1Jkujg4IDBHzBkOBzq4OBASZKYDgWr20nT1NjJt8YqAMz+yysb/DndDzCPSkDpjWVoW6CRCgCz/3Jj8AfskZ24idLakvTCxDcuPAGYbvuzYg8klndycsLgD1hmMBjQGFhuf03TdKvob/p50d9Qk5v+tg18X6yJbn87hWGohw8fKooiPXjwQFEUXZ8fH0WRwjC8Lg8/ePDgzlLx1dWVpMkyz+yfq6srJUmi4XD40d9hj16vJ0kkAuW0pUkVoFnkNy20B4Ajf8uLk8jMC8NQ1WpVDx8+VKVS0ZdffqmHDx8aW/vNEoI4jjUcDq//kBiYVa/XdXh4aDoMLG+sgnsBik4AjlVwhoP1MfgXLwxDVSoVVSoVVavV68G+DGYTgsFgQFJgACcGltZJEATNor5ZYQkAs/9yYvAvRjbg12q160HfJVki0O/32TpakMPDQ9XrddNhYDljFVgFKDIBYPZfMv1+n+7iDQrDULu7u9eDvk/buAaDgXq9ngaDAVdGb1Cz2dTu7q7pMLCcwqoAhSQAzP7LJ45j7e/vU7rNWRRF2t3dVbVadW6Wv6rhcKiLiwu9f/+eZCBnYRiq3W6rUqmYDgWLG6ugKkBRCQCz/xKJ41jfffcdL8Y5mZ3pM+jfbTgcqtvtUhnIURRFarfbpekhgaSCqgAbTwCY/ZdLkiTa39/nxTcH1WpVjUaDQX9F/X5fvV5P/X7fdCilx2mBpTNWAVWAIhKA55L+vunvg3wcHR3xgruGMAxVr9dVr9d5sc1JHMfqdrssEayJa4RLZ+NVgCISAM78Lwk6/ldXrVa1t7enR48eMfBv0MXFhV69ekUisCK2B5bKWBuuAmw0AWD2Xx50/K+GMr8Zg8FAnU6HLYUrOD09Va1WMx0GFvN9EAQ/berBN50AMPsvATr+l8fAbwcSgeWFYaizszOaAsthFATBF5t68I0lAMz+y4Gmv+Uw8NtpMBio1WpxUdWCoijSmzdvWK4qh8dBEPQ38cCbTADeSapt6vGRj1arpW63azoM60VRpOPjYwZ+y9EjsDjuDCiNfhAEjzfxwBtJANI0rWmy9Q8W63a7arVapsOwWhiGajQaHKlaMiQCi+G44NLYSBVgUwnAa02u/YWlWPe/X71eV6PRoExaUnEc69WrV1xhfQf6AUrjbRAEX+f9oLknANODf37L+3GRrydPnjA7ukWlUtHh4SHlfkdwsuXdOCSoNP6Q95bAz/J8sKnmBh4TOep0OrwYzhGGoQ4PD3V2dsbg75AoinR+fs7+91sMh0PO/yiHF3k/4CYqAGz9sxj7/eerVqtqNpuUQh1HNeB27XabxNduY+V8MFCuFYDp1r/tPB8T+YnjWD/++KPpMKxzeHjIZSmeoBpwu5OTE3qC7LYl6b/yfMC8lwBo/LMYXdEfi6JIZ2dndEF7qNFo6Pz8XFEUmQ7FGnEcsyvIfs/zfLDcEoBp818tr8dDvi4uLuiGnlGv1/XmzRvuSfdYdhgOCeAH3L5ovdp0m30ucusBYOufvVj3/IB9/Zin2+2q0+lQAtfkOXJ+fs6uAHv9HATBizweKJcKQJqmW8p5bQL5ofQ/Qckft8kqQiwJTI4HZ1eA1b6Zjrlry2sJ4KkmDQqwTL/fp/SvSZf/mzdvaPTDraIo0suXL7kpT5OKCBcsWWtLOfUC5LIEwLn/9uLAH848x/I6nY73s2AuDLJaLvcDrF0BoPnPXhz4M9nix+CPZTUaDe+3CsZxzEVh9sqlGTCPJYBmDo+BnMVx7PUMJgxDtdtt1vuxskajodPTU69nwN1uV1dXV6bDwHy1dR8gjwTgUQ6PgZy9evXKdAjGRFHEqWbIRa1WU7vd9rY5MEkSNZtN02Fgvr+u+wBrJQBpmj4VJ/9Zx+c9/9ngz/5+5KVSqejly5feJgGDwYCGQDttrbsMsG4F4OmaX48N8HX2nw3+dPojb9kOAV+TgJOTE9MhYL61qgArJwDTfYgc/GOZbrfrZeMfgz82zeckwPeeIovV1jkTYJ0KwNM1vhYb4GvXLoM/iuJzEtDtdjkp0T5bWuNMgHUSAGb/lvHxxD8GfxTN1yQgSRIvJxglsPIpvCsdBDTd+//bqt8U+YvjWE+ePDEdRqEY/GGSj3dshGGos7MznnP2+UMQBONlv2jVCkBtxa/DhvjW+MfgD9N8rAQkSaJ2u206DHzq+SpftGoCQPnfInEce7XtLwxDnZ6eMvjDuCiKvDssqNfraTgcmg4DH1tpGWDpBICjf+3j2+z/+PiYff6wRqVS0enpqekwCtVqtUyHgI+ttBtglQpAbYWvwYb4NvtvNBrc1gbrVKtVr+6c4HAgKz1f9gtWSQAo/1vEp9k/F7TAZvV63au7JzgXwDpLLwMslQBQ/reLT7P/Wq3G4A/rHR4eenMHBVUA6yy9DLBsBaC25Odjg3yZ/UdR5FV5FeV2enrqzc4AXyYgJfJ0mU9eNgFY+cAB5MuX2X92rS8d/yiLbJeKDzsDer0epwPaZakleioAJeXL7L/RaDD4o3QqlYo3S1acDmiVnWWWARZOAKbXDi78wNgcX2b/vjVVwS2+/P5yR4BVtiTtLPrJy1QAni8ZCDbEh8abKIq8mUHBXY1Gw/l+AO4IsM7TRT9x4bsA0jT9TdL2CsEgZ0+ePHH+/PGLiwtK/3DCcDjUs2fPTIexUWEY6t27d6bDwMQoCIIvFvnEzxf5pDRNd8Tgb4WLiwvnB3/W/fOTJImurq4Ux/H125Ju/R0Kw/D6z4MHDxRFkcIw5OTFNVQqFR0eHjp9el6SJBoMBt5sgbTcdpqmO0EQXN73iQslAKL5zxq9Xs90CBtF6X91w+FQg8FAv/76q4bDoa6urnJdm61UKgrDUNVqVZVKRV9++SWJ2oLq9br6/b7Ty3edToeLguxRk3R53ycttASQpuk7kQQY58OVv5T+F3d1daV+v69+v6/hcGikEatSqahSqWhvb4/Z3z3iONb+/r7TDXPtdpvfAzv0gyB4fN8nUQEoEde3/lH6v1/WcGXLKWzD4VDD4VC9Xk9hGOrRo0ckA7fIqlsuLwX0+31+9nbYSdN0KwiC8V2fdG8FYLr9j+4OC7jc/BdFkc7Pz02HYa3BYKBOp2PFoL+IbLCrVqskdTc8e/bM2et0wzDU+fm5F4cglcDjIAj6d33CItsAn+YSCtbievMfa4fzDQYDHRwc6ODgoDSDvzQpdzebTe3t7anZbF43H0JOH2udJInev39vOgxMPL3vExZJAB6tHwfW5XLz3+7uLrPEG8o68M/T6/W0t7enTqfj9Pr3oqrVqtMHBPlwSFlJ3Dt237kEMD1S8D95RYPVuNz8F0URZ/3PSJJEP/74o7MvotnSwO7urulQjEqSRE+ePHE2IXr37h3LAHb4w119APdVAGq5hoKVuFxSo/Hvg36/rydPnjg7+EsflgZ8XxYIw9Dp7a6cDGiNO6sAJAAl4OqTKYoi72eC0mQ22Gq1dHR05OyM8KZer6eDgwP1+33ToRhTr9edPSbY55+rZe7cCnhfAsD6v2HD4dDZ5j+XZ0CLyvaGu5rk3SWOYx0dHanT6ZgOxZjj42PTIWxEdigVjFutAjBd/9/JORgsydVycKVS8X72PxgMtL+/72yCt6hOp6Nms+lN9WNWtVp1dt88CYAV7rwe+K4KwE7uoWBprq7/u7wVahFZCdzHQW8en/89XK2EuTp5KaGd2z5wVwJQyz0MLMXV8r/Ls55F9Ho9NZtN02FYZzgcan9/37vmQFefD1dXV1QB7PD0tg/clQCw/m+Yqxm0qzOeRTD43y2OYy8rAa4+J0gArPCn2z7AEoDFXHzyuDrbWcRwOHT6HPi8+JgEuPq8YDeAFXZu+8DcBCBN0x1JW5uJBYuI49jJ88JdnencJ+t492lQW4ePyZKLz43sWmoYtTUd0z9xWwVg7iejOC7O/qMocnKWs4iTkxMn+zk2qdfrebVFkCoANqg27523JQBzPxnFcfHsfxdnOIvIru/F8jqdjlcDiItbY336+Vlsbh/AbQnArU0D2LwkSZwbMHw99S+OY69msZtwcnLiTRm5Vqs5d4b+cDhk6cu8nXnvZAnAQi6u/T965OemklevXvHit6YkSXR2dmY6jEKEYejcTYFJkjj5mlYycw8E+iQBSNO0VkQ0uJ2LJbNnz56ZDqFwcRw7u5WzSPV63auDo1xLACQ3X9NKaPvmO+ZVAHY2Hgbu5Fr5v1areXnj36tXr0yHUGphGKrZbHo1+EuT/2/XmgFJAKxQu/mOeQnA9sbDwK1c3P7n69o/s//VRVGkdrvt5e+O5F7D7NXVFUth5n3S2zcvAaAB0CDXBv8oilSr1UyHUThm/6urVCpqt9uqVCqmQzGmWq061wzo6r0mJbJz8x0sAVjGtfL/V199ZToEI1z7ORalXq/r7OzMyyWjm1yrfvz666+mQ/Dd9s13fJQAcAKgea4NHD42/w0GAw79WcHh4aF36/13ca1y5tprWwltpWm6PfuOz298wrZgjGvbZaIo8rKMa3PDUxiGqlQqevjwoaIo+uhjcRzr6uqq8H3bURTp+PjYuca3dVWrVUVR5Ewymf1euba0UTJ/kjTK/nIzAdgpMhJ8zKXBX/J3779tM50wDLW7u6tarbbwIBvHsQaDgd6/f7/RhKZSqajValHyv8Xu7q5TB0kNh0MSPbO+mP3LzQSABkCDbBs41rW3t2c6hMLZVsWp1+tqNBpLz7qiKFIURdrb27tOBl69epXrbHRvb08//PADM8I7uDZYkgAY99EYf7MJcLu4OHCTTQPHunwt/9vyM8y20R0eHq49wGaJwPn5uRqNxidLB6toNBo6Pj5m8L+Ha7sBXJvklNDO7F9uJgA7gjG2DB558LX735afYbvd3shMq9Fo6OXLlytXd8IwVLvddm6f+ya5tBuAnQDGbc/+5ToBuO2+YBQjSRJnmn0kP8v/kqz4GTYajY2uqWdNe8sO4lEU6ezsjBLwklzaDcCBQMZ9tBNgtgKwVXgouGbLzDEvvr7I23BrXVHJV6PR" +
    "0NnZ2UJLArVaTW/evKHZbwWVSoVlAOTpug9gNgHYKT4OZFxKAHwd/CUZn91kW/yK/H4vX768MwloNBo6PT11ahArUrZ10xU2JMmeu94JMJsAbBcfBzIuZcUulSyXZToBMDHIRlE0NwnILvNhvX99Lj2n6AMwbjt7YzYB+GPxcSBjw9pxXlyarSzr999/N/r9TSUgWRKQJSC+X+aTN5eeUy5VO0tqO3uDCoAlXHlSuHiVaZmYLK9GUaTT01NVq1W9efPGqUHLNJe2A7IEYNzcHoDt4uOA5M7gL7k1UymjJEmMLidVq1W1221nBiubuPLcSpKEJMCsreyNzyQpTdMtsQvAGNPrxnli9m+eS0fH4gNXEgCJPgDDtqZj/nUFYMdYKKACgFwNBgN1u13TYSBnLiXXVACM25Y+JABbxsKAUw2AX375pekQjLJln3ur1SIJcIxLybVLr3kl9UfpQwKwbS4OuFIBCMPQmgHQlDzOyc9Lq9ViOcAhURQ501tBBcC4LyQqAFZwpQfApRnKqh48eGA6hI90Oh09efJEvV7PdCjIgSvLAPQAGLctfUgAuAbYIFeyYRIAO/8N4jhWs9kkEXCAKxU20+dlQP9PogJgXJIkzlQAfF//l+z+N8gSgcePH6vZbKrf7zvzu+cLGxPMVbj0uldS25L0+fQvW8bC8Jwrs3/JndnJOrKLW2x+cUuSRL1e77oaUK1WVavVVKvV+BlazuYEc1m///67Mz0NJbQtfUgAto2F4TmbB4pluTI7WVelUinV3Q6DwUCDwUCtVktRFOmrr77S3t6eM+vNLnEpQYvj2Kn/n5LZkqgAGOdKAhCGIdn8VK1WK1UCMCuOY8VxrF6vd32sc61WU7Va5cXaAtnzzIXXDZeqnyW0JUmfp2m6bTYOv7nyJGBw+ODRo0dqtVqmw1hbkiTq9/vq9/uSJksFs39ghisJgAv/D2WWpun252L2b5QrTwJm/x9EUaRqtVraKsBtsqUCSSwVGFSpVJw4SMeV174S2yIBMMyVCgDr/x8r8zLAImaXCkgGiuVKsu1CElNyW5+JBMAoV7JgV16U8rK7u+vNv0mWCBwcHFyfNeBKYmsjltuQk20SAMNcSQBsOgLXBmEYql6vmw6jcNlZA3t7e2o2myQCG+BKAsDvhnmfiS2AyIFtR+DaoF6ve1MFmKfX65EIAPba/uz+z8EmuVIB8Hmgu42vVYCbSATy5Uq1jR4A86gAGObKmdgkAPPV63VnXrDXlfUJcE3xeniuISd/pAKAXPCiNF8Yhjo+PjYdhjXiOFar1dKTJ0+oBqyI5Tbk5TNJfzQdhM9cWQLA7arVKksBN8RxrL29PXU6HdOhwBBXqp8l9gcqAIa5kgC40pm8KY1Gg7MS5uh0Omo2m848D4rgSrWNn7lx/48EAChAGIY6PT2lH2COXq+n/f19lgQW5EoCAPM4BwAoSBRFOj095QV8jjiOdXBwQBIAFIeDgIAiVSoVtdttkoA5siRgOByaDgXwAksAQMFIAm4Xx7GOjo6oBAAFIAEADKhUKnrz5g09AXOwHAAUg4OAAEOiKNLLly/ZHTBHdqcAgI3ZogKAXLClZzVRFOns7EyNRsN0KNYZDAZqtVqmwwBcRQJgmivrwBzqsZ5Go6F2u82SwA3dbleDwcB0GFZx5Qx9V177yowEwDCeBMhUq1W9efOGasANJycnpkPABnCksXkkAMgFSwD5CMNQjUZD5+fn2tvbMx2OFeI45sjgGVTbkBcSAOSCBCBfURTp+PhY7XZb1WrVdDjGdbtdfsemXPl3oPppHgmAYa6coc+Wrc2oVqtqt9s6OzvzuiKQJAnXCE+RACAvJABACVQqFR0fH+v8/FyNRsPLZkESgAlXEgCYRwJgmCsv5K50JtsuiqLrHoF2u629vT1nfofukyQJOwLkTrWNCoB5n5sOAG4gAShetVq97g8YDAbq9/saDAZOn6Xf6XTUbrdNh2GUKxUAdgGYRwJgmCs9AHQmmzWbDGQz5SwZcGnWPBwOlSSJ17NHVxI8XypXNvtc0ljcCGiMKy9kv/76q+kQMBWGoWq1mmq1mqRJQjAcDtXv90ufEGTJTfb/5iNXKgCuvPaVGQmAYa6UwagA2CsMw48qBFK5lwx8TwBc6QFwpfpZYiOWAAxzpQyWJIn3pdkymU0I4jjW+/fvdXFxUYpkoMwVjHVlzzMX8FphHrsADHMpC3ZlZuKbKIpUr9d1dnZ2fQKhzYlpGZKUTXHp/50EwDwSAMNcehK49OLkq+wEwvPzcx0fH1ubCPiabLq028alyU9JjT+TNDIdhc/CMHQmCaAR0C17e3vXBw/ZxtffNVeSbJde90psTAXAAq48EXydlbkuO3jIpmqAr02nriQAzP7t8JkmuwBgUKVSMR1CLnxuzspTHMfWvdBHUaSXL19akwS4VApfhm2/F6tyZdJTdp9J+j/TQfjOlWw4SRKqAGsaDofa399Xs9k0HconsiTAhhdvVzrhlxHHsTP/365MekpuxBKABWyZVeXB17XZPHS7XT179uz64J5Wq2U6pE9kOwZMc2UgXIYrs3/Jrde8MqMJ0AKuVAAklgFW1el0Phnwu92u+v2+mYDuYEMC4COXEgAqAFb4NxUAC7j0ZHDpRaoISZLo5OREnU5n7sdPTk6s+zcNw5AZnAEuJdc2LCOBCoAVoihy5glh22BlsziOdXBwoIuLi1s/J0kSHR0dWddbYfoIa1eeL8tw6bnl0qSnxOgBsIUrywDc2b6YOI713XffLfSiniUKtiUBJvmWAAwGA2f6Hhj8rfEfKgCW+PLLL02HkBuXZiqbMBgMtL+/v9RWtiwJsOXf1nQcviUApv+988TykTX+j3MALOFSVmxj45otut2uDg4OVprNxXGsZ8+e3dovUBQbfr6uVMwWZcO/eV5mb6WEUWMSAEu49II2HA6dKVfmqdVq5bK1r9PpGF0S+PHHH41831m+zSJdWlZzabJTcuPPgiAYmY4CbmXF2T52TGSNfN1uN7fHHAwG2tvbU6fTKTQR6HQ6VpzC59Mg4tLgL/n1s7NZEATXTYBjk4HAva1VLpUs15Gt3W/q3yOrBrRarY0mAkmSqNVqGV9+kPwbQHq9nukQcuPSjqeSG0sfrgMeGwsD11x6YXPpRWtVw+Fw4U7/dcRxrG63q729PR0dHanX6+W2BJMkibrdrvb393OtYKzDpefJIlyqAPj2s7PYSJI+n/nLtqFAMFWtVp2ZOWfbAV1a2lhGr9dTq9UqvBei3+9f/w5Vq1VVKhVVq1VFUbTwi2/2sxsMBrkmE3n5y1/+YjqEwgyHQyuWXPJCAmCNsfQhAfi3uTiQce3J4WsC0Ol0rCiVZ4P47Mw9DEM9fPjwugwbhqEePHigq6ur68ucbBvwb/Lpd+quQ6LKyKefneX+T/qQAIzNxYGMawnAxcWFGo2G6TAK1Wq1rCmVz5MkifUD/F2q1apTO2bu8/79e9Mh5Mq117gSu5Q+9ACMjIWBa2EYOvUEubq6cmr98i5Jkujg4MDqwd8Fe3t7pkMojIvlfxoArTGWSACs41qJzJWehrvEcaz9/X1vkh2TXHt+3MW1ZNKnn10J/CaRAFjHpQqA5P5ugKzT36WZmq12d3e9Kv+7llCSAFjl/yQSAOvUajXTIeTK5cuBBoOBDg4OGPwLcnBwYDqEwvT7fed+r1y678QBl9I0AQiCYCwaAa3g2oFAkqzoiN8E3xrSTPJt9u9a5axSqXj187PceDrma/Y64LGRUPCJR48emQ4hVy5dZXrT6ekpjU0F8Gn2H8exc70zlP+tMsremE0ALgsPA3O5tgwgudfQlImiSIeHh6bDcFqj0fBq9ujic8XF17QSuz7357N574RZLm6X6Xa7zlYBdnd3Va/XTYfhpCiKvDtLwrW9/5J7zc0lN8re+GzeO2GWa+cBSJNmQBdf2DKHh4eUOTeg3W6bDqFQFxcXzjX/VatV5yY0JTfK3iABsJSLJTPXjjW96fT01LnEzSTfSv+S9OrVK9Mh5M6nw5tK4jJ7gx4AS7nWCCh9OJveVWEY6vT01LldHCbs7u56V/p3ceufRAOghcbZG9cJQBAEI7ETwBrL3N5WJq5uCcxEUaSXL1+SBKyhUql42VjpYvMf2//sEwTBZfb2Zzc+Nio0EtzJxWUA16sAEknAOqIoUqvV8m7N2NXnBbN/61zO/uVmAvCv4uLAfVx98rheBZAmA9mbN2+c/RluQhRFarfbXs4YXX1OsP5vnY92+91MAC6LiwP3qVarTs4iXZ3t3BSGodrttndr2auoVCreDv6uPh9cXcYsucvZv7AEYLnd3V3TIWyEqzOeeRqNhg4PD70ray+qVqt5O/hLUqvVMh3CRrjYyOyAf87+hQqA5VwtIbs667lNvV7XmzdvnKzorKNer3t9nPLFxYWGw6HpMDaC8r+Vbl8CYCeAfarVqrNltJOTE9MhFCqKIp2fn7MkoA9bJn3s9p/l4r5/ifK/pcazOwCkTysAEssA1nFxN4A0ufTExa1P92k0Gjo/P3f253qfarWqs7Mzb///My6e+pfhaGwrXd58x7wEgJ0AlnH5ydTpdJy9I+AuURTp9PRUx8fH3iwLhGGow8NDr9f7M3EcOzv7l9ydtJTcJ2P7vATgcvNxYBlhGDrbC5AkiVcNgTft7e3p/Pzc+UQgq3q4nMwu49WrV87O/qvVqvcJnqVGN98xLwHobzwMLM3V3QDS5AQ0nxoC58kSgdPTU6eSvd3dXV1cXKjRaHjb6HdTHMdO34tB85+1Lm++I7j5jjRNtyT9p4BgsIQkSfTkyRNny+WVSkVnZ2emw7BG1h/x/v370s0UwzBUvV5XvV5n0J/jyZMnpfuZLiprdIV9giD4ZLz/pAIQBMFYLANYJwxDp6sAw+HQy4bA20RRpMPDQ52fn6vdbqter1vfVV2tVnV6enq904HB/1OdTsfZwV+SvvrqK9MhYL7Lee/8JCOQpDRNX0v6ZoPBYAWDwUAHBwemw9iYMAx1dnbG+uEd4jjWYDDQ//7v/+rXX381uoc8DEM9evRI1WpVtVqNAf8ecRzryZMnpsPYqIuLC56/dnodBMG3N995WwLwQtLfNh0RlndwcOD0enm1WlW73TYdRmkkSaLhcKjhcKjBYHD997yXisIw1MOHD6/PpfjLX/7CC/2SXC79Szx3Lfc8CIJfbr7ztgRgRzeODIQdXK8CSNLh4SHd4jnIEoEkSXR1dXWdFNw1CIVheD3YS9KXX36phw8fMrtfU6fTcX63S7PZdHqZsuT+fPMQIOmWBECS0jT9j6StDQaEFT1+/NjZZsDM2dmZ9WvewCJ8KP3T/Ge1cRAEf5j3gXnbADOXm4kF6/Jhdnx0dOR8kgP3JUmi7777znQYG8fx1la7vO0DdyUAnAhoKR+2V8Vx7HzJFO5zvetfcvugMke8v+0DdyUAb/OPA3nI9lm7rtvtsjUQpeXL7++jR49oCLVb/7YP3NUDsCUOBLJWkiR6/Pix6TA2LgxDtdtt+gFQKnEca39/34tlLLb+We8P0/N9PnFrBYADgewWhqEXR24mSUI/AEoljmN99913XvzO7u7uMvjb7fK2wV+6ewlAumPtAOb5suUmjmMdHR2ZDgNYyI8//uj8un/G9S3JDrhzDL8vAejnFwfyVq1WvWm+GQwGarVapsMA7tTpdNTv902HUQhm/6Xw7q4PkgCUnE/bb3xpqkI5+XDYzyxm/6WwegWAPgD7+VQFkKRWq+X0Ucgop36/79Xgz+y/FO5c/5furwBI9AFY7/Dw0HQIhTo6OjJ6CQ4wazgc6uTkxHQYhWL2Xwr3jt2LJABv148Dm1SpVLzYEZDJdgZcXV2ZDgWeyxpUfej4zzD7L423933CrecAZKbnAfwm7gWwmk/7jjNRFKndbvNiBCOy7X6+dPxn2PdfDkEQ3Du+31sBoA+gHKIo8uJ0wFlxHOvg4IBKAArn6+DP7L80+ot80iJLAJL036vHgaL4cEfATSQBKJqvg38URaz9l8dCY/aiCUB/9ThQFF/uCLiJJABF8XXwlyYTDGb/pdFf5JPuXSPIpGn6m6TtFYNBgZ48eeLlCxQ9Adgknwf/KIp0fn5uOgwsZhQEwReLfOKiFQCJZYDSOD4+Nh2CEVQCsCk+D/6SXweOOaC/6CcukwC8XToMGOHb4UCzsiSAcwKQl+Fw6PXgv7u76829I474ZdFPXGYJYEtsBywNH7cFzgrDUMfHx6rVaqZDQYkNBgPv9vnfxLa/UhkHQfCHRT954QoA2wHLxcdtgbOyw4J8Op4V+ep2uzo4OPB68G80Ggz+5bLUyb3LLAFIS5QWYF69XlcURabDMMq3C1qQj1ar5f3tk1EUsfZfPv9Y5pOXTQDeLvn5MCgrg/uu0+lwdDAWkiSJDg4OuHVS0g8//GA6BCxvcxWA6TJAf5mvgVnVatXrpYBMv99nhwDuNBwOtb+/z22TmjT+0T9TOv0gCEbLfMGyFQCJ7YCl02g0vDshcJ44jvXs2TNmd/hEtt7va6f/LE78K63Xy37BwrsAMtPdAP9Z9utgVr/f19HRkekwrFGv10mMoCRJ1Ol0SApnNJtNtv2V0xcbrwCwDFBOtVrNqyuD79PtdrW/v8+SgMeykj+D/wfs+S+tpcv/0mpLABLLAKX0ww8/eL8rYFYcx9rb22OXgIe63a6ePXtGyX8Gpf9Se73KFy29BCCxDFBmg8GAJ/kc3CPghziOdXJyQqPfHKenpzT+ldfS5X9pxQoAywDlxa6A+agGuC9b9mHw/1Sj0WDwL6+Vyv/SihUASUrT9IWkv6369TAn2+vMefnzUQ1wy2AwUKvV4vf9Ftz0V3rPgyBY6ZC+dRKALXE3QGn5flfAInZ3d3VwcEAiUFJ0+N8vDEOdnZ3xO15uf5hW5Ze2ahMgywAlxzGf9+v1ejo4OFCv1zMdCpbU7Xb15MkTBv97cNZ/6b1edfCX1qgASFKapjVJ79Z5DN/95S9/MR0CFpAlTGyRsttgMNDJyQnd/SXxP//zP6ZDKLunQRCsvCtvrQRAktI0/Y9YBlgZCUC5VCoVHR4eqlqtmg4FMwaDgTqdDg1+JUMCsJZREARfrPMAn+cQxM+SuHEGXhgOhzo4OFC1WlWj0SARMIyBHx7rr/sAeVQAdiT9c93H8RUVgHIjETCDgd8NVADWstLe/1lrJwCSlKbpO0m1PB7LNyQAbqBHYPOSJFG/31ev12PgdwQJwMr6QRA8XvdB8koAXogzAVZCAuCWKIr06NEjPXv2jO7qnCRJom63q263y7ZVx5AArGzlvf+z8koAtsSZACshAXBXrVbT6emp6TBK7eDggNm+w0gAVjLWpPw/XveBVj4HYNY0kLWzEcAl/X7fdAilx+APfOJtHoO/lFMCMPU2x8cCAACfOsnrgXJLAIIg6IuTAQEA2JSVL/6ZJ88KgMQyAAAAm/I6zwfLOwF4q0mDAgAAyM8oj87/WbkmANPGhJ/zfEwAAJD/EnveFQBJ+mkDjwkAgM9ya/7L5J4ATKsAb/N+XAAAPPU6z+a/zCYqABLLAAAA5GUjY+pGEgC2BAIAkIt+EASXm3jgTVUApA2sVwAA4JnXm3rgjSUA0yrAaFOPDwCA43Lf+jdrkxUAiV4AAABW1dzkg286AXgtDgYCAGBZG539SxtOADgYCACAlTQ3/Q02XQGQJgcDjQv4PgAAuGAk6f2mv8nGEwCqAAAALOWXTRz8c1MRFQCJKgAAAIsYaYNb/2YVkgBQBQAAYCGFzP6l4ioAElUAAADuMlJBs3+pwASAKgAAAHcqbPYvFVsBkKgCAAAwz0gFzv6lghMAqgAAAMxV6OxfKr4CIFEFAABg1kgFz/4lAwkAVQAAAD7SLHr2L5mpAEhUAQAAkAo48/82RhKAaRXgexPfGwAAizRNfWNTFQAFQfBa0qWp7w8AgGHGZv+SwQRgiioAAMBXTZPf3GgCEARBX1LfZAwAABjQNzn7l8xXACTpxHQAAAAU7FvTARhPAKZVALYFAgB88drEtr+bjCcAU02xLRAA4L6RLKl8W5EAcDgQAMAThR/5exsrEgBJCoKgqUlmBACAi0bTsc4K1iQAU8abIgAA2JCm6QBmWZUAsC0QAOCo16a3/d30uekA5vhW0j8lbRmOoxCNRsN0CIC1eH7AIVY0/s0KTAcwT5qmTUnHpuMAACAHJzat/WesTAAkKU3T3yRtm44DAIA1jIIg+MJ0EPNY1QNwAw2BAICy+9p0ALexNgHghEAAQMm9DoLg0nQQt7F2CUCS0jTdkvSbPGkIBAA4YyTpsS2H/sxjbQVAuj4hkKUAAEDZNG0e/CXLKwCZNE3fSaqZjgMAgAW8DoLA+slrWRKAbXl0NgAAoLRGsrz0n7F6CSAz/Ye07hAFAABusL70nylFBSDDUgAAwGKlKP1nypYAbIulAACAfUYqSek/U4olgMz0H7Y02RUAwBulKf1nSpUASFIQBG8lvTUcBgAAGetu+ltEqZYAMtMDgv4p7goAAJg1UslK/5nSVQAkDggCAFjj2zIO/lJJEwCJuwIAAMadTMeiUirlEsCsNE3/KWnHdBwAAK9Ye83vokpbAZjxtaSx6SAAAN4YS3psOoh1lT4B4JRAAEDBTsq67j+r9EsAmTRNf5L0V9NxAACcVqrT/u7iUgKwJbYGAgA2ZyTpz9OdaKVX+iWAzPQH8lj0AwAA8jfWZL//2HAcuXEmAZDoBwAAbIwT6/6znEoAJCkIgp/E+QAAgPz8PB1bnOJMD8CsaT/AO3E+AABgPaXf738b5yoA0nU/AOcDAADWMZID+/1v42QCIF33A3xtOg4AQGmV9pz/RTibAEjX9wV8bzoOAEDplPqc/0U42QNwU5qmryV9YzoOAEAp/BwEwQvTQWyaLwnAlmgKBADcz9mmv5ucXgLIzDQFjsxGAgCw2EgON/3d5EUFIJOm6Y4mlYAts5EAACwz1uSY35HhOArjRQUgEwTBpWgKBAB8yumO/3m8SgAkKQiC1+K4YADABydBELw1HUTRvFoCmMX1wQAAedLxP4+3CYAkpWn6TlLNdBwAACPeBkHg7YFxvicAW2J7IAD4aKRJ09/YcBzGeNcDMIvtgQDgpZGkxz4P/pLnCYB0fWfAY5EEAIAPRpoM/iPDcRjnfQIgfXRx0NhsJACADRpL+prBf8LrHoCb0jStadITAABwz5+n58FAVAA+Mr356VvTcQAAcvctg//HSABumB4UxGmBAOCO76ev7ZhBAjBHEAQ/idMCAcAFJ9PXdNxAAnCLIAiaIgkAgDI7mb6WYw4SgDuQBABAaTH434ME4B4kAQBQOgz+CyABWABJAACUBoP/gkgAFkQSAADWY/BfAgnAEkgCAMBaDP5LIgFYEkkAAFiHwX8FJAArIAkAAGsw+K+IBGBFJAEAYByD/xq4DGhNaZq+kPQ303EAgGe+54S/9ZAA5CBN0+eS/m46DgDwxLec7b8+EoCcpGm6o8lVwltmIwEAZ40lfT29uRVrogcgJ9NrJh9LGpmNBACcNJL0mME/P1QAcpam6bYmlYBts5EAgDNGmgz+I8NxOIUKQM6mv6BUAgAgH5di8N8IEoANmP6i/lnSW7ORAECp9cXgvzEkABsSBME4CIKvJf1sOhYAKKGfgyB4HATB2HQgriIB2LAgCF6IA4MAYBkn09dObBBNgAVJ0/SpJmcFbJmNBACsNdbkgJ/XhuPwAglAgdghAAC3Gmmyx//ScBzeYAmgQOwQAIC5LjVp9rs0HIdXSAAKFgTBKAiCL0RzIABI0i+i098IEgBDaA4EAH0fBMFzOv3NoAfAsDRNa5o0B26bjQQACjMWZ/obRwJgAZoDAXjkUpPBf2Q4Du+xBGAB+gIAeOJnsd5vDRIAi0z7Ar7XpDwGAK4Ya7Le/4L1fnuwBGAhlgQAOGQkZv1WogJgoZnLhH4xHAoArONnSX9m8Lc" +
    "TCYClppcJPRdLAgDKZyxK/tZjCaAEWBIAUCKXosu/FKgAlMDMLgEODgJgs5+DIKDkXxJUAEqGg4MAWGgk6VsO9ikXKgAlM32CPRYNggDs8FaTRr++4TiwJCoAJZam6XNJx6IaAKB4Y01m/W8Nx4EVkQCU3LRBsCnpG7ORAPBIX5PBf2Q4DqyBJYCSmzYIPpf0rSbrcACwKWNNtvdxsI8DqAA4hGoAgA3qi1m/U0gAHERvAIAcjcVav5NYAnBQEASvxU4BAOv7WdIXDP5uogLguDRNdyT9Q1QDACxuJPb1O48KgOOCILjkFEEACxpLOgmC4AsGf/dRAfAITYIA7tAXTX5eIQHwEE2CAGaMRLnfSyQAHkvTtKlJNWDbbCQADBhrcnlP03AcMIQEwHMsCwBe+llSMwiCselAYA4JACRdJwJ/l1QzGwmADepr0uTXNxwHLMAuAEi6PlL4sThSGHDRpaTH0yN8+4ZjgSWoAGAuGgUBJ4wlvQiCgEPB8AkSANyJRAAopbEm6/w/sc6P25AA4F7T/oDnYscAYLuxGPixIBIALIxEALDWWAz8WBIJAJZGIgBYYywGfqyIBAArIxEAjBmLgR9rIgHA2qaJQE00CwKbNhYDP3JCAoBcsWsA2IiRpJ8k/cLAj7yQAGAjponAN+JkQWAdfXFyHzaEBAAblabpjqQX4q4BYBlvNbmop284DjiMBACFmLl06JFYHgDmGYv1fRSIBACFY3kA+Ehf0mtJ/83AjyKRAMCYmarAf0naMhkLULCxpF8kvaXMD1NIAGBcmqZbkp6KqgDc19dkfZ9ufhhHAgCr0CsAB401Wdt/GwTBpdlQgA9IAGCtNE2f6kNlACiTsSazfTr5YS0SAFiPJQKUSF+U+FESJAAolZljh0kGYIu+GPRRQiQAKC2SARjUF4M+So4EAE6YSQb+a/rfLXPRwEFjSZf6sHVvbDIYIA8kAHBSmqY1Ta4qZjcBVjWS9N+azPQvGfThGhIAOG96H8EjTRoJayZjgdXGmszy32pyKt/IYCzAxpEAwDvT6sBTTZKCHZOxwLhLSe/FLB8eIgGA16ZbDGvTPyQE7rvUZMDvS+oz4MNnJADAjGlCsKOPE4ItU/FgLWNNBvx/iRk+8AkSAOAe0x6CHU2Sgj+JKoGtLmf+vOfYXeBuJADACqZ9BH+S9IU+JAVb5iLyyliTDv1LfSjpj5jdA8shAQByMq0UbGuSDPxp5m2sZqyPB/p/a1LGH5kKCHAJCQCwYdPEYEsfKgZ/1CQ52BZVg7E+rNX/W9JvYqAHCkECABg003S4pUli8AdNEoWt6Z9tlTdJGOvDLH4k6f/0YYAfibI9YBQJAFAC06OOt2782Z5++I/T/27PfEn2OZrzsfuMp39mjeZ87N83PjbKPs7sHbDf/wdaj0htca0GeQAAAABJRU5ErkJggg=="
  );
}

function getOhmTokenImage() {
<<<<<<< HEAD
  return <SvgIcon component={OhmImg} viewBox="0 0 32 32" />;
=======
  return <SvgIcon component={OhmImg} viewBox="0 0 32 32" style={{ height: "32px", width: "32px" }} />;
>>>>>>> 0a6b7151
}

function getDaiTokenImage() {
  return <SvgIcon component={DaiImg} viewBox="0 0 32 32" style={{ height: "32px", width: "32px" }} />;
}

function getFraxTokenImage() {
  return <SvgIcon component={FraxImg} viewBox="0 0 32 32" style={{ height: "32px", width: "32px" }} />;
}

function getEthTokenImage() {
  return <SvgIcon component={wETHImg} viewBox="0 0 32 32" style={{ height: "32px", width: "32px" }} />;
}

export function getTokenImage(name) {
  if (name === "ohm") return getOhmTokenImage();
  if (name === "sohm") return getSohmTokenImage();
  if (name === "dai") return getDaiTokenImage();
  if (name === "frax") return getFraxTokenImage();
  if (name === "eth") return getEthTokenImage();
}

export function getPairImage(name) {
  if (name.indexOf("dai") >= 0)
    return <SvgIcon component={OhmDaiImg} viewBox="0 0 64 32" style={{ height: "32px", width: "64px" }} />;
  if (name.indexOf("frax") >= 0)
    return <SvgIcon component={OhmFraxImg} viewBox="0 0 64 32" style={{ height: "32px", width: "64px" }} />;
}

export function priceUnits(bond) {
  if (bond.indexOf("frax") >= 0)
    return <SvgIcon component={FraxImg} viewBox="0 0 32 32" style={{ height: "15px", width: "15px" }} />;
  else if (bond.indexOf("eth") >= 0)
    return <SvgIcon component={wETHImg} viewBox="0 0 32 32" style={{ height: "15px", width: "15px" }} />;
  else return <SvgIcon component={DaiImg} viewBox="0 0 32 32" style={{ height: "15px", width: "15px" }} />;
}<|MERGE_RESOLUTION|>--- conflicted
+++ resolved
@@ -192,11 +192,7 @@
 }
 
 function getOhmTokenImage() {
-<<<<<<< HEAD
-  return <SvgIcon component={OhmImg} viewBox="0 0 32 32" />;
-=======
   return <SvgIcon component={OhmImg} viewBox="0 0 32 32" style={{ height: "32px", width: "32px" }} />;
->>>>>>> 0a6b7151
 }
 
 function getDaiTokenImage() {
