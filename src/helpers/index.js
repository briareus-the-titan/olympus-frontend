--- conflicted
+++ resolved
@@ -1,8 +1,4 @@
-<<<<<<< HEAD
-import { addresses, EPOCH_INTERVAL, BLOCK_RATE_SECONDS, BONDS, TOKEN_DECIMALS } from "../constants";
-=======
 import { EPOCH_INTERVAL, BLOCK_RATE_SECONDS, BONDS } from "../constants";
->>>>>>> 8c9a4b39
 import { ethers } from "ethers";
 import { abi as PairContract } from "../abi/PairContract.json";
 
