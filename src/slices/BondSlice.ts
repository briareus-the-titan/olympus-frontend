import { ethers, BigNumber, BigNumberish } from "ethers";
import { contractForRedeemHelper } from "../helpers";
import { calculateUserBondDetails, getBalances } from "./AccountSlice";
import { findOrLoadMarketPrice } from "./AppSlice";
import { error, info } from "./MessagesSlice";
import { clearPendingTxn, fetchPendingTxns } from "./PendingTxnsSlice";
import { createAsyncThunk, createSelector, createSlice } from "@reduxjs/toolkit";
import { getBondCalculator } from "src/helpers/BondCalculator";
import { RootState } from "src/store";
import {
  IApproveBondAsyncThunk,
  IBondAssetAsyncThunk,
  ICalcBondDetailsAsyncThunk,
  IJsonRPCError,
  IRedeemAllBondsAsyncThunk,
  IRedeemBondAsyncThunk,
} from "./interfaces";
import { segmentUA } from "../helpers/userAnalyticHelpers";

export const changeApproval = createAsyncThunk(
  "bonding/changeApproval",
  async ({ address, bond, provider, networkID }: IApproveBondAsyncThunk, { dispatch }) => {
    if (!provider) {
      dispatch(error("Please connect your wallet!"));
      return;
    }

    const signer = provider.getSigner();
    const reserveContract = bond.getContractForReserve(networkID, signer);
    const bondAddr = bond.getAddressForBond(networkID);

    let approveTx;
    let bondAllowance = await reserveContract.allowance(address, bondAddr || "");

    // return early if approval already exists
    if (bondAllowance.gt(BigNumber.from("0"))) {
      dispatch(info("Approval completed."));
      dispatch(calculateUserBondDetails({ address, bond, networkID, provider }));
      return;
    }

    try {
      approveTx = await reserveContract.approve(
        bondAddr || "",
        ethers.utils.parseUnits("1000000000", "ether").toString(),
      );
      dispatch(
        fetchPendingTxns({
          txnHash: approveTx.hash,
          text: "Approving " + bond.displayName,
          type: "approve_" + bond.name,
        }),
      );
      await approveTx.wait();
    } catch (e: unknown) {
      dispatch(error((e as IJsonRPCError).message));
    } finally {
      if (approveTx) {
        dispatch(clearPendingTxn(approveTx.hash));
        dispatch(calculateUserBondDetails({ address, bond, networkID, provider }));
      }
    }
  },
);

export interface IBondDetails {
  bond: string;
  bondDiscount: number;
  debtRatio: number;
  bondQuote: number;
  purchased: number;
  vestingTerm: number;
  maxBondPrice: number;
  bondPrice: number;
  marketPrice: number;
}
export const calcBondDetails = createAsyncThunk(
  "bonding/calcBondDetails",
  async ({ bond, value, provider, networkID }: ICalcBondDetailsAsyncThunk, { dispatch }): Promise<IBondDetails> => {
    if (!value || value === "") {
      value = "0";
    }
    const amountInWei = ethers.utils.parseEther(value);

    let bondPrice = BigNumber.from(0),
      bondDiscount = 0,
      valuation = 0,
      bondQuote: BigNumberish = BigNumber.from(0);
    const bondContract = bond.getContractForBond(networkID, provider);
    const bondCalcContract = getBondCalculator(networkID, provider);

    const terms = await bondContract.terms();
    const maxBondPrice = await bondContract.maxPayout();
    let debtRatio: BigNumberish;
    // TODO (appleseed): improve this logic
    if (bond.name === "cvx") {
      debtRatio = await bondContract.debtRatio();
    } else {
      debtRatio = await bondContract.standardizedDebtRatio();
    }
    debtRatio = Number(debtRatio.toString()) / Math.pow(10, 9);

    let marketPrice: number = 0;
    try {
      const originalPromiseResult = await dispatch(
        findOrLoadMarketPrice({ networkID: networkID, provider: provider }),
      ).unwrap();
      marketPrice = originalPromiseResult?.marketPrice;
    } catch (rejectedValueOrSerializedError) {
      // handle error here
      console.error("Returned a null response from dispatch(loadMarketPrice)");
    }

    try {
      // TODO (appleseed): improve this logic
      if (bond.name === "cvx") {
        let bondPriceRaw = await bondContract.bondPrice();
        let assetPriceUSD = await bond.getBondReservePrice(networkID, provider);
<<<<<<< HEAD
        bondPrice = bondPriceRaw.mul(BigNumber.from(String(assetPriceUSD * 10 ** 14)));
=======
        let assetPriceBN = ethers.utils.parseUnits(assetPriceUSD.toString(), 14);
        // bondPriceRaw has 4 extra decimals, so add 14 to assetPrice, for 18 total
        bondPrice = bondPriceRaw.mul(assetPriceBN);
>>>>>>> 7ffb4432
      } else {
        bondPrice = await bondContract.bondPriceInUSD();
      }
      bondDiscount = (marketPrice * Math.pow(10, 18) - Number(bondPrice.toString())) / Number(bondPrice.toString()); // 1 - bondPrice / (bondPrice * Math.pow(10, 9));
    } catch (e) {
      console.log("error getting bondPriceInUSD", bond.name, e);
    }

    if (Number(value) === 0) {
      // if inputValue is 0 avoid the bondQuote calls
      bondQuote = BigNumber.from(0);
    } else if (bond.isLP) {
      valuation = Number(
<<<<<<< HEAD
        (await bondCalcContract.valuation(bond.getAddressForReserve(networkID) || "", amountInWei)).toString(),
=======
        (await bondCalcContract.valuation(bond.getAddressForReserve(networkID), amountInWei)).toString(),
>>>>>>> 7ffb4432
      );
      bondQuote = await bondContract.payoutFor(valuation);
      if (!amountInWei.isZero() && Number(bondQuote.toString()) < 100000) {
        bondQuote = BigNumber.from(0);
        const errorString = "Amount is too small!";
        dispatch(error(errorString));
      } else {
        bondQuote = Number(bondQuote.toString()) / Math.pow(10, 9);
      }
    } else {
      // RFV = DAI
      bondQuote = await bondContract.payoutFor(amountInWei);

      if (!amountInWei.isZero() && Number(bondQuote.toString()) < 100000000000000) {
        bondQuote = BigNumber.from(0);
        const errorString = "Amount is too small!";
        dispatch(error(errorString));
      } else {
        bondQuote = Number(bondQuote.toString()) / Math.pow(10, 18);
      }
    }

    // Display error if user tries to exceed maximum.
    if (!!value && parseFloat(bondQuote.toString()) > Number(maxBondPrice.toString()) / Math.pow(10, 9)) {
      const errorString =
        "You're trying to bond more than the maximum payout available! The maximum bond payout is " +
        (Number(maxBondPrice.toString()) / Math.pow(10, 9)).toFixed(2).toString() +
        " OHM.";
      dispatch(error(errorString));
    }

    // Calculate bonds purchased
    let purchased = await bond.getTreasuryBalance(networkID, provider);

    return {
      bond: bond.name,
      bondDiscount,
      debtRatio: Number(debtRatio.toString()),
      bondQuote: Number(bondQuote.toString()),
      purchased,
      vestingTerm: Number(terms.vestingTerm.toString()),
      maxBondPrice: Number(maxBondPrice.toString()) / Math.pow(10, 9),
      bondPrice: Number(bondPrice.toString()) / Math.pow(10, 18),
      marketPrice: marketPrice,
    };
  },
);

export const bondAsset = createAsyncThunk(
  "bonding/bondAsset",
  async ({ value, address, bond, networkID, provider, slippage }: IBondAssetAsyncThunk, { dispatch }) => {
    const depositorAddress = address;
    const acceptedSlippage = slippage / 100 || 0.005; // 0.5% as default
    // parseUnits takes String => BigNumber
    const valueInWei = ethers.utils.parseUnits(value.toString(), "ether");
    let balance;
    // Calculate maxPremium based on premium and slippage.
    // const calculatePremium = await bonding.calculatePremium();
    const signer = provider.getSigner();
    const bondContract = bond.getContractForBond(networkID, signer);
    const calculatePremium = await bondContract.bondPrice();
    const maxPremium = Math.round(Number(calculatePremium.toString()) * (1 + acceptedSlippage));

    // Deposit the bond
    let bondTx;
    let uaData = {
      address: address,
      value: value,
      type: "Bond",
      bondName: bond.displayName,
      approved: true,
      txHash: "",
    };
    try {
      bondTx = await bondContract.deposit(valueInWei, maxPremium, depositorAddress);
      dispatch(
        fetchPendingTxns({ txnHash: bondTx.hash, text: "Bonding " + bond.displayName, type: "bond_" + bond.name }),
      );
      uaData.txHash = bondTx.hash;
      await bondTx.wait();
      // TODO: it may make more sense to only have it in the finally.
      // UX preference (show pending after txn complete or after balance updated)

      dispatch(calculateUserBondDetails({ address, bond, networkID, provider }));
    } catch (e: unknown) {
      const rpcError = e as IJsonRPCError;
      if (rpcError.code === -32603 && rpcError.message.indexOf("ds-math-sub-underflow") >= 0) {
        dispatch(
          error("You may be trying to bond more than your balance! Error code: 32603. Message: ds-math-sub-underflow"),
        );
      } else dispatch(error(rpcError.message));
    } finally {
      if (bondTx) {
        segmentUA(uaData);
        dispatch(clearPendingTxn(bondTx.hash));
      }
    }
  },
);

export const redeemBond = createAsyncThunk(
  "bonding/redeemBond",
  async ({ address, bond, networkID, provider, autostake }: IRedeemBondAsyncThunk, { dispatch }) => {
    if (!provider) {
      dispatch(error("Please connect your wallet!"));
      return;
    }

    const signer = provider.getSigner();
    const bondContract = bond.getContractForBond(networkID, signer);

    let redeemTx;
    let uaData = {
      address: address,
      type: "Redeem",
      bondName: bond.displayName,
      autoStake: autostake,
      approved: true,
      txHash: "",
    };
    try {
      redeemTx = await bondContract.redeem(address, autostake === true);
      const pendingTxnType = "redeem_bond_" + bond + (autostake === true ? "_autostake" : "");
      uaData.txHash = redeemTx.hash;
      dispatch(
        fetchPendingTxns({ txnHash: redeemTx.hash, text: "Redeeming " + bond.displayName, type: pendingTxnType }),
      );

      await redeemTx.wait();
      await dispatch(calculateUserBondDetails({ address, bond, networkID, provider }));

      dispatch(getBalances({ address, networkID, provider }));
    } catch (e: unknown) {
      uaData.approved = false;
      dispatch(error((e as IJsonRPCError).message));
    } finally {
      if (redeemTx) {
        segmentUA(uaData);
        dispatch(clearPendingTxn(redeemTx.hash));
      }
    }
  },
);

export const redeemAllBonds = createAsyncThunk(
  "bonding/redeemAllBonds",
  async ({ bonds, address, networkID, provider, autostake }: IRedeemAllBondsAsyncThunk, { dispatch }) => {
    if (!provider) {
      dispatch(error("Please connect your wallet!"));
      return;
    }

    const signer = provider.getSigner();
    const redeemHelperContract = contractForRedeemHelper({ networkID, provider: signer });

    let redeemAllTx;

    try {
      redeemAllTx = await redeemHelperContract.redeemAll(address, autostake);
      const pendingTxnType = "redeem_all_bonds" + (autostake === true ? "_autostake" : "");

      await dispatch(
        fetchPendingTxns({ txnHash: redeemAllTx.hash, text: "Redeeming All Bonds", type: pendingTxnType }),
      );

      await redeemAllTx.wait();

      bonds &&
        bonds.forEach(async bond => {
          dispatch(calculateUserBondDetails({ address, bond, networkID, provider }));
        });

      dispatch(getBalances({ address, networkID, provider }));
    } catch (e: unknown) {
      dispatch(error((e as IJsonRPCError).message));
    } finally {
      if (redeemAllTx) {
        dispatch(clearPendingTxn(redeemAllTx.hash));
      }
    }
  },
);

// Note(zx): this is a barebones interface for the state. Update to be more accurate
interface IBondSlice {
  status: string;
  [key: string]: any;
}

const setBondState = (state: IBondSlice, payload: any) => {
  const bond = payload.bond;
  const newState = { ...state[bond], ...payload };
  state[bond] = newState;
  state.loading = false;
};

const initialState: IBondSlice = {
  status: "idle",
};

const bondingSlice = createSlice({
  name: "bonding",
  initialState,
  reducers: {
    fetchBondSuccess(state, action) {
      state[action.payload.bond] = action.payload;
    },
  },

  extraReducers: builder => {
    builder
      .addCase(calcBondDetails.pending, state => {
        state.loading = true;
      })
      .addCase(calcBondDetails.fulfilled, (state, action) => {
        setBondState(state, action.payload);
        state.loading = false;
      })
      .addCase(calcBondDetails.rejected, (state, { error }) => {
        state.loading = false;
        console.error(error.message);
      });
  },
});

export default bondingSlice.reducer;

export const { fetchBondSuccess } = bondingSlice.actions;

const baseInfo = (state: RootState) => state.bonding;

export const getBondingState = createSelector(baseInfo, bonding => bonding);<|MERGE_RESOLUTION|>--- conflicted
+++ resolved
@@ -116,13 +116,9 @@
       if (bond.name === "cvx") {
         let bondPriceRaw = await bondContract.bondPrice();
         let assetPriceUSD = await bond.getBondReservePrice(networkID, provider);
-<<<<<<< HEAD
-        bondPrice = bondPriceRaw.mul(BigNumber.from(String(assetPriceUSD * 10 ** 14)));
-=======
         let assetPriceBN = ethers.utils.parseUnits(assetPriceUSD.toString(), 14);
         // bondPriceRaw has 4 extra decimals, so add 14 to assetPrice, for 18 total
         bondPrice = bondPriceRaw.mul(assetPriceBN);
->>>>>>> 7ffb4432
       } else {
         bondPrice = await bondContract.bondPriceInUSD();
       }
@@ -136,11 +132,7 @@
       bondQuote = BigNumber.from(0);
     } else if (bond.isLP) {
       valuation = Number(
-<<<<<<< HEAD
         (await bondCalcContract.valuation(bond.getAddressForReserve(networkID) || "", amountInWei)).toString(),
-=======
-        (await bondCalcContract.valuation(bond.getAddressForReserve(networkID), amountInWei)).toString(),
->>>>>>> 7ffb4432
       );
       bondQuote = await bondContract.payoutFor(valuation);
       if (!amountInWei.isZero() && Number(bondQuote.toString()) < 100000) {
