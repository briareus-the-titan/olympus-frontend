import { JsonRpcProvider, StaticJsonRpcProvider } from "@ethersproject/providers";
<<<<<<< HEAD
import { BigNumber } from "ethers";
import { Bond, NetworkID } from "src/lib/Bond";
=======
import { Bond } from "src/lib/Bond";
import { NetworkId } from "src/constants";
>>>>>>> d2d23d6d

export interface IJsonRPCError {
  readonly message: string;
  readonly code: number;
}

export interface IBaseAsyncThunk {
  readonly networkID: NetworkId;
  readonly provider: StaticJsonRpcProvider | JsonRpcProvider;
}

export interface IValueOnlyAsyncThunk extends IBaseAsyncThunk {
  readonly value: BigNumber;
}

export interface IChangeApprovalAsyncThunk extends IBaseAsyncThunk {
  readonly token: string;
  readonly address: string;
}

export interface IChangeApprovalWithVersionAsyncThunk extends IChangeApprovalAsyncThunk {
  readonly version2: boolean;
}

export interface IChangeApprovalWithDisplayNameAsyncThunk extends IChangeApprovalAsyncThunk {
  readonly displayName: string;
  readonly insertName: boolean;
}

export interface IActionAsyncThunk extends IBaseAsyncThunk {
  readonly action: string;
  readonly address: string;
}

export interface IValueAsyncThunk extends IBaseAsyncThunk {
  readonly value: string;
  readonly address: string;
}

export interface IActionValueAsyncThunk extends IValueAsyncThunk {
  readonly action: string;
  readonly version2: boolean;
  readonly rebase: boolean;
}

export interface IActionValueGasAsyncThunk extends IActionValueAsyncThunk {
  readonly gas: number;
}

export interface IBaseAddressAsyncThunk extends IBaseAsyncThunk {
  readonly address: string;
}

export interface IActionValueRecipientAsyncThunk extends IActionValueAsyncThunk {
  readonly recipient: string;
}

export interface IZapAsyncThunk extends IBaseAddressAsyncThunk {
  readonly tokenAddress: string;
  readonly sellAmount: number;
  readonly slippage: string;
}

// Account Slice

export interface ICalcUserBondDetailsAsyncThunk extends IBaseAddressAsyncThunk, IBaseBondAsyncThunk {}

// Bond Slice

export interface IBaseBondAsyncThunk extends IBaseAsyncThunk {
  readonly bond: Bond;
}

export interface IApproveBondAsyncThunk extends IBaseBondAsyncThunk {
  readonly address: string;
}

export interface ICalcBondDetailsAsyncThunk extends IBaseBondAsyncThunk {
  readonly value: string;
}

export interface IBondAssetAsyncThunk extends IBaseBondAsyncThunk, IValueAsyncThunk {
  readonly slippage: number;
}

export interface IRedeemBondAsyncThunk extends IBaseBondAsyncThunk {
  readonly address: string;
  readonly autostake: boolean;
}

export interface IRedeemAllBondsAsyncThunk extends IBaseAsyncThunk {
  readonly bonds: Bond[];
  readonly address: string;
  readonly autostake: boolean;
}<|MERGE_RESOLUTION|>--- conflicted
+++ resolved
@@ -1,11 +1,7 @@
 import { JsonRpcProvider, StaticJsonRpcProvider } from "@ethersproject/providers";
-<<<<<<< HEAD
 import { BigNumber } from "ethers";
-import { Bond, NetworkID } from "src/lib/Bond";
-=======
 import { Bond } from "src/lib/Bond";
 import { NetworkId } from "src/constants";
->>>>>>> d2d23d6d
 
 export interface IJsonRPCError {
   readonly message: string;
