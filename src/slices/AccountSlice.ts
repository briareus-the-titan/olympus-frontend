import { BigNumber, BigNumberish, ethers } from "ethers";
import { addresses } from "../constants";
import { abi as ierc20Abi } from "../abi/IERC20.json";
import { abi as sOHMv2 } from "../abi/sOhmv2.json";
import { abi as fuseProxy } from "../abi/FuseProxy.json";
import { abi as wsOHM } from "../abi/wsOHM.json";
import { abi as fiatDAO } from "../abi/FiatDAOContract.json";

import { setAll, handleContractError } from "../helpers";
import { abi as OlympusGiving } from "../abi/OlympusGiving.json";
import { abi as OlympusMockGiving } from "../abi/OlympusMockGiving.json";
import { abi as MockSohm } from "../abi/MockSohm.json";

import { getRedemptionBalancesAsync, getMockRedemptionBalancesAsync } from "../helpers/GiveRedemptionBalanceHelper";

import { createAsyncThunk, createSelector, createSlice } from "@reduxjs/toolkit";
import { RootState } from "src/store";
import { IBaseAddressAsyncThunk, ICalcUserBondDetailsAsyncThunk, IJsonRPCError } from "./interfaces";
import {
  FiatDAOContract,
  FuseProxy,
  IERC20,
  IERC20__factory,
  SOhmv2,
  WsOHM,
  OlympusStakingv2__factory,
} from "src/typechain";
import { GOHM__factory } from "src/typechain/factories/GOHM__factory";
import { NetworkID } from "src/lib/Bond";
import { useLocation } from "react-router-dom";
import { EnvHelper } from "src/helpers/Environment";

interface IUserBalances {
  balances: {
    gohm: string;
    gOhmAsSohmBal: string;
    ohm: string;
    ohmV1: string;
    sohm: string;
    sohmV1: string;
    fsohm: string;
    fgohm: string;
    fgOHMAsfsOHM: string;
    wsohm: string;
    fiatDaowsohm: string;
    mockSohm: string;
    pool: string;
  };
}

/**
 * Stores the user donation information in a map.
 * - Key: recipient wallet address
 * - Value: amount deposited by the sender
 *
 * We store the amount as a string, since numbers in Javascript are inaccurate.
 * We later parse the string into BigNumber for performing arithmetic.
 */
interface IUserDonationInfo {
  [key: string]: string;
}

interface IUserRecipientInfo {
  totalDebt: string;
  carry: string;
  agnosticAmount: string;
  indexAtLastChange: string;
}

export const getBalances = createAsyncThunk(
  "account/getBalances",
  async ({ address, networkID, provider }: IBaseAddressAsyncThunk): Promise<IUserBalances> => {
    let gOhmBalance = BigNumber.from("0");
    let gOhmBalAsSohmBal = BigNumber.from("0");
    let ohmBalance = BigNumber.from("0");
    let sohmBalance = BigNumber.from("0");
    let mockSohmBalance = BigNumber.from("0");
    let ohmV2Balance = BigNumber.from("0");
    let sohmV2Balance = BigNumber.from("0");
    let wsohmBalance = BigNumber.from("0");
    let poolBalance = BigNumber.from("0");
    let fsohmBalance = BigNumber.from(0);
    let fgohmBalance = BigNumber.from(0);
    let fgOHMAsfsOHMBalance = BigNumber.from(0);
    let fiatDaowsohmBalance = BigNumber.from("0");

    try {
      const gOhmContract = GOHM__factory.connect(addresses[networkID].GOHM_ADDRESS, provider);
      gOhmBalance = await gOhmContract.balanceOf(address);
      gOhmBalAsSohmBal = await gOhmContract.balanceFrom(gOhmBalance.toString());
    } catch (e) {
      handleContractError(e);
    }
    try {
      const wsohmContract = new ethers.Contract(addresses[networkID].WSOHM_ADDRESS as string, wsOHM, provider) as WsOHM;
      wsohmBalance = await wsohmContract.balanceOf(address);
    } catch (e) {
      handleContractError(e);
    }
    try {
      const ohmContract = new ethers.Contract(
        addresses[networkID].OHM_ADDRESS as string,
        ierc20Abi,
        provider,
      ) as IERC20;
      ohmBalance = await ohmContract.balanceOf(address);
    } catch (e) {
      handleContractError(e);
    }
    try {
      const sohmContract = new ethers.Contract(
        addresses[networkID].SOHM_ADDRESS as string,
        ierc20Abi,
        provider,
      ) as IERC20;
      sohmBalance = await sohmContract.balanceOf(address);
    } catch (e) {
      handleContractError(e);
    }
    try {
      const ohmV2Contract = new ethers.Contract(addresses[networkID].OHM_V2 as string, ierc20Abi, provider) as IERC20;
      ohmV2Balance = await ohmV2Contract.balanceOf(address);
    } catch (e) {
      handleContractError(e);
    }
    try {
      const sohmV2Contract = new ethers.Contract(addresses[networkID].SOHM_V2 as string, ierc20Abi, provider) as IERC20;
      sohmV2Balance = await sohmV2Contract.balanceOf(address);
    } catch (e) {
      handleContractError(e);
    }

    try {
      const poolTokenContract = new ethers.Contract(
        addresses[networkID].PT_TOKEN_ADDRESS as string,
        ierc20Abi,
        provider,
      ) as IERC20;
      poolBalance = await poolTokenContract.balanceOf(address);
    } catch (e) {
      handleContractError(e);
    }
    try {
      for (const fuseAddressKey of ["FUSE_6_SOHM", "FUSE_18_SOHM", "FUSE_36_SOHM"]) {
        if (addresses[networkID][fuseAddressKey]) {
          const fsohmContract = new ethers.Contract(
            addresses[networkID][fuseAddressKey] as string,
            fuseProxy,
            provider.getSigner(),
          ) as FuseProxy;
          let balanceOfUnderlying = await fsohmContract.callStatic.balanceOfUnderlying(address);
          const underlying = await fsohmContract.callStatic.underlying();
          if (underlying == addresses[networkID].GOHM_ADDRESS) {
            fgohmBalance = balanceOfUnderlying.add(fgohmBalance);
          } else fsohmBalance = balanceOfUnderlying.add(fsohmBalance);
        }
      }
      const gOhmContract = GOHM__factory.connect(addresses[networkID].GOHM_ADDRESS, provider);
      if (fgohmBalance.gt(0)) {
        fgOHMAsfsOHMBalance = await gOhmContract.balanceFrom(fgohmBalance.toString());
      }
    } catch (e) {
      handleContractError(e);
    }
    try {
      if (addresses[networkID].FIATDAO_WSOHM_ADDRESS) {
        const fiatDaoContract = new ethers.Contract(
          addresses[networkID].FIATDAO_WSOHM_ADDRESS as string,
          fiatDAO,
          provider,
        ) as FiatDAOContract;
        fiatDaowsohmBalance = await fiatDaoContract.balanceOf(address, addresses[networkID].WSOHM_ADDRESS as string);
      }
    } catch (e) {
      handleContractError(e);
    }
    /*
      Needed a sOHM contract on testnet that could easily 
      be manually rebased to test redeem features
    */
    if (addresses[networkID] && addresses[networkID].MOCK_SOHM) {
      const mockSohmContract = new ethers.Contract(
        addresses[networkID].MOCK_SOHM as string,
        MockSohm,
        provider,
      ) as IERC20;
      mockSohmBalance = await mockSohmContract.balanceOf(address);
    } else {
      console.debug("Unable to find MOCK_SOHM contract on chain ID " + networkID);
    }

    return {
      balances: {
        gohm: ethers.utils.formatEther(gOhmBalance),
        gOhmAsSohmBal: ethers.utils.formatUnits(gOhmBalAsSohmBal, "gwei"),
        ohmV1: ethers.utils.formatUnits(ohmBalance, "gwei"),
        sohmV1: ethers.utils.formatUnits(sohmBalance, "gwei"),
        fsohm: ethers.utils.formatUnits(fsohmBalance, "gwei"),
        fgohm: ethers.utils.formatEther(fgohmBalance),
        fgOHMAsfsOHM: ethers.utils.formatUnits(fgOHMAsfsOHMBalance, "gwei"),
        wsohm: ethers.utils.formatEther(wsohmBalance),
        fiatDaowsohm: ethers.utils.formatEther(fiatDaowsohmBalance),
        pool: ethers.utils.formatUnits(poolBalance, "gwei"),
        ohm: ethers.utils.formatUnits(ohmV2Balance, "gwei"),
        sohm: ethers.utils.formatUnits(sohmV2Balance, "gwei"),
        mockSohm: ethers.utils.formatUnits(mockSohmBalance, "gwei"),
      },
    };
  },
);

/**
 * Provides the details of deposits/donations provided by a specific wallet.
 */
export const getDonationBalances = createAsyncThunk(
  "account/getDonationBalances",
  async ({ address, networkID, provider }: IBaseAddressAsyncThunk) => {
    let giveAllowance = 0;
    let donationInfo: IUserDonationInfo = {};

    if (addresses[networkID] && addresses[networkID].GIVING_ADDRESS) {
      const sohmContract = new ethers.Contract(addresses[networkID].SOHM_V2 as string, ierc20Abi, provider);
      giveAllowance = await sohmContract.allowance(address, addresses[networkID].GIVING_ADDRESS);
      const givingContract = new ethers.Contract(
        addresses[networkID].GIVING_ADDRESS as string,
        OlympusGiving,
        provider,
      );

      try {
        // NOTE: The BigNumber here is from ethers, and is a different implementation of BigNumber used in the rest of the frontend. For that reason, we convert to string in the interim.
        let allDeposits: [string[], BigNumber[]] = await givingContract.getAllDeposits(address);
        for (let i = 0; i < allDeposits[0].length; i++) {
          if (allDeposits[1][i].eq(0)) continue;

          // Store as a formatted string
          donationInfo[allDeposits[0][i]] = ethers.utils.formatUnits(allDeposits[1][i], "gwei");
        }
      } catch (e: unknown) {
        console.log(
          "If the following error contains 'user is not donating', then it is an expected error. No need to report it!",
        );
        console.log(e);
      }
    } else {
      console.log("Unable to find GIVING_ADDRESS contract on chain ID " + networkID);
    }

    return {
      giving: {
        sohmGive: +giveAllowance,
        donationInfo: donationInfo,
        loading: false,
      },
    };
  },
);

/**
 * Provides the details of deposits/donations provided by a specific wallet.
 *
 * This differs from the standard `getDonationBalances` function because it uses a alternative
 * sOHM contract that allows for manual rebases, which is helpful during testing of the 'Give' functionality.
 */
export const getMockDonationBalances = createAsyncThunk(
  "account/getMockDonationBalances",
  async ({ address, networkID, provider }: IBaseAddressAsyncThunk) => {
    let giveAllowance = 0;
    let donationInfo: IUserDonationInfo = {};

    if (addresses[networkID] && addresses[networkID].MOCK_SOHM) {
      const mockSohmContract = new ethers.Contract(addresses[networkID].MOCK_SOHM as string, MockSohm, provider);
      giveAllowance = await mockSohmContract._allowedValue(address, addresses[networkID].MOCK_GIVING_ADDRESS);
      const givingContract = new ethers.Contract(
        addresses[networkID].MOCK_GIVING_ADDRESS as string,
        OlympusMockGiving,
        provider,
      );

      try {
        // NOTE: The BigNumber here is from ethers, and is a different implementation of BigNumber used in the rest of the frontend. For that reason, we convert to string in the interim.
        let allDeposits: [string[], BigNumber[]] = await givingContract.getAllDeposits(address);
        for (let i = 0; i < allDeposits[0].length; i++) {
          if (allDeposits[1][i] !== BigNumber.from(0)) {
            // Store as a formatted string
            donationInfo[allDeposits[0][i]] = ethers.utils.formatUnits(allDeposits[1][i], "gwei");
          }
        }
      } catch (e: unknown) {
        console.log(
          "If the following error contains 'user is not donating', then it is an expected error. No need to report it!",
        );
        console.log(e);
      }
    } else {
      console.debug("Unable to find MOCK_SOHM contract on chain ID " + networkID);
    }

    return {
      mockGiving: {
        sohmGive: +giveAllowance,
        donationInfo: donationInfo,
        loading: false,
      },
    };
  },
);

export const getRedemptionBalances = createAsyncThunk(
  "account/getRedemptionBalances",
  async ({ address, networkID, provider }: IBaseAddressAsyncThunk) => {
    const redeeming = await getRedemptionBalancesAsync({ address, networkID, provider });
    return redeeming;
  },
);

export const getMockRedemptionBalances = createAsyncThunk(
  "account/getMockRedemptionBalances",
  async ({ address, networkID, provider }: IBaseAddressAsyncThunk) => {
    const mockRedeeming = await getMockRedemptionBalancesAsync({ address, networkID, provider });
    return mockRedeeming;
  },
);

interface IUserAccountDetails {
  wrapping: {
    sohmWrap: number;
    wsohmUnwrap: number;
    ohmWrap: number;
    ohmUnwrap: number;
    gOhmUnwrap: number;
    wsOhmMigrate: number;
  };
}

export const getMigrationAllowances = createAsyncThunk(
  "account/getMigrationAllowances",
  async ({ networkID, provider, address }: IBaseAddressAsyncThunk) => {
    let ohmAllowance = BigNumber.from(0);
    let sOhmAllowance = BigNumber.from(0);
    let wsOhmAllowance = BigNumber.from(0);
    let gOhmAllowance = BigNumber.from(0);

    if (addresses[networkID].OHM_ADDRESS) {
      try {
        const ohmContract = IERC20__factory.connect(addresses[networkID].OHM_ADDRESS, provider);
        ohmAllowance = await ohmContract.allowance(address, addresses[networkID].MIGRATOR_ADDRESS);
      } catch (e) {
        handleContractError(e);
      }
    }

    if (addresses[networkID].SOHM_ADDRESS) {
      try {
        const sOhmContract = IERC20__factory.connect(addresses[networkID].SOHM_ADDRESS, provider);
        sOhmAllowance = await sOhmContract.allowance(address, addresses[networkID].MIGRATOR_ADDRESS);
      } catch (e) {
        handleContractError(e);
      }
    }

    if (addresses[networkID].WSOHM_ADDRESS) {
      try {
        const wsOhmContract = IERC20__factory.connect(addresses[networkID].WSOHM_ADDRESS, provider);
        wsOhmAllowance = await wsOhmContract.allowance(address, addresses[networkID].MIGRATOR_ADDRESS);
      } catch (e) {
        handleContractError(e);
      }
    }

    if (addresses[networkID].GOHM_ADDRESS) {
      try {
        const gOhmContract = IERC20__factory.connect(addresses[networkID].GOHM_ADDRESS, provider);
        gOhmAllowance = await gOhmContract.allowance(address, addresses[networkID].MIGRATOR_ADDRESS);
      } catch (e) {
        handleContractError(e);
      }
    }

    return {
      migration: {
        ohm: +ohmAllowance,
        sohm: +sOhmAllowance,
        wsohm: +wsOhmAllowance,
        gohm: +gOhmAllowance,
      },
      isMigrationComplete: false,
    };
  },
);

export const loadAccountDetails = createAsyncThunk(
  "account/loadAccountDetails",
  async ({ networkID, provider, address }: IBaseAddressAsyncThunk, { dispatch }) => {
    let stakeAllowance = BigNumber.from("0");
    let stakeAllowanceV2 = BigNumber.from("0");
    let unstakeAllowanceV2 = BigNumber.from("0");
    let unstakeAllowance = BigNumber.from("0");
    let wrapAllowance = BigNumber.from("0");
    let gOhmUnwrapAllowance = BigNumber.from("0");
    let poolAllowance = BigNumber.from("0");
    let ohmToGohmAllowance = BigNumber.from("0");
    let wsOhmMigrateAllowance = BigNumber.from("0");

    try {
      const gOhmContract = GOHM__factory.connect(addresses[networkID].GOHM_ADDRESS, provider);
      gOhmUnwrapAllowance = await gOhmContract.allowance(address, addresses[networkID].STAKING_V2);

      const wsOhmContract = IERC20__factory.connect(addresses[networkID].WSOHM_ADDRESS, provider);
      wsOhmMigrateAllowance = await wsOhmContract.balanceOf(address);

      const ohmContract = new ethers.Contract(
        addresses[networkID].OHM_ADDRESS as string,
        ierc20Abi,
        provider,
      ) as IERC20;
      stakeAllowance = await ohmContract.allowance(address, addresses[networkID].STAKING_HELPER_ADDRESS);

      const sohmContract = new ethers.Contract(addresses[networkID].SOHM_V2 as string, sOHMv2, provider) as SOhmv2;
      unstakeAllowance = await sohmContract.allowance(address, addresses[networkID].STAKING_ADDRESS);
      poolAllowance = await sohmContract.allowance(address, addresses[networkID].PT_PRIZE_POOL_ADDRESS);
      wrapAllowance = await sohmContract.allowance(address, addresses[networkID].STAKING_V2);

      const sohmV2Contract = IERC20__factory.connect(addresses[networkID].SOHM_V2, provider);
      unstakeAllowanceV2 = await sohmV2Contract.allowance(address, addresses[networkID].STAKING_V2);

      const ohmV2Contract = IERC20__factory.connect(addresses[networkID].OHM_V2, provider);
      stakeAllowanceV2 = await ohmV2Contract.allowance(address, addresses[networkID].STAKING_V2);
    } catch (e) {
      handleContractError(e);
    }
    await dispatch(getBalances({ address, networkID, provider }));
    await dispatch(getDonationBalances({ address, networkID, provider }));
    await dispatch(getRedemptionBalances({ address, networkID, provider }));
    if (networkID === 4) {
      await dispatch(getMockDonationBalances({ address, networkID, provider }));
      await dispatch(getMockRedemptionBalances({ address, networkID, provider }));
    } else {
      if (EnvHelper.env.NODE_ENV !== "production") console.log("Give - Contract mocks skipped except on Rinkeby");
    }

    return {
      staking: {
        ohmStakeV1: +stakeAllowance,
        ohmUnstakeV1: +unstakeAllowance,
        ohmStake: +stakeAllowanceV2,
        ohmUnstake: +unstakeAllowanceV2,
        ohmtoGohm: +ohmToGohmAllowance,
      },
      wrapping: {
        sohmWrap: Number(ethers.utils.formatUnits(wrapAllowance, "gwei")),
        gOhmUnwrap: Number(ethers.utils.formatUnits(gOhmUnwrapAllowance, "ether")),
        wsOhmMigrate: Number(ethers.utils.formatUnits(wsOhmMigrateAllowance, "ether")),
      },
    };
  },
);

export interface IUserBondDetails {
<<<<<<< HEAD
  readonly bond: string;
  readonly balance: string;
  readonly displayName: string;
  readonly allowance: number;
  readonly interestDue: number;
  readonly bondMaturationBlock: number;
  readonly pendingPayout: string; //Payout formatted in gwei.
=======
  // bond: string;
  allowance: number;
  interestDue: number;
  bondMaturationBlock: number;
  pendingPayout: string; //Payout formatted in gwei.
>>>>>>> b97b8c9b
}
export const calculateUserBondDetails = createAsyncThunk(
  "account/calculateUserBondDetails",
  async ({ address, bond, networkID, provider }: ICalcUserBondDetailsAsyncThunk) => {
    if (!address) {
      return {
        bond: "",
        displayName: "",
        bondIconSvg: "",
        isLP: false,
        allowance: 0,
        balance: "0",
        interestDue: 0,
        bondMaturationBlock: 0,
        pendingPayout: "",
      };
    }
    // dispatch(fetchBondInProgress());

    // Calculate bond details.
    const bondContract = bond.getContractForBond(networkID, provider);
    const reserveContract = bond.getContractForReserve(networkID, provider);

    let pendingPayout, bondMaturationBlock;

    const bondDetails = await bondContract.bondInfo(address);
    let interestDue: BigNumberish = Number(bondDetails.payout.toString()) / Math.pow(10, 9);
    bondMaturationBlock = +bondDetails.vesting + +bondDetails.lastBlock;
    pendingPayout = await bondContract.pendingPayoutFor(address);

    let allowance,
      balance = BigNumber.from(0);
    allowance = await reserveContract.allowance(address, bond.getAddressForBond(networkID) || "");
    balance = await reserveContract.balanceOf(address);
    // formatEthers takes BigNumber => String
    const balanceVal = ethers.utils.formatEther(balance);
    // balanceVal should NOT be converted to a number. it loses decimal precision
    return {
      bond: bond.name,
      displayName: bond.displayName,
      bondIconSvg: bond.bondIconSvg,
      isLP: bond.isLP,
      allowance: Number(allowance.toString()),
      balance: balanceVal,
      interestDue,
      bondMaturationBlock,
      pendingPayout: ethers.utils.formatUnits(pendingPayout, "gwei"),
    };
  },
);

export interface IAccountSlice extends IUserAccountDetails, IUserBalances {
  giving: { sohmGive: number; donationInfo: IUserDonationInfo; loading: boolean };
  mockGiving: { sohmGive: number; donationInfo: IUserDonationInfo; loading: boolean };
  redeeming: { sohmRedeemable: string; recipientInfo: IUserRecipientInfo };
  mockRedeeming: { sohmRedeemable: string; recipientInfo: IUserRecipientInfo };
  bonds: { [key: string]: IUserBondDetails };
  balances: {
    gohm: string;
    gOhmAsSohmBal: string;
    ohmV1: string;
    ohm: string;
    sohm: string;
    sohmV1: string;
    dai: string;
    oldsohm: string;
    fsohm: string;
    fgohm: string;
    fgOHMAsfsOHM: string;
    wsohm: string;
    fiatDaowsohm: string;
    pool: string;
    mockSohm: string;
  };
  loading: boolean;
  staking: {
    ohmStakeV1: number;
    ohmUnstakeV1: number;
    ohmStake: number;
    ohmUnstake: number;
  };
  migration: {
    ohm: number;
    sohm: number;
    wsohm: number;
    gohm: number;
  };
  pooling: {
    sohmPool: number;
  };
  isMigrationComplete: boolean;
}

const initialState: IAccountSlice = {
  loading: false,
  bonds: {},
<<<<<<< HEAD
  balances: { gohm: "", ohm: "", sohm: "", dai: "", oldsohm: "", fsohm: "", wsohm: "", pool: "", wsohmAsSohm: "" },
  staking: { ohmStake: 0, ohmUnstake: 0 },
  wrapping: { sohmWrap: 0, wsohmUnwrap: 0, ohmUnwrap: 0, ohmWrap: 0, gOhmUnwrap: 0 },
=======
  balances: {
    gohm: "",
    gOhmAsSohmBal: "",
    ohmV1: "",
    ohm: "",
    sohm: "",
    sohmV1: "",
    dai: "",
    oldsohm: "",
    fsohm: "",
    fgohm: "",
    fgOHMAsfsOHM: "",
    wsohm: "",
    fiatDaowsohm: "",
    pool: "",
    mockSohm: "",
  },
  giving: { sohmGive: 0, donationInfo: {}, loading: true },
  mockGiving: { sohmGive: 0, donationInfo: {}, loading: true },
  redeeming: {
    sohmRedeemable: "",
    recipientInfo: {
      totalDebt: "",
      carry: "",
      agnosticAmount: "",
      indexAtLastChange: "",
    },
  },
  mockRedeeming: {
    sohmRedeemable: "",
    recipientInfo: {
      totalDebt: "",
      carry: "",
      agnosticAmount: "",
      indexAtLastChange: "",
    },
  },
  staking: { ohmStakeV1: 0, ohmUnstakeV1: 0, ohmStake: 0, ohmUnstake: 0 },
  wrapping: { sohmWrap: 0, wsohmUnwrap: 0, gOhmUnwrap: 0, wsOhmMigrate: 0 },
>>>>>>> b97b8c9b
  pooling: { sohmPool: 0 },
  migration: { ohm: 0, sohm: 0, wsohm: 0, gohm: 0 },
  isMigrationComplete: false,
};

const accountSlice = createSlice({
  name: "account",
  initialState,
  reducers: {
    fetchAccountSuccess(state, action) {
      setAll(state, action.payload);
    },
  },
  extraReducers: builder => {
    builder
      .addCase(loadAccountDetails.pending, state => {
        state.loading = true;
      })
      .addCase(loadAccountDetails.fulfilled, (state, action) => {
        setAll(state, action.payload);
        state.loading = false;
      })
      .addCase(loadAccountDetails.rejected, (state, { error }) => {
        state.loading = false;
        console.log(error);
      })
      .addCase(getBalances.pending, state => {
        state.loading = true;
      })
      .addCase(getBalances.fulfilled, (state, action) => {
        setAll(state, action.payload);
        state.loading = false;
      })
      .addCase(getBalances.rejected, (state, { error }) => {
        state.loading = false;
        console.log(error);
      })
      .addCase(getDonationBalances.pending, state => {
        state.loading = true;
      })
      .addCase(getDonationBalances.fulfilled, (state, action) => {
        setAll(state, action.payload);
        state.loading = false;
      })
      .addCase(getDonationBalances.rejected, (state, { error }) => {
        state.loading = false;
        console.log(error);
      })
      .addCase(getMockDonationBalances.pending, state => {
        state.loading = true;
      })
      .addCase(getMockDonationBalances.fulfilled, (state, action) => {
        setAll(state, action.payload);
        state.loading = false;
      })
      .addCase(getMockDonationBalances.rejected, (state, { error }) => {
        state.loading = false;
        console.log(error);
      })
      .addCase(getRedemptionBalances.pending, state => {
        state.loading = true;
      })
      .addCase(getRedemptionBalances.fulfilled, (state, action) => {
        setAll(state, action.payload);
        state.loading = false;
      })
      .addCase(getRedemptionBalances.rejected, (state, { error }) => {
        state.loading = false;
        console.log(error);
      })
      .addCase(getMockRedemptionBalances.pending, state => {
        state.loading = true;
      })
      .addCase(getMockRedemptionBalances.fulfilled, (state, action) => {
        setAll(state, action.payload);
        state.loading = false;
      })
      .addCase(getMockRedemptionBalances.rejected, (state, { error }) => {
        state.loading = false;
        console.log(error);
      })
      .addCase(calculateUserBondDetails.pending, state => {
        state.loading = true;
      })
      .addCase(calculateUserBondDetails.fulfilled, (state, action) => {
        if (!action.payload) return;
        const bond = action.payload.bond;
        state.bonds[bond] = action.payload;
        state.loading = false;
      })
      .addCase(calculateUserBondDetails.rejected, (state, { error }) => {
        state.loading = false;
        console.log(error);
      })
      .addCase(getMigrationAllowances.fulfilled, (state, action) => {
        setAll(state, action.payload);
      })
      .addCase(getMigrationAllowances.rejected, (state, { error }) => {
        console.log(error);
      });
  },
});

export default accountSlice.reducer;

export const { fetchAccountSuccess } = accountSlice.actions;

const baseInfo = (state: RootState) => state.account;

export const getAccountState = createSelector(baseInfo, account => account);<|MERGE_RESOLUTION|>--- conflicted
+++ resolved
@@ -175,7 +175,7 @@
       handleContractError(e);
     }
     /*
-      Needed a sOHM contract on testnet that could easily 
+      Needed a sOHM contract on testnet that could easily
       be manually rebased to test redeem features
     */
     if (addresses[networkID] && addresses[networkID].MOCK_SOHM) {
@@ -323,6 +323,10 @@
 );
 
 interface IUserAccountDetails {
+  staking: {
+    ohmStake: number;
+    ohmUnstake: number;
+  };
   wrapping: {
     sohmWrap: number;
     wsohmUnwrap: number;
@@ -457,7 +461,7 @@
 );
 
 export interface IUserBondDetails {
-<<<<<<< HEAD
+  // bond: string;
   readonly bond: string;
   readonly balance: string;
   readonly displayName: string;
@@ -465,13 +469,6 @@
   readonly interestDue: number;
   readonly bondMaturationBlock: number;
   readonly pendingPayout: string; //Payout formatted in gwei.
-=======
-  // bond: string;
-  allowance: number;
-  interestDue: number;
-  bondMaturationBlock: number;
-  pendingPayout: string; //Payout formatted in gwei.
->>>>>>> b97b8c9b
 }
 export const calculateUserBondDetails = createAsyncThunk(
   "account/calculateUserBondDetails",
@@ -568,11 +565,6 @@
 const initialState: IAccountSlice = {
   loading: false,
   bonds: {},
-<<<<<<< HEAD
-  balances: { gohm: "", ohm: "", sohm: "", dai: "", oldsohm: "", fsohm: "", wsohm: "", pool: "", wsohmAsSohm: "" },
-  staking: { ohmStake: 0, ohmUnstake: 0 },
-  wrapping: { sohmWrap: 0, wsohmUnwrap: 0, ohmUnwrap: 0, ohmWrap: 0, gOhmUnwrap: 0 },
-=======
   balances: {
     gohm: "",
     gOhmAsSohmBal: "",
@@ -612,7 +604,9 @@
   },
   staking: { ohmStakeV1: 0, ohmUnstakeV1: 0, ohmStake: 0, ohmUnstake: 0 },
   wrapping: { sohmWrap: 0, wsohmUnwrap: 0, gOhmUnwrap: 0, wsOhmMigrate: 0 },
->>>>>>> b97b8c9b
+  balances: { gohm: "", ohm: "", sohm: "", dai: "", oldsohm: "", fsohm: "", wsohm: "", pool: "", wsohmAsSohm: "" },
+  staking: { ohmStake: 0, ohmUnstake: 0 },
+  wrapping: { sohmWrap: 0, wsohmUnwrap: 0, ohmUnwrap: 0, ohmWrap: 0, gOhmUnwrap: 0 },
   pooling: { sohmPool: 0 },
   migration: { ohm: 0, sohm: 0, wsohm: 0, gohm: 0 },
   isMigrationComplete: false,
