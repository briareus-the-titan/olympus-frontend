--- conflicted
+++ resolved
@@ -7,17 +7,10 @@
 
 import { setAll } from "../helpers";
 
-<<<<<<< HEAD
-import { createSlice, createSelector, createAsyncThunk } from "@reduxjs/toolkit";
-import { JsonRpcProvider, StaticJsonRpcProvider } from "@ethersproject/providers";
-import { Bond, CustomBond, LPBond, NetworkID, StableBond } from "src/lib/Bond"; // TODO: this type definition needs to move out of BOND.
-import React from "react";
-=======
 import { createAsyncThunk, createSelector, createSlice } from "@reduxjs/toolkit";
 import { RootState } from "src/store";
 import { IBaseAddressAsyncThunk, ICalcUserBondDetailsAsyncThunk } from "./interfaces";
 import { FuseProxy, IERC20, SOhmv2, WsOHM } from "src/typechain";
->>>>>>> 269efc4e
 
 interface IUserBalances {
   balances: {
@@ -115,18 +108,12 @@
         ohmWrap: +wrapAllowance,
         ohmUnwrap: +unwrapAllowance,
       },
-      pooling: {
-        sohmPool: +poolAllowance,
-      },
     };
   },
 );
 
 export interface IUserBondDetails {
-<<<<<<< HEAD
   // bond: string;
-=======
->>>>>>> 269efc4e
   allowance: number;
   interestDue: number;
   bondMaturationBlock: number;
@@ -173,13 +160,8 @@
       displayName: bond.displayName,
       bondIconSvg: bond.bondIconSvg,
       isLP: bond.isLP,
-<<<<<<< HEAD
-      allowance: Number(allowance),
-      balance: Number(balanceVal),
-=======
       allowance: Number(allowance.toString()),
       balance: balanceVal,
->>>>>>> 269efc4e
       interestDue,
       bondMaturationBlock,
       pendingPayout: ethers.utils.formatUnits(pendingPayout, "gwei"),
@@ -256,7 +238,7 @@
       .addCase(calculateUserBondDetails.fulfilled, (state, action) => {
         if (!action.payload) return;
         const bond = action.payload.bond;
-        if (action.payload.interestDue > 0) state.bonds[bond] = action.payload;
+        state.bonds[bond] = action.payload;
         state.loading = false;
       })
       .addCase(calculateUserBondDetails.rejected, (state, { error }) => {
