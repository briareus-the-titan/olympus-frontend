import { BigNumber, BigNumberish, ethers } from "ethers";
import { addresses } from "../constants";
import { abi as ierc20Abi } from "../abi/IERC20.json";
import { abi as sOHMv2 } from "../abi/sOhmv2.json";
import { abi as fuseProxy } from "../abi/FuseProxy.json";
import { abi as wsOHM } from "../abi/wsOHM.json";
import { abi as fiatDAO } from "../abi/FiatDAOContract.json";

import { setAll, handleContractError } from "../helpers";
import { abi as OlympusGiving } from "../abi/OlympusGiving.json";
import { abi as MockSohm } from "../abi/MockSohm.json";

import { getRedemptionBalancesAsync } from "../helpers/GiveRedemptionBalanceHelper";

import { createAsyncThunk, createSelector, createSlice } from "@reduxjs/toolkit";
import { RootState } from "src/store";
import { IBaseAddressAsyncThunk, ICalcUserBondDetailsAsyncThunk } from "./interfaces";
import {
  FiatDAOContract,
  FuseProxy,
  IERC20,
  IERC20__factory,
  SOhmv2,
  WsOHM,
  OlympusStakingv2__factory,
} from "src/typechain";
import { GOHM__factory } from "src/typechain/factories/GOHM__factory";

<<<<<<< HEAD
interface IUserBalances {
  balances: {
    gohm: string;
    ohm: string;
    sohm: string;
    fsohm: string;
    wsohm: string;
    fiatDaowsohm: string;
    wsohmAsSohm: string;
    pool: string;
    mockSohm: string;
  };
}

interface IUserDonationInfo {
  [key: string]: number;
}

interface IUserRecipientInfo {
  totalDebt: string;
  carry: string;
  agnosticAmount: string;
  indexAtLastChange: string;
}

=======
>>>>>>> 25271485
export const getBalances = createAsyncThunk(
  "account/getBalances",
  async ({ address, networkID, provider }: IBaseAddressAsyncThunk) => {
    let gOhmBalance = BigNumber.from("0");
    let ohmBalance = BigNumber.from("0");
    let sohmBalance = BigNumber.from("0");
    let ohmV2Balance = BigNumber.from("0");
    let sohmV2Balance = BigNumber.from("0");
    let wsohmBalance = BigNumber.from("0");
    let poolBalance = BigNumber.from("0");
    let fsohmBalance = BigNumber.from(0);
    let fiatDaowsohmBalance = BigNumber.from("0");
    try {
      const gOhmContract = GOHM__factory.connect(addresses[networkID].GOHM_ADDRESS, provider);
      gOhmBalance = await gOhmContract.balanceOf(address);
    } catch (e) {
      handleContractError(e);
    }
    try {
      const wsohmContract = new ethers.Contract(addresses[networkID].WSOHM_ADDRESS as string, wsOHM, provider) as WsOHM;
      wsohmBalance = await wsohmContract.balanceOf(address);
    } catch (e) {
      handleContractError(e);
    }
    try {
      const ohmContract = new ethers.Contract(
        addresses[networkID].OHM_ADDRESS as string,
        ierc20Abi,
        provider,
      ) as IERC20;
      ohmBalance = await ohmContract.balanceOf(address);
    } catch (e) {
      handleContractError(e);
    }
    try {
      const sohmContract = new ethers.Contract(
        addresses[networkID].SOHM_ADDRESS as string,
        ierc20Abi,
        provider,
      ) as IERC20;
      sohmBalance = await sohmContract.balanceOf(address);
    } catch (e) {
      handleContractError(e);
    }
    try {
      const ohmV2Contract = new ethers.Contract(addresses[networkID].OHM_V2 as string, ierc20Abi, provider) as IERC20;
      ohmV2Balance = await ohmV2Contract.balanceOf(address);
    } catch (e) {
      handleContractError(e);
    }
    try {
      const sohmV2Contract = new ethers.Contract(addresses[networkID].SOHM_V2 as string, ierc20Abi, provider) as IERC20;
      sohmV2Balance = await sohmV2Contract.balanceOf(address);
    } catch (e) {
      handleContractError(e);
    }

    try {
      const poolTokenContract = new ethers.Contract(
        addresses[networkID].PT_TOKEN_ADDRESS as string,
        ierc20Abi,
        provider,
      ) as IERC20;
      poolBalance = await poolTokenContract.balanceOf(address);
    } catch (e) {
      handleContractError(e);
    }
    try {
      for (const fuseAddressKey of ["FUSE_6_SOHM", "FUSE_18_SOHM", "FUSE_36_SOHM"]) {
        if (addresses[networkID][fuseAddressKey]) {
          const fsohmContract = new ethers.Contract(
            addresses[networkID][fuseAddressKey] as string,
            fuseProxy,
            provider.getSigner(),
          ) as FuseProxy;
          // fsohmContract.signer;
          const balanceOfUnderlying = await fsohmContract.callStatic.balanceOfUnderlying(address);
          fsohmBalance = balanceOfUnderlying.add(fsohmBalance);
        }
      }
    } catch (e) {
      handleContractError(e);
    }
    try {
      if (addresses[networkID].FIATDAO_WSOHM_ADDRESS) {
        const fiatDaoContract = new ethers.Contract(
          addresses[networkID].FIATDAO_WSOHM_ADDRESS as string,
          fiatDAO,
          provider,
        ) as FiatDAOContract;
        fiatDaowsohmBalance = await fiatDaoContract.balanceOf(address, addresses[networkID].WSOHM_ADDRESS as string);
      }
    } catch (e) {
      handleContractError(e);
    }
    // delete before mainnet
    let mockSohmBalance = BigNumber.from(0);
    if (addresses[networkID].MOCK_SOHM) {
      const mockSohmContract = new ethers.Contract(
        addresses[networkID].MOCK_SOHM as string,
        MockSohm,
        provider,
      ) as IERC20;
      mockSohmBalance = await mockSohmContract.balanceOf(address);
    }

    return {
      balances: {
        gohm: ethers.utils.formatEther(gOhmBalance),
        ohmV1: ethers.utils.formatUnits(ohmBalance, "gwei"),
        sohmV1: ethers.utils.formatUnits(sohmBalance, "gwei"),
        fsohm: ethers.utils.formatUnits(fsohmBalance, "gwei"),
        wsohm: ethers.utils.formatEther(wsohmBalance),
        fiatDaowsohm: ethers.utils.formatEther(fiatDaowsohmBalance),
        pool: ethers.utils.formatUnits(poolBalance, "gwei"),
<<<<<<< HEAD
        mockSohm: ethers.utils.formatUnits(mockSohmBalance, "gwei"), // delete before mainnet
=======
        ohm: ethers.utils.formatUnits(ohmV2Balance, "gwei"),
        sohm: ethers.utils.formatUnits(sohmV2Balance, "gwei"),
>>>>>>> 25271485
      },
    };
  },
);

export const getDonationBalances = createAsyncThunk(
  "account/getDonationBalances",
  async ({ address, networkID, provider }: IBaseAddressAsyncThunk) => {
    const mockSohmContract = new ethers.Contract(addresses[networkID].MOCK_SOHM as string, MockSohm, provider);
    // Change to .allowance before mainnet
    const giveAllowance = await mockSohmContract._allowedValue(address, addresses[networkID].GIVING_ADDRESS);
    const givingContract = new ethers.Contract(addresses[networkID].GIVING_ADDRESS as string, OlympusGiving, provider);
    let donationInfo: IUserDonationInfo = {};
    try {
      let allDeposits: [string[], BigNumber[]] = await givingContract.getAllDeposits(address);
      for (let i = 0; i < allDeposits[0].length; i++) {
        if (allDeposits[1][i] !== BigNumber.from(0)) {
          donationInfo[allDeposits[0][i]] = parseFloat(ethers.utils.formatUnits(allDeposits[1][i], "gwei"));
        }
      }
    } catch (e: unknown) {
      console.error(e);
    }

    return {
      giving: {
        sohmGive: +giveAllowance,
        donationInfo: donationInfo,
      },
    };
  },
);

export const getRedemptionBalances = createAsyncThunk(
  "account/getRedemptionBalances",
  async ({ address, networkID, provider }: IBaseAddressAsyncThunk) => {
    const redeeming = await getRedemptionBalancesAsync({ address, networkID, provider });
    return redeeming;
  },
);

interface IUserAccountDetails {
  wrapping: {
    sohmWrap: number;
    wsohmUnwrap: number;
    gOhmUnwrap: number;
  };
}

export const getMigrationAllowances = createAsyncThunk(
  "account/getMigrationAllowances",
  async ({ networkID, provider, address }: IBaseAddressAsyncThunk) => {
    let ohmAllowance = BigNumber.from(0);
    let sOhmAllowance = BigNumber.from(0);
    let wsOhmAllowance = BigNumber.from(0);
    let gOhmAllowance = BigNumber.from(0);

    if (addresses[networkID].OHM_ADDRESS) {
      try {
        const ohmContract = IERC20__factory.connect(addresses[networkID].OHM_ADDRESS, provider);
        ohmAllowance = await ohmContract.allowance(address, addresses[networkID].MIGRATOR_ADDRESS);
      } catch (e) {
        handleContractError(e);
      }
    }

    if (addresses[networkID].SOHM_ADDRESS) {
      try {
        const sOhmContract = IERC20__factory.connect(addresses[networkID].SOHM_ADDRESS, provider);
        sOhmAllowance = await sOhmContract.allowance(address, addresses[networkID].MIGRATOR_ADDRESS);
      } catch (e) {
        handleContractError(e);
      }
    }

    if (addresses[networkID].WSOHM_ADDRESS) {
      try {
        const wsOhmContract = IERC20__factory.connect(addresses[networkID].WSOHM_ADDRESS, provider);
        wsOhmAllowance = await wsOhmContract.allowance(address, addresses[networkID].MIGRATOR_ADDRESS);
      } catch (e) {
        handleContractError(e);
      }
    }

    if (addresses[networkID].GOHM_ADDRESS) {
      try {
        const gOhmContract = IERC20__factory.connect(addresses[networkID].GOHM_ADDRESS, provider);
        gOhmAllowance = await gOhmContract.allowance(address, addresses[networkID].MIGRATOR_ADDRESS);
      } catch (e) {
        handleContractError(e);
      }
    }

    return {
      migration: {
        ohm: +ohmAllowance,
        sohm: +sOhmAllowance,
        wsohm: +wsOhmAllowance,
        gohm: +gOhmAllowance,
      },
      isMigrationComplete: false,
    };
  },
);

export const loadAccountDetails = createAsyncThunk(
  "account/loadAccountDetails",
  async ({ networkID, provider, address }: IBaseAddressAsyncThunk, { dispatch }) => {
    let stakeAllowance = BigNumber.from("0");
    let stakeAllowanceV2 = BigNumber.from("0");
    let unstakeAllowanceV2 = BigNumber.from("0");
    let unstakeAllowance = BigNumber.from("0");
    let wrapAllowance = BigNumber.from("0");
    let unwrapAllowance = BigNumber.from("0");
    let gOhmUnwrapAllowance = BigNumber.from("0");
    let poolAllowance = BigNumber.from("0");
    let gOhmBalance = BigNumber.from("0");
    let ohmToGohmAllowance = BigNumber.from("0");

    try {
      const gOhmContract = GOHM__factory.connect(addresses[networkID].GOHM_ADDRESS, provider);
      gOhmUnwrapAllowance = await gOhmContract.allowance(address, addresses[networkID].STAKING_V2);

      const ohmContract = new ethers.Contract(
        addresses[networkID].OHM_ADDRESS as string,
        ierc20Abi,
        provider,
      ) as IERC20;
      stakeAllowance = await ohmContract.allowance(address, addresses[networkID].STAKING_HELPER_ADDRESS);

      const sohmContract = new ethers.Contract(addresses[networkID].SOHM_V2 as string, sOHMv2, provider) as SOhmv2;
      unstakeAllowance = await sohmContract.allowance(address, addresses[networkID].STAKING_ADDRESS);
      poolAllowance = await sohmContract.allowance(address, addresses[networkID].PT_PRIZE_POOL_ADDRESS);
      wrapAllowance = await sohmContract.allowance(address, addresses[networkID].STAKING_V2);

      const wsohmContract = new ethers.Contract(addresses[networkID].WSOHM_ADDRESS as string, wsOHM, provider) as WsOHM;
      unwrapAllowance = await wsohmContract.allowance(address, addresses[networkID].WSOHM_ADDRESS);

      const sohmV2Contract = IERC20__factory.connect(addresses[networkID].SOHM_V2, provider);
      unstakeAllowanceV2 = await sohmV2Contract.allowance(address, addresses[networkID].STAKING_V2);

      const ohmV2Contract = IERC20__factory.connect(addresses[networkID].OHM_V2, provider);
      stakeAllowanceV2 = await ohmV2Contract.allowance(address, addresses[networkID].STAKING_V2);
    } catch (e) {
      console.warn("failed contract calls in slice", e);
    }
    await dispatch(getBalances({ address, networkID, provider }));
    await dispatch(getDonationBalances({ address, networkID, provider }));
    await dispatch(getRedemptionBalances({ address, networkID, provider }));

    if (addresses[networkID].GOHM_ADDRESS) {
      const gOhmContract = new ethers.Contract(
        addresses[networkID].GOHM_ADDRESS as string,
        ierc20Abi,
        provider,
      ) as IERC20;
      gOhmBalance = await gOhmContract.balanceOf(address);
    }

    return {
      staking: {
        ohmStakeV1: +stakeAllowance,
        ohmUnstakeV1: +unstakeAllowance,
        ohmStake: +stakeAllowanceV2,
        ohmUnstake: +unstakeAllowanceV2,
        ohmtoGohm: +ohmToGohmAllowance,
      },
      wrapping: {
        sohmWrap: Number(ethers.utils.formatUnits(wrapAllowance, "gwei")),
        gOhmUnwrap: Number(ethers.utils.formatUnits(gOhmUnwrapAllowance, "ether")),
      },
    };
  },
);

export interface IUserBondDetails {
  // bond: string;
  allowance: number;
  interestDue: number;
  bondMaturationBlock: number;
  pendingPayout: string; //Payout formatted in gwei.
}
export const calculateUserBondDetails = createAsyncThunk(
  "account/calculateUserBondDetails",
  async ({ address, bond, networkID, provider }: ICalcUserBondDetailsAsyncThunk) => {
    if (!address) {
      return {
        bond: "",
        displayName: "",
        bondIconSvg: "",
        isLP: false,
        allowance: 0,
        balance: "0",
        interestDue: 0,
        bondMaturationBlock: 0,
        pendingPayout: "",
      };
    }
    // dispatch(fetchBondInProgress());

    // Calculate bond details.
    const bondContract = bond.getContractForBond(networkID, provider);
    const reserveContract = bond.getContractForReserve(networkID, provider);

    let pendingPayout, bondMaturationBlock;

    const bondDetails = await bondContract.bondInfo(address);
    let interestDue: BigNumberish = Number(bondDetails.payout.toString()) / Math.pow(10, 9);
    bondMaturationBlock = +bondDetails.vesting + +bondDetails.lastBlock;
    pendingPayout = await bondContract.pendingPayoutFor(address);

    let allowance,
      balance = BigNumber.from(0);
    allowance = await reserveContract.allowance(address, bond.getAddressForBond(networkID) || "");
    balance = await reserveContract.balanceOf(address);
    // formatEthers takes BigNumber => String
    const balanceVal = ethers.utils.formatEther(balance);
    // balanceVal should NOT be converted to a number. it loses decimal precision
    return {
      bond: bond.name,
      displayName: bond.displayName,
      bondIconSvg: bond.bondIconSvg,
      isLP: bond.isLP,
      allowance: Number(allowance.toString()),
      balance: balanceVal,
      interestDue,
      bondMaturationBlock,
      pendingPayout: ethers.utils.formatUnits(pendingPayout, "gwei"),
    };
  },
);

<<<<<<< HEAD
export interface IAccountSlice extends IUserAccountDetails, IUserBalances {
  giving: { sohmGive: number; donationInfo: IUserDonationInfo };
  redeeming: { sohmRedeemable: number; recipientInfo: IUserRecipientInfo };
=======
interface IAccountSlice extends IUserAccountDetails {
>>>>>>> 25271485
  bonds: { [key: string]: IUserBondDetails };
  balances: {
    gohm: string;
    ohmV1: string;
    ohm: string;
    sohm: string;
    sohmV1: string;
    dai: string;
    oldsohm: string;
    fsohm: string;
    wsohm: string;
    fiatDaowsohm: string;
    pool: string;
    mockSohm: string;
  };
  loading: boolean;
  staking: {
    ohmStakeV1: number;
    ohmUnstakeV1: number;
    ohmStake: number;
    ohmUnstake: number;
  };
  migration: {
    ohm: number;
    sohm: number;
    wsohm: number;
    gohm: number;
  };
  pooling: {
    sohmPool: number;
  };
}

const initialState: IAccountSlice = {
  loading: false,
  bonds: {},
  balances: {
    gohm: "",
    ohmV1: "",
    ohm: "",
    sohm: "",
    sohmV1: "",
    dai: "",
    oldsohm: "",
    fsohm: "",
    wsohm: "",
    fiatDaowsohm: "",
    pool: "",
<<<<<<< HEAD
    wsohmAsSohm: "",
    mockSohm: "",
  },
  giving: { sohmGive: 0, donationInfo: {} },
  redeeming: {
    sohmRedeemable: 0,
    recipientInfo: {
      totalDebt: "",
      carry: "",
      agnosticAmount: "",
      indexAtLastChange: "",
    },
=======
>>>>>>> 25271485
  },
  staking: { ohmStakeV1: 0, ohmUnstakeV1: 0, ohmStake: 0, ohmUnstake: 0 },
  wrapping: { sohmWrap: 0, wsohmUnwrap: 0, gOhmUnwrap: 0 },
  pooling: { sohmPool: 0 },
  migration: { ohm: 0, sohm: 0, wsohm: 0, gohm: 0 },
};

const accountSlice = createSlice({
  name: "account",
  initialState,
  reducers: {
    fetchAccountSuccess(state, action) {
      setAll(state, action.payload);
    },
  },
  extraReducers: builder => {
    builder
      .addCase(loadAccountDetails.pending, state => {
        state.loading = true;
      })
      .addCase(loadAccountDetails.fulfilled, (state, action) => {
        setAll(state, action.payload);
        state.loading = false;
      })
      .addCase(loadAccountDetails.rejected, (state, { error }) => {
        state.loading = false;
        console.log(error);
      })
      .addCase(getBalances.pending, state => {
        state.loading = true;
      })
      .addCase(getBalances.fulfilled, (state, action) => {
        setAll(state, action.payload);
        state.loading = false;
      })
      .addCase(getBalances.rejected, (state, { error }) => {
        state.loading = false;
        console.log(error);
      })
      .addCase(getDonationBalances.pending, state => {
        state.loading = true;
      })
      .addCase(getDonationBalances.fulfilled, (state, action) => {
        setAll(state, action.payload);
        state.loading = false;
      })
      .addCase(getDonationBalances.rejected, (state, { error }) => {
        state.loading = false;
        console.log(error);
      })
      .addCase(getRedemptionBalances.pending, state => {
        state.loading = true;
      })
      .addCase(getRedemptionBalances.fulfilled, (state, action) => {
        setAll(state, action.payload);
        state.loading = false;
      })
      .addCase(getRedemptionBalances.rejected, (state, { error }) => {
        state.loading = false;
        console.log(error);
      })
      .addCase(calculateUserBondDetails.pending, state => {
        state.loading = true;
      })
      .addCase(calculateUserBondDetails.fulfilled, (state, action) => {
        if (!action.payload) return;
        const bond = action.payload.bond;
        state.bonds[bond] = action.payload;
        state.loading = false;
      })
      .addCase(calculateUserBondDetails.rejected, (state, { error }) => {
        state.loading = false;
        console.log(error);
      })
      .addCase(getMigrationAllowances.fulfilled, (state, action) => {
        setAll(state, action.payload);
      })
      .addCase(getMigrationAllowances.rejected, (state, { error }) => {
        console.log(error);
      });
  },
});

export default accountSlice.reducer;

export const { fetchAccountSuccess } = accountSlice.actions;

const baseInfo = (state: RootState) => state.account;

export const getAccountState = createSelector(baseInfo, account => account);<|MERGE_RESOLUTION|>--- conflicted
+++ resolved
@@ -26,7 +26,6 @@
 } from "src/typechain";
 import { GOHM__factory } from "src/typechain/factories/GOHM__factory";
 
-<<<<<<< HEAD
 interface IUserBalances {
   balances: {
     gohm: string;
@@ -35,7 +34,6 @@
     fsohm: string;
     wsohm: string;
     fiatDaowsohm: string;
-    wsohmAsSohm: string;
     pool: string;
     mockSohm: string;
   };
@@ -52,8 +50,6 @@
   indexAtLastChange: string;
 }
 
-=======
->>>>>>> 25271485
 export const getBalances = createAsyncThunk(
   "account/getBalances",
   async ({ address, networkID, provider }: IBaseAddressAsyncThunk) => {
@@ -169,12 +165,8 @@
         wsohm: ethers.utils.formatEther(wsohmBalance),
         fiatDaowsohm: ethers.utils.formatEther(fiatDaowsohmBalance),
         pool: ethers.utils.formatUnits(poolBalance, "gwei"),
-<<<<<<< HEAD
-        mockSohm: ethers.utils.formatUnits(mockSohmBalance, "gwei"), // delete before mainnet
-=======
         ohm: ethers.utils.formatUnits(ohmV2Balance, "gwei"),
         sohm: ethers.utils.formatUnits(sohmV2Balance, "gwei"),
->>>>>>> 25271485
       },
     };
   },
@@ -407,13 +399,9 @@
   },
 );
 
-<<<<<<< HEAD
 export interface IAccountSlice extends IUserAccountDetails, IUserBalances {
   giving: { sohmGive: number; donationInfo: IUserDonationInfo };
   redeeming: { sohmRedeemable: number; recipientInfo: IUserRecipientInfo };
-=======
-interface IAccountSlice extends IUserAccountDetails {
->>>>>>> 25271485
   bonds: { [key: string]: IUserBondDetails };
   balances: {
     gohm: string;
@@ -462,8 +450,6 @@
     wsohm: "",
     fiatDaowsohm: "",
     pool: "",
-<<<<<<< HEAD
-    wsohmAsSohm: "",
     mockSohm: "",
   },
   giving: { sohmGive: 0, donationInfo: {} },
@@ -475,8 +461,6 @@
       agnosticAmount: "",
       indexAtLastChange: "",
     },
-=======
->>>>>>> 25271485
   },
   staking: { ohmStakeV1: 0, ohmUnstakeV1: 0, ohmStake: 0, ohmUnstake: 0 },
   wrapping: { sohmWrap: 0, wsohmUnwrap: 0, gOhmUnwrap: 0 },
