--- conflicted
+++ resolved
@@ -328,8 +328,18 @@
 const initialState: IAccountSlice = {
   loading: false,
   bonds: {},
-<<<<<<< HEAD
-  balances: { ohm: "", sohm: "", dai: "", oldsohm: "", fsohm: "", wsohm: "", pool: "", wsohmAsSohm: "", mockSohm: "" },
+  balances: {
+    gohm: "",
+    ohm: "",
+    sohm: "",
+    dai: "",
+    oldsohm: "",
+    fsohm: "",
+    wsohm: "",
+    pool: "",
+    wsohmAsSohm: "",
+    mockSohm: "",
+  },
   giving: { sohmGive: 0, donationInfo: {} },
   redeeming: {
     sohmRedeemable: 0,
@@ -340,9 +350,6 @@
       indexAtLastChange: "",
     },
   },
-=======
-  balances: { gohm: "", ohm: "", sohm: "", dai: "", oldsohm: "", fsohm: "", wsohm: "", pool: "", wsohmAsSohm: "" },
->>>>>>> 31f89d29
   staking: { ohmStake: 0, ohmUnstake: 0 },
   wrapping: { sohmWrap: 0, wsohmUnwrap: 0, gOhmUnwrap: 0 },
   pooling: { sohmPool: 0 },
