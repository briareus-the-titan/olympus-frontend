--- conflicted
+++ resolved
@@ -4,17 +4,14 @@
 import { abi as sOHMv2 } from "../abi/sOhmv2.json";
 import { abi as fuseProxy } from "../abi/FuseProxy.json";
 import { abi as wsOHM } from "../abi/wsOHM.json";
-<<<<<<< HEAD
+import { abi as fiatDAO } from "../abi/FiatDAOContract.json";
+
+import { setAll, handleContractError } from "../helpers";
 import { abi as OlympusGiving } from "../abi/OlympusGiving.json";
 import { abi as MockSohm } from "../abi/MockSohm.json";
 
 import { setAll } from "../helpers";
 import { getRedemptionBalancesAsync } from "../helpers/GiveRedemptionBalanceHelper";
-=======
-import { abi as fiatDAO } from "../abi/FiatDAOContract.json";
-
-import { setAll, handleContractError } from "../helpers";
->>>>>>> 2136af62
 
 import { createAsyncThunk, createSelector, createSlice } from "@reduxjs/toolkit";
 import { RootState } from "src/store";
@@ -410,7 +407,7 @@
     oldsohm: "",
     fsohm: "",
     wsohm: "",
-<<<<<<< HEAD
+	fiatDaowsohm: "",
     pool: "",
     wsohmAsSohm: "",
     mockSohm: "",
@@ -424,11 +421,6 @@
       agnosticAmount: "",
       indexAtLastChange: "",
     },
-=======
-    fiatDaowsohm: "",
-    pool: "",
-    wsohmAsSohm: "",
->>>>>>> 2136af62
   },
   staking: { ohmStake: 0, ohmUnstake: 0 },
   wrapping: { sohmWrap: 0, wsohmUnwrap: 0, gOhmUnwrap: 0 },
