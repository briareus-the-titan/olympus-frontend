--- conflicted
+++ resolved
@@ -11,9 +11,6 @@
 import { createAsyncThunk, createSelector, createSlice } from "@reduxjs/toolkit";
 import { RootState } from "src/store";
 import { IBaseAddressAsyncThunk, ICalcUserBondDetailsAsyncThunk } from "./interfaces";
-<<<<<<< HEAD
-import { FuseProxy, IERC20, IERC20__factory, SOhmv2, SOhmv2__factory, WsOHM } from "src/typechain";
-=======
 import { FiatDAOContract, FuseProxy, IERC20, IERC20__factory, SOhmv2, SOhmv2__factory, WsOHM } from "src/typechain";
 import { GOHM__factory } from "src/typechain/factories/GOHM__factory";
 
@@ -29,47 +26,10 @@
     pool: string;
   };
 }
->>>>>>> d2bb13f9
 
 export const getBalances = createAsyncThunk(
   "account/getBalances",
   async ({ address, networkID, provider }: IBaseAddressAsyncThunk) => {
-<<<<<<< HEAD
-    const ohmContract = new ethers.Contract(addresses[networkID].OHM_ADDRESS as string, ierc20Abi, provider) as IERC20;
-    const ohmBalance = await ohmContract.balanceOf(address);
-
-    const sohmContract = new ethers.Contract(
-      addresses[networkID].SOHM_ADDRESS as string,
-      ierc20Abi,
-      provider,
-    ) as IERC20;
-    const sohmBalance = await sohmContract.balanceOf(address);
-    const wsohmContract = new ethers.Contract(addresses[networkID].WSOHM_ADDRESS as string, wsOHM, provider) as WsOHM;
-    const wsohmBalance = await wsohmContract.balanceOf(address);
-
-    const gOhmContract = new ethers.Contract(
-      addresses[networkID].GOHM_ADDRESS as string,
-      ierc20Abi,
-      provider,
-    ) as IERC20;
-    const gOhmBalance = await gOhmContract.balanceOf(address);
-
-    const ohmContractV2 = new ethers.Contract(addresses[networkID].OHM_V2 as string, ierc20Abi, provider) as IERC20;
-    const ohmV2Balance = await ohmContractV2.balanceOf(address);
-
-    const sOhmContractV2 = new ethers.Contract(addresses[networkID].SOHM_V2 as string, ierc20Abi, provider) as IERC20;
-    const sOhmV2Balance = await sOhmContractV2.balanceOf(address);
-
-    // NOTE (appleseed): wsohmAsSohm is wsOHM given as a quantity of sOHM
-    const wsohmAsSohm = await wsohmContract.wOHMTosOHM(wsohmBalance);
-    let poolBalance = BigNumber.from(0);
-    const poolTokenContract = new ethers.Contract(
-      addresses[networkID].PT_TOKEN_ADDRESS as string,
-      ierc20Abi,
-      provider,
-    ) as IERC20;
-    poolBalance = await poolTokenContract.balanceOf(address);
-=======
     let gOhmBalance = BigNumber.from("0");
     let ohmBalance = BigNumber.from("0");
     let sohmBalance = BigNumber.from("0");
@@ -129,7 +89,6 @@
     } catch (e) {
       console.warn("caught error in getBalances", e);
     }
->>>>>>> d2bb13f9
 
     return {
       balances: {
@@ -149,87 +108,25 @@
   },
 );
 
-<<<<<<< HEAD
+interface IUserAccountDetails {
+  staking: {
+    ohmStake: number;
+    ohmUnstake: number;
+  };
+  wrapping: {
+    sohmWrap: number;
+    wsohmUnwrap: number;
+    gOhmUnwrap: number;
+  };
+}
+
 export const getMigrationAllowances = createAsyncThunk(
   "account/getMigrationAllowances",
   async ({ networkID, provider, address }: IBaseAddressAsyncThunk) => {
     let ohmAllowance = BigNumber.from(0);
     let sOhmAllowance = BigNumber.from(0);
     let wsOhmAllowance = BigNumber.from(0);
-
-    if (addresses[networkID].OHM_ADDRESS) {
-      const ohmContract = IERC20__factory.connect(addresses[networkID].OHM_ADDRESS, provider);
-      ohmAllowance = await ohmContract.allowance(address, addresses[networkID].MIGRATOR_ADDRESS);
-    }
-
-    if (addresses[networkID].SOHM_ADDRESS) {
-      const sOhmContract = SOhmv2__factory.connect(addresses[networkID].SOHM_ADDRESS, provider);
-      sOhmAllowance = await sOhmContract.allowance(address, addresses[networkID].MIGRATOR_ADDRESS);
-    }
-
-    if (addresses[networkID].WSOHM_ADDRESS) {
-      const wsOhmContract = IERC20__factory.connect(addresses[networkID].WSOHM_ADDRESS, provider);
-      wsOhmAllowance = await wsOhmContract.allowance(address, addresses[networkID].MIGRATOR_ADDRESS);
-    }
-    return {
-      migration: {
-        ohm: +ohmAllowance,
-        sohm: +sOhmAllowance,
-        wsohm: +wsOhmAllowance,
-      },
-      isMigrationComplete: false,
-    };
-  },
-);
-=======
-interface IUserAccountDetails {
-  staking: {
-    ohmStake: number;
-    ohmUnstake: number;
-  };
-  wrapping: {
-    sohmWrap: number;
-    wsohmUnwrap: number;
-    gOhmUnwrap: number;
-  };
-}
->>>>>>> d2bb13f9
-
-export const getMigrationAllowances = createAsyncThunk(
-  "account/getMigrationAllowances",
-  async ({ networkID, provider, address }: IBaseAddressAsyncThunk) => {
-<<<<<<< HEAD
-    let ohmBalance = BigNumber.from(0);
-    let sohmBalance = BigNumber.from(0);
-    let fsohmBalance = BigNumber.from(0);
-    let fsohmString = "0.0";
-    let wsohmBalance = BigNumber.from(0);
-    let wsohmAsSohm = BigNumber.from(0);
-    let wrapAllowance = BigNumber.from(0);
-    let unwrapAllowance = BigNumber.from(0);
-    let stakeAllowance = BigNumber.from(0);
-    let unstakeAllowance = BigNumber.from(0);
-    let lpStaked = 0;
-    let pendingRewards = 0;
-    let lpBondAllowance = 0;
-    let daiBondAllowance = 0;
-    let aOHMAbleToClaim = 0;
-    let poolBalance = BigNumber.from(0);
-    let poolAllowance = BigNumber.from(0);
-    let gOhmBalance = BigNumber.from(0);
-    let ohmV2Balance = BigNumber.from(0);
-    let sOhmV2Balance = BigNumber.from(0);
-    let unstakeAllowanceV2 = BigNumber.from(0);
-    let stakeAllowanceV2 = BigNumber.from(0);
-
-    const daiContract = new ethers.Contract(addresses[networkID].DAI_ADDRESS as string, ierc20Abi, provider) as IERC20;
-    const daiBalance = await daiContract.balanceOf(address);
-=======
-    let ohmAllowance = BigNumber.from(0);
-    let sOhmAllowance = BigNumber.from(0);
-    let wsOhmAllowance = BigNumber.from(0);
     let gOhmAllowance = BigNumber.from(0);
->>>>>>> d2bb13f9
 
     if (addresses[networkID].OHM_ADDRESS) {
       const ohmContract = IERC20__factory.connect(addresses[networkID].OHM_ADDRESS, provider);
@@ -283,55 +180,11 @@
       ) as IERC20;
       stakeAllowance = await ohmContract.allowance(address, addresses[networkID].STAKING_HELPER_ADDRESS);
 
-<<<<<<< HEAD
-    if (addresses[networkID].OHM_V2) {
-      const ohmContractV2 = new ethers.Contract(addresses[networkID].OHM_V2 as string, ierc20Abi, provider) as IERC20;
-      ohmV2Balance = await ohmContractV2.balanceOf(address);
-      stakeAllowanceV2 = await ohmContractV2.allowance(address, addresses[networkID].STAKING_V2);
-    }
-
-    if (addresses[networkID].SOHM_ADDRESS) {
-=======
->>>>>>> d2bb13f9
       const sohmContract = new ethers.Contract(addresses[networkID].SOHM_ADDRESS as string, sOHMv2, provider) as SOhmv2;
       unstakeAllowance = await sohmContract.allowance(address, addresses[networkID].STAKING_ADDRESS);
       poolAllowance = await sohmContract.allowance(address, addresses[networkID].PT_PRIZE_POOL_ADDRESS);
       wrapAllowance = await sohmContract.allowance(address, addresses[networkID].WSOHM_ADDRESS);
 
-<<<<<<< HEAD
-    if (addresses[networkID].SOHM_V2) {
-      const sOhmContractV2 = new ethers.Contract(addresses[networkID].SOHM_V2 as string, sOHMv2, provider) as SOhmv2;
-      sOhmV2Balance = await sOhmContractV2.balanceOf(address);
-      unstakeAllowanceV2 = await sOhmContractV2.allowance(address, addresses[networkID].STAKING_V2);
-      // poolAllowance = await sOhmV2.allowance(address, addresses[networkID].PT_PRIZE_POOL_ADDRESS);
-      // wrapAllowance = await sOhmV2.allowance(address, addresses[networkID].WSOHM_ADDRESS);
-    }
-
-    if (addresses[networkID].PT_TOKEN_ADDRESS) {
-      const poolTokenContract = new ethers.Contract(
-        addresses[networkID].PT_TOKEN_ADDRESS,
-        ierc20Abi,
-        provider,
-      ) as IERC20;
-      poolBalance = await poolTokenContract.balanceOf(address);
-    }
-
-    for (const fuseAddressKey of ["FUSE_6_SOHM", "FUSE_18_SOHM"]) {
-      if (addresses[networkID][fuseAddressKey]) {
-        const fsohmContract = new ethers.Contract(
-          addresses[networkID][fuseAddressKey] as string,
-          fuseProxy,
-          provider.getSigner(),
-        ) as FuseProxy;
-        // fsohmContract.signer;
-        const balanceOfUnderlying = await fsohmContract.callStatic.balanceOfUnderlying(address);
-        fsohmBalance = balanceOfUnderlying.add(fsohmBalance);
-      }
-    }
-
-    if (addresses[networkID].WSOHM_ADDRESS) {
-=======
->>>>>>> d2bb13f9
       const wsohmContract = new ethers.Contract(addresses[networkID].WSOHM_ADDRESS as string, wsOHM, provider) as WsOHM;
       unwrapAllowance = await wsohmContract.allowance(address, addresses[networkID].WSOHM_ADDRESS);
     } catch (e) {
@@ -349,21 +202,6 @@
     }
 
     return {
-<<<<<<< HEAD
-      balances: {
-        dai: ethers.utils.formatEther(daiBalance),
-        ohm: ethers.utils.formatUnits(ohmBalance, "gwei"),
-        sohm: ethers.utils.formatUnits(sohmBalance, "gwei"),
-        fsohm: ethers.utils.formatUnits(fsohmBalance, "gwei"),
-        wsohm: ethers.utils.formatEther(wsohmBalance),
-        wsohmAsSohm: ethers.utils.formatUnits(wsohmAsSohm, "gwei"),
-        pool: ethers.utils.formatUnits(poolBalance, "gwei"),
-        gohm: ethers.utils.formatUnits(gOhmBalance, "ether"),
-        ohmv2: ethers.utils.formatUnits(ohmV2Balance, "gwei"),
-        sohmv2: ethers.utils.formatUnits(sOhmV2Balance, "gwei"),
-      },
-=======
->>>>>>> d2bb13f9
       staking: {
         ohmStake: +stakeAllowance,
         ohmUnstake: +unstakeAllowance,
@@ -444,13 +282,6 @@
     sohm: string;
     dai: string;
     oldsohm: string;
-<<<<<<< HEAD
-    gohm: string;
-    ohmv2: string;
-    sohmv2: string;
-  };
-  loading: boolean;
-=======
     fsohm: string;
     wsohm: string;
     fiatDaowsohm: string;
@@ -462,31 +293,20 @@
     ohmStake: number;
     ohmUnstake: number;
   };
->>>>>>> d2bb13f9
   migration: {
     ohm: number;
     sohm: number;
     wsohm: number;
-<<<<<<< HEAD
-  };
-  isMigrationComplete: boolean;
-=======
     gohm: number;
   };
   pooling: {
     sohmPool: number;
   };
->>>>>>> d2bb13f9
 }
 
 const initialState: IAccountSlice = {
   loading: false,
   bonds: {},
-<<<<<<< HEAD
-  balances: { ohm: "", sohm: "", dai: "", oldsohm: "", gohm: "", ohmv2: "", sohmv2: "" },
-  migration: { ohm: 0.0, sohm: 0.0, wsohm: 0.0 },
-  isMigrationComplete: false,
-=======
   balances: {
     gohm: "",
     ohm: "",
@@ -503,7 +323,6 @@
   wrapping: { sohmWrap: 0, wsohmUnwrap: 0, gOhmUnwrap: 0 },
   pooling: { sohmPool: 0 },
   migration: { ohm: 0, sohm: 0, wsohm: 0, gohm: 0 },
->>>>>>> d2bb13f9
 };
 
 const accountSlice = createSlice({
@@ -551,22 +370,10 @@
         state.loading = false;
         console.log(error);
       })
-<<<<<<< HEAD
-      .addCase(getMigrationAllowances.pending, state => {
-        state.loading = true;
-      })
       .addCase(getMigrationAllowances.fulfilled, (state, action) => {
         setAll(state, action.payload);
-        state.loading = false;
       })
       .addCase(getMigrationAllowances.rejected, (state, { error }) => {
-        state.loading = false;
-=======
-      .addCase(getMigrationAllowances.fulfilled, (state, action) => {
-        setAll(state, action.payload);
-      })
-      .addCase(getMigrationAllowances.rejected, (state, { error }) => {
->>>>>>> d2bb13f9
         console.log(error);
       });
   },
