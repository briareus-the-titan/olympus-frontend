import { ethers } from "ethers";
import { addresses, Actions } from "../constants";
import { abi as OlympusStaking } from "../abi/OlympusStaking.json";
import { abi as OlympusStakingv2 } from "../abi/OlympusStakingv2.json";
import { abi as sOHM } from "../abi/sOHM.json";
import { abi as sOHMv2 } from "../abi/sOhmv2.json";
import { abi as PrizePool } from "../abi/33-together/PrizePoolAbi2.json";
import { abi as AwardPool } from "../abi/33-together/AwardAbi2.json";
<<<<<<< HEAD
import axios from "axios";
=======
import { getCreditMaturationDaysAndLimitPercentage } from "../helpers/33Together";
>>>>>>> 88edfbb5
import { setAll } from "../helpers";
import apollo from "../lib/apolloClient.js";
import { createSlice, createSelector, createAsyncThunk, createEntityAdapter } from "@reduxjs/toolkit";
import allBonds from "src/helpers/AllBonds";

const initialState = {
  loading: false,
};

export const loadAppDetails = createAsyncThunk("app/loadAppDetails", async ({ networkID, provider }) => {
  const protocolMetricsQuery = `
  query {
    _meta {
      block {
        number
      }
    }
    protocolMetrics(first: 1, orderBy: timestamp, orderDirection: desc) {
      timestamp
      ohmCirculatingSupply
      sOhmCirculatingSupply
      totalSupply
      ohmPrice
      marketCap
      totalValueLocked
      nextEpochRebase
      nextDistributedOhm
    }
  }
`;

  const graphData = await apollo(protocolMetricsQuery);

  if (!graphData || graphData == null) {
    console.error("Returned a null response when querying TheGraph");
    return;
  }

  const stakingTVL = parseFloat(graphData.data.protocolMetrics[0].totalValueLocked);
  const marketPrice = parseFloat(graphData.data.protocolMetrics[0].ohmPrice);
  const marketCap = parseFloat(graphData.data.protocolMetrics[0].marketCap);
  const circSupply = parseFloat(graphData.data.protocolMetrics[0].ohmCirculatingSupply);
  const totalSupply = parseFloat(graphData.data.protocolMetrics[0].totalSupply);
  // const currentBlock = parseFloat(graphData.data._meta.block.number);

  if (!provider) {
    console.error("failed to connect to provider, please connect your wallet");
    return {
      stakingTVL,
      marketPrice,
      marketCap,
      circSupply,
      totalSupply,
    };
  }
  const currentBlock = await provider.getBlockNumber();

  const stakingContract = new ethers.Contract(addresses[networkID].STAKING_ADDRESS, OlympusStakingv2, provider);
  const oldStakingContract = new ethers.Contract(addresses[networkID].OLD_STAKING_ADDRESS, OlympusStaking, provider);
  const sohmMainContract = new ethers.Contract(addresses[networkID].SOHM_ADDRESS, sOHMv2, provider);
  const sohmOldContract = new ethers.Contract(addresses[networkID].OLD_SOHM_ADDRESS, sOHM, provider);

  // Calculate Treasury Balance
  const tokenBalPromises = allBonds.map(async bond => await bond.getTreasuryBalance(networkID, provider));
  const tokenBalances = await Promise.all(tokenBalPromises);
  const treasuryBalance = tokenBalances.reduce((treasuryBal, tokenBalance) => treasuryBal + tokenBalance, 0);

  // Calculating staking
  const epoch = await stakingContract.epoch();
  const stakingReward = epoch.distribute;
  const circ = await sohmMainContract.circulatingSupply();
  const stakingRebase = stakingReward / circ;
  const fiveDayRate = Math.pow(1 + stakingRebase, 5 * 3) - 1;
  const stakingAPY = Math.pow(1 + stakingRebase, 365 * 3) - 1;

  // TODO: remove this legacy shit
  const oldStakingReward = await oldStakingContract.ohmToDistributeNextEpoch();
  const oldCircSupply = await sohmOldContract.circulatingSupply();

  const oldStakingRebase = oldStakingReward / oldCircSupply;
  const oldStakingAPY = Math.pow(1 + oldStakingRebase, 365 * 3) - 1;

  // Current index
  const currentIndex = await stakingContract.index();

  // calculate 33-together
  const poolReader = await new ethers.Contract(
    addresses[networkID].POOL_TOGETHER.PRIZE_POOL_ADDRESS,
    PrizePool,
    provider,
  );
  const poolAwardBalance = await poolReader.callStatic.captureAwardBalance();
  const creditPlanOf = await poolReader.creditPlanOf(addresses[networkID].POOL_TOGETHER.POOL_TOKEN_ADDRESS);
  console.log(creditPlanOf);
  const poolCredit = getCreditMaturationDaysAndLimitPercentage(
    creditPlanOf.creditRateMantissa,
    creditPlanOf.creditLimitMantissa,
  );
  console.log(poolCredit);

  const awardReader = await new ethers.Contract(
    addresses[networkID].POOL_TOGETHER.PRIZE_STRATEGY_ADDRESS,
    AwardPool,
    provider,
  );
  const poolAwardPeriodRemainingSeconds = await awardReader.prizePeriodRemainingSeconds();
  const isRngRequested = await awardReader.isRngRequested();

  return {
    currentIndex: ethers.utils.formatUnits(currentIndex, "gwei"),
    currentBlock,
    fiveDayRate,
    treasuryBalance,
    stakingAPY,
    stakingTVL,
    oldStakingAPY,
    stakingRebase,
    marketCap,
    marketPrice,
    circSupply,
    totalSupply,
    pool: {
      awardBalance: ethers.utils.formatUnits(poolAwardBalance, "gwei"),
      awardPeriodRemainingSeconds: poolAwardPeriodRemainingSeconds.toString(),
      creditMaturationInDays: poolCredit[0],
      creditLimitPercentage: poolCredit[1],
      isRngRequested: isRngRequested,
    },
  };
});

const appSlice = createSlice({
  name: "app",
  initialState,
  reducers: {
    fetchAppSuccess(state, action) {
      setAll(state, action.payload);
    },
  },
  extraReducers: builder => {
    builder
      .addCase(loadAppDetails.pending, (state, action) => {
        state.loading = true;
      })
      .addCase(loadAppDetails.fulfilled, (state, action) => {
        setAll(state, action.payload);
        state.loading = false;
      })
      .addCase(loadAppDetails.rejected, (state, { error }) => {
        state.status = false;
        console.error(error.name, error.message, error.stack);
      });
  },
});

const baseInfo = state => state.app;

export default appSlice.reducer;

export const { fetchAppSuccess } = appSlice.actions;

export const getAppState = createSelector(baseInfo, app => app);<|MERGE_RESOLUTION|>--- conflicted
+++ resolved
@@ -6,11 +6,8 @@
 import { abi as sOHMv2 } from "../abi/sOhmv2.json";
 import { abi as PrizePool } from "../abi/33-together/PrizePoolAbi2.json";
 import { abi as AwardPool } from "../abi/33-together/AwardAbi2.json";
-<<<<<<< HEAD
 import axios from "axios";
-=======
 import { getCreditMaturationDaysAndLimitPercentage } from "../helpers/33Together";
->>>>>>> 88edfbb5
 import { setAll } from "../helpers";
 import apollo from "../lib/apolloClient.js";
 import { createSlice, createSelector, createAsyncThunk, createEntityAdapter } from "@reduxjs/toolkit";
