import { ThemeProvider } from "@material-ui/core/styles";
import { useEffect, useState, useCallback } from "react";
import { Route, Redirect, Switch, useLocation } from "react-router-dom";
import { useDispatch, useSelector } from "react-redux";
import { useMediaQuery } from "@material-ui/core";
import { makeStyles } from "@material-ui/core/styles";
import CssBaseline from "@material-ui/core/CssBaseline";
import useTheme from "./hooks/useTheme";
import useBonds, { IAllBondData } from "./hooks/Bonds";
import { useAddress, useWeb3Context } from "./hooks/web3Context";
import useSegmentAnalytics from "./hooks/useSegmentAnalytics";
import { segmentUA } from "./helpers/userAnalyticHelpers";
import { shouldTriggerSafetyCheck } from "./helpers";

import { calcBondDetails } from "./slices/BondSlice";
import { loadAppDetails } from "./slices/AppSlice";
import { loadAccountDetails, calculateUserBondDetails, getMigrationAllowances } from "./slices/AccountSlice";
import { getZapTokenBalances } from "./slices/ZapSlice";
import { info } from "./slices/MessagesSlice";

<<<<<<< HEAD
import {
  Stake,
  ChooseBond,
  Bond,
  TreasuryDashboard,
  PoolTogether,
  Zap,
  Wrap,
  CausesDashboard,
  DepositYield,
  RedeemYield,
} from "./views";
=======
import { Stake, ChooseBond, Bond, TreasuryDashboard, PoolTogether, Zap, Wrap, V1Stake } from "./views";
>>>>>>> 25271485
import Sidebar from "./components/Sidebar/Sidebar.jsx";
import TopBar from "./components/TopBar/TopBar.jsx";
import CallToAction from "./components/CallToAction/CallToAction";
import NavDrawer from "./components/Sidebar/NavDrawer.jsx";
import Messages from "./components/Messages/Messages";
import NotFound from "./views/404/NotFound";
import MigrationModal from "src/components/Migration/MigrationModal";
import ChangeNetwork from "./views/ChangeNetwork/ChangeNetwork";
import { dark as darkTheme } from "./themes/dark.js";
import { light as lightTheme } from "./themes/light.js";
import { girth as gTheme } from "./themes/girth.js";
import { v4 as uuidv4 } from "uuid";
import "./style.scss";
import { useGoogleAnalytics } from "./hooks/useGoogleAnalytics";
import { initializeNetwork } from "./slices/NetworkSlice";
import { useAppSelector } from "./hooks";
<<<<<<< HEAD
import { Project } from "src/components/GiveProject/project.type";
import ProjectInfo from "./views/Give/ProjectInfo";
import projectData from "src/views/Give/projects.json";
=======
import Announcement from "./components/Announcement/Announcement";
>>>>>>> 25271485

// 😬 Sorry for all the console logging
const DEBUG = false;

// 🛰 providers
if (DEBUG) console.log("📡 Connecting to Mainnet Ethereum");
// 🔭 block explorer URL
// const blockExplorer = targetNetwork.blockExplorer;

const drawerWidth = 280;
const transitionDuration = 969;

const useStyles = makeStyles(theme => ({
  drawer: {
    [theme.breakpoints.up("md")]: {
      width: drawerWidth,
      flexShrink: 0,
    },
  },
  content: {
    flexGrow: 1,
    padding: theme.spacing(1),
    transition: theme.transitions.create("margin", {
      easing: theme.transitions.easing.sharp,
      duration: transitionDuration,
    }),
    height: "100%",
    overflow: "auto",
    marginLeft: drawerWidth,
  },
  contentShift: {
    transition: theme.transitions.create("margin", {
      easing: theme.transitions.easing.easeOut,
      duration: transitionDuration,
    }),
    marginLeft: 0,
  },
  // necessary for content to be below app bar
  toolbar: theme.mixins.toolbar,
  drawerPaper: {
    width: drawerWidth,
  },
}));

function App() {
  useSegmentAnalytics();
  useGoogleAnalytics();
  const location = useLocation();
  const dispatch = useDispatch();
  const [theme, toggleTheme, mounted] = useTheme();
  const currentPath = location.pathname + location.hash + location.search;
  const classes = useStyles();
  const [isSidebarExpanded, setIsSidebarExpanded] = useState(false);
  const [mobileOpen, setMobileOpen] = useState(false);

  const { connect, hasCachedProvider, provider, connected, chainChanged, onChainChangeComplete } = useWeb3Context();
  const address = useAddress();

  const [migrationModalOpen, setMigrationModalOpen] = useState(false);
  const migModalOpen = () => {
    setMigrationModalOpen(true);
  };
  const migModalClose = () => {
    dispatch(loadAccountDetails({ networkID: networkId, address, provider }));
    setMigrationModalOpen(false);
  };

  const isSmallerScreen = useMediaQuery("(max-width: 980px)");
  const isSmallScreen = useMediaQuery("(max-width: 600px)");

  const [walletChecked, setWalletChecked] = useState(false);
  const networkId = useAppSelector(state => state.network.networkId);

  const { projects } = projectData;

  // TODO (appleseed-expiredBonds): there may be a smarter way to refactor this
  const { bonds, expiredBonds } = useBonds(networkId);

  async function loadDetails(whichDetails: string) {
    // NOTE (unbanksy): If you encounter the following error:
    // Unhandled Rejection (Error): call revert exception (method="balanceOf(address)", errorArgs=null, errorName=null, errorSignature=null, reason=null, code=CALL_EXCEPTION, version=abi/5.4.0)
    // it's because the initial provider loaded always starts with networkID=1. This causes
    // address lookup on the wrong chain which then throws the error. To properly resolve this,
    // we shouldn't be initializing to networkID=1 in web3Context without first listening for the
    // network. To actually test rinkeby, change setnetworkID equal to 4 before testing.
    let loadProvider = provider;

    if (whichDetails === "app") {
      loadApp(loadProvider);
    }

    if (whichDetails === "network") {
      initNetwork(loadProvider);
    }

    // don't run unless provider is a Wallet...
    if (whichDetails === "account" && address && connected) {
      loadAccount(loadProvider);
    }
  }

  const initNetwork = useCallback(loadProvider => {
    dispatch(initializeNetwork({ provider: loadProvider }));
  }, []);

  const loadApp = useCallback(
    loadProvider => {
      if (networkId == -1) {
        return;
      }
      dispatch(loadAppDetails({ networkID: networkId, provider: loadProvider }));
      // NOTE (appleseed) - tech debt - better network filtering for active bonds
      if (networkId === 1 || networkId === 4) {
        bonds.map(bond => {
          dispatch(calcBondDetails({ bond, value: "", provider: loadProvider, networkID: networkId }));
        });
      }
    },
    [networkId],
  );

  const loadAccount = useCallback(
    loadProvider => {
      if (networkId == -1) {
        return;
      }
      dispatch(loadAccountDetails({ networkID: networkId, address, provider: loadProvider }));
      dispatch(getMigrationAllowances({ address, provider: loadProvider, networkID: networkId }));
      bonds.map(bond => {
        // NOTE: get any Claimable bonds, they may not be bondable
        if (bond.getClaimability(networkId)) {
          dispatch(calculateUserBondDetails({ address, bond, provider: loadProvider, networkID: networkId }));
        }
      });
      dispatch(getZapTokenBalances({ address, networkID: networkId, provider: loadProvider }));
      expiredBonds.map(bond => {
        if (bond.getClaimability(networkId)) {
          dispatch(calculateUserBondDetails({ address, bond, provider: loadProvider, networkID: networkId }));
        }
      });
    },
    [networkId, address],
  );

  const oldAssetsDetected = useAppSelector(state => {
    return (
      state.account.balances &&
      (Number(state.account.balances.sohmV1) ||
      Number(state.account.balances.ohmV1) ||
      Number(state.account.balances.wsohm)
        ? true
        : false)
    );
  });

  const newAssetsDetected = useAppSelector(state => {
    return (
      state.account.balances &&
      (Number(state.account.balances.gohm) || Number(state.account.balances.sohm) ? true : false)
    );
  });

  // The next 3 useEffects handle initializing API Loads AFTER wallet is checked
  //
  // this useEffect checks Wallet Connection & then sets State for reload...
  // ... we don't try to fire Api Calls on initial load because web3Context is not set yet
  // ... if we don't wait we'll ALWAYS fire API calls via JsonRpc because provider has not
  // ... been reloaded within App.
  useEffect(() => {
    if (hasCachedProvider()) {
      // then user DOES have a wallet
      connect().then(() => {
        setWalletChecked(true);
        segmentUA({
          type: "connect",
          provider: provider,
          context: currentPath,
        });
      });
    } else {
      // then user DOES NOT have a wallet
      setWalletChecked(true);
    }
    if (shouldTriggerSafetyCheck()) {
      dispatch(info("Safety Check: Always verify you're on app.olympusdao.finance!"));
    }
  }, []);

  // this useEffect fires on state change from above. It will ALWAYS fire AFTER
  useEffect(() => {
    // don't load ANY details until wallet is Checked
    if (walletChecked) {
      loadDetails("network").then(() => {
        if (networkId !== -1) {
          loadDetails("account");
          loadDetails("app");
        }
      });
      onChainChangeComplete();
    }
  }, [walletChecked, chainChanged, networkId]);

  // this useEffect picks up any time a user Connects via the button
  useEffect(() => {
    // don't load ANY details until wallet is Connected
    if (connected && networkId !== -1) {
      loadDetails("account");
    }
  }, [connected, networkId]);

  const handleDrawerToggle = () => {
    setMobileOpen(!mobileOpen);
  };

  const handleSidebarClose = () => {
    setIsSidebarExpanded(false);
  };

  let themeMode = theme === "light" ? lightTheme : theme === "dark" ? darkTheme : gTheme;

  useEffect(() => {
    themeMode = theme === "light" ? lightTheme : darkTheme;
  }, [theme]);

  useEffect(() => {
    if (isSidebarExpanded) handleSidebarClose();
  }, [location]);

  const accountBonds = useAppSelector(state => {
    const withInterestDue = [];
    for (const bond in state.account.bonds) {
      if (state.account.bonds[bond].interestDue > 0) {
        withInterestDue.push(state.account.bonds[bond]);
      }
    }
    return withInterestDue;
  });
  const hasActiveV1Bonds = accountBonds.length > 0;

  return (
    <ThemeProvider theme={themeMode}>
      <CssBaseline />
      {/* {isAppLoading && <LoadingSplash />} */}
      <div className={`app ${isSmallerScreen && "tablet"} ${isSmallScreen && "mobile"} ${theme}`}>
        <Messages />
        <TopBar theme={theme} toggleTheme={toggleTheme} handleDrawerToggle={handleDrawerToggle} />
        <nav className={classes.drawer}>
          {isSmallerScreen ? (
            <NavDrawer mobileOpen={mobileOpen} handleDrawerToggle={handleDrawerToggle} />
          ) : (
            <Sidebar />
          )}
        </nav>

        <div className={`${classes.content} ${isSmallerScreen && classes.contentShift}`}>
          {oldAssetsDetected && !hasActiveV1Bonds && <CallToAction setMigrationModalOpen={setMigrationModalOpen} />}

          <Switch>
            <Route exact path="/dashboard">
              <TreasuryDashboard />
            </Route>

            <Route exact path="/">
              <Redirect to="/stake" />
            </Route>

            <Route path="/stake">
              {/* if newAssets or 0 assets */}
              {newAssetsDetected || (!newAssetsDetected && !oldAssetsDetected) ? (
                <Stake />
              ) : (
                <V1Stake
                  hasActiveV1Bonds={hasActiveV1Bonds}
                  oldAssetsDetected={oldAssetsDetected}
                  setMigrationModalOpen={setMigrationModalOpen}
                />
              )}
            </Route>

            <Route path="/v1-stake">
              <V1Stake
                hasActiveV1Bonds={hasActiveV1Bonds}
                oldAssetsDetected={oldAssetsDetected}
                setMigrationModalOpen={setMigrationModalOpen}
              />
            </Route>

            <Route exact path="/give">
              <CausesDashboard />
            </Route>
            <Redirect from="/olympusgive" to="/give" />
            <Redirect from="/tyche" to="/give" />
            <Redirect from="/olygive" to="/give" />
            <Redirect from="/olympusdaogive" to="/give" />
            <Redirect from="/ohmgive" to="/give" />

            <Route path="/give/projects">
              {projects.map(project => {
                return (
                  <Route exact key={project.slug} path={`/give/projects/${project.slug}`}>
                    <ProjectInfo project={project} />
                  </Route>
                );
              })}
            </Route>

            <Route exact path="/give/donations">
              <DepositYield />
            </Route>

            <Route exact path="/give/redeem">
              <RedeemYield />
            </Route>

            <Route path="/zap">
              <Route exact path={`/zap`}>
                <Zap />
              </Route>
            </Route>

<<<<<<< HEAD
            <Route path="/wrap">
              <Wrap />
            </Route>

            <Route path="/33-together">
=======
            {/* <Route path="/33-together">
>>>>>>> 25271485
              <PoolTogether />
            </Route> */}

            <Route path="/bonds">
              {(bonds as IAllBondData[]).map(bond => {
                return (
                  <Route exact key={bond.name} path={`/bonds/${bond.name}`}>
                    <Bond bond={bond} />
                  </Route>
                );
              })}
              <ChooseBond />
            </Route>

            <Route path="/network">
              <ChangeNetwork />
            </Route>

            <Route component={NotFound} />
          </Switch>
        </div>

        <MigrationModal open={migrationModalOpen} handleOpen={migModalOpen} handleClose={migModalClose} />

        <Announcement />
      </div>
    </ThemeProvider>
  );
}

export default App;<|MERGE_RESOLUTION|>--- conflicted
+++ resolved
@@ -18,7 +18,6 @@
 import { getZapTokenBalances } from "./slices/ZapSlice";
 import { info } from "./slices/MessagesSlice";
 
-<<<<<<< HEAD
 import {
   Stake,
   ChooseBond,
@@ -27,13 +26,11 @@
   PoolTogether,
   Zap,
   Wrap,
+  V1Stake,
   CausesDashboard,
   DepositYield,
   RedeemYield,
 } from "./views";
-=======
-import { Stake, ChooseBond, Bond, TreasuryDashboard, PoolTogether, Zap, Wrap, V1Stake } from "./views";
->>>>>>> 25271485
 import Sidebar from "./components/Sidebar/Sidebar.jsx";
 import TopBar from "./components/TopBar/TopBar.jsx";
 import CallToAction from "./components/CallToAction/CallToAction";
@@ -50,13 +47,10 @@
 import { useGoogleAnalytics } from "./hooks/useGoogleAnalytics";
 import { initializeNetwork } from "./slices/NetworkSlice";
 import { useAppSelector } from "./hooks";
-<<<<<<< HEAD
 import { Project } from "src/components/GiveProject/project.type";
 import ProjectInfo from "./views/Give/ProjectInfo";
 import projectData from "src/views/Give/projects.json";
-=======
 import Announcement from "./components/Announcement/Announcement";
->>>>>>> 25271485
 
 // 😬 Sorry for all the console logging
 const DEBUG = false;
@@ -377,15 +371,11 @@
               </Route>
             </Route>
 
-<<<<<<< HEAD
             <Route path="/wrap">
               <Wrap />
             </Route>
 
-            <Route path="/33-together">
-=======
             {/* <Route path="/33-together">
->>>>>>> 25271485
               <PoolTogether />
             </Route> */}
 
