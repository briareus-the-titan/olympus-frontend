import { ThemeProvider } from "@material-ui/core/styles";
import { useEffect, useState, useCallback } from "react";
import { Route, Redirect, Switch, useLocation } from "react-router-dom";
import { useDispatch, useSelector } from "react-redux";
import { useMediaQuery } from "@material-ui/core";
import { makeStyles } from "@material-ui/core/styles";
import CssBaseline from "@material-ui/core/CssBaseline";
import useTheme from "./hooks/useTheme";
import useBonds, { IAllBondData } from "./hooks/Bonds";
import { useAddress, useWeb3Context } from "./hooks/web3Context";
import useSegmentAnalytics from "./hooks/useSegmentAnalytics";
import { segmentUA } from "./helpers/userAnalyticHelpers";
import { shouldTriggerSafetyCheck } from "./helpers";

import { calcBondDetails } from "./slices/BondSlice";
import { loadAppDetails } from "./slices/AppSlice";
import { loadAccountDetails, calculateUserBondDetails } from "./slices/AccountSlice";
import { getZapTokenBalances } from "./slices/ZapSlice";
import { info } from "./slices/MessagesSlice";

<<<<<<< HEAD
import {
  Stake,
  ChooseBond,
  Bond,
  Wrap,
  TreasuryDashboard,
  PoolTogether,
  CausesDashboard,
  DepositYield,
  RedeemYield,
} from "./views";
=======
import { Stake, ChooseBond, Bond, TreasuryDashboard, PoolTogether, Zap, Wrap, Give } from "./views";
>>>>>>> 174f0fad
import Sidebar from "./components/Sidebar/Sidebar.jsx";
import TopBar from "./components/TopBar/TopBar.jsx";
import NavDrawer from "./components/Sidebar/NavDrawer.jsx";
import Messages from "./components/Messages/Messages";
import NotFound from "./views/404/NotFound";

import { dark as darkTheme } from "./themes/dark.js";
import { light as lightTheme } from "./themes/light.js";
import { girth as gTheme } from "./themes/girth.js";
import { v4 as uuidv4 } from "uuid";
import "./style.scss";
import { Bond as IBond } from "./lib/Bond";
import { useGoogleAnalytics } from "./hooks/useGoogleAnalytics";

// 😬 Sorry for all the console logging
const DEBUG = false;

// 🛰 providers
if (DEBUG) console.log("📡 Connecting to Mainnet Ethereum");
// 🔭 block explorer URL
// const blockExplorer = targetNetwork.blockExplorer;

const drawerWidth = 280;
const transitionDuration = 969;

const useStyles = makeStyles(theme => ({
  drawer: {
    [theme.breakpoints.up("md")]: {
      width: drawerWidth,
      flexShrink: 0,
    },
  },
  content: {
    flexGrow: 1,
    padding: theme.spacing(1),
    transition: theme.transitions.create("margin", {
      easing: theme.transitions.easing.sharp,
      duration: transitionDuration,
    }),
    height: "100%",
    overflow: "auto",
    marginLeft: drawerWidth,
  },
  contentShift: {
    transition: theme.transitions.create("margin", {
      easing: theme.transitions.easing.easeOut,
      duration: transitionDuration,
    }),
    marginLeft: 0,
  },
  // necessary for content to be below app bar
  toolbar: theme.mixins.toolbar,
  drawerPaper: {
    width: drawerWidth,
  },
}));

function App() {
  useSegmentAnalytics();
  useGoogleAnalytics();
  const location = useLocation();
  const dispatch = useDispatch();
  const [theme, toggleTheme, mounted] = useTheme();
  const currentPath = location.pathname + location.search + location.hash;
  const classes = useStyles();
  const [isSidebarExpanded, setIsSidebarExpanded] = useState(false);
  const [mobileOpen, setMobileOpen] = useState(false);
  const isSmallerScreen = useMediaQuery("(max-width: 980px)");
  const isSmallScreen = useMediaQuery("(max-width: 600px)");

  const { connect, hasCachedProvider, provider, chainID, connected, uri } = useWeb3Context();
  const address = useAddress();

  const [walletChecked, setWalletChecked] = useState(false);

  // TODO (appleseed-expiredBonds): there may be a smarter way to refactor this
  const { bonds, expiredBonds } = useBonds(chainID);
  async function loadDetails(whichDetails: string) {
    // NOTE (unbanksy): If you encounter the following error:
    // Unhandled Rejection (Error): call revert exception (method="balanceOf(address)", errorArgs=null, errorName=null, errorSignature=null, reason=null, code=CALL_EXCEPTION, version=abi/5.4.0)
    // it's because the initial provider loaded always starts with chainID=1. This causes
    // address lookup on the wrong chain which then throws the error. To properly resolve this,
    // we shouldn't be initializing to chainID=1 in web3Context without first listening for the
    // network. To actually test rinkeby, change setChainID equal to 4 before testing.
    let loadProvider = provider;

    if (whichDetails === "app") {
      loadApp(loadProvider);
    }

    // don't run unless provider is a Wallet...
    if (whichDetails === "account" && address && connected) {
      loadAccount(loadProvider);
    }
  }

  const loadApp = useCallback(
    loadProvider => {
      dispatch(loadAppDetails({ networkID: chainID, provider: loadProvider }));
      bonds.map(bond => {
        dispatch(calcBondDetails({ bond, value: "", provider: loadProvider, networkID: chainID }));
      });
    },
    [connected],
  );

  const loadAccount = useCallback(
    loadProvider => {
      dispatch(loadAccountDetails({ networkID: chainID, address, provider: loadProvider }));
      bonds.map(bond => {
        dispatch(calculateUserBondDetails({ address, bond, provider, networkID: chainID }));
      });
      dispatch(getZapTokenBalances({ address, networkID: chainID, provider: loadProvider }));
      expiredBonds.map(bond => {
        dispatch(calculateUserBondDetails({ address, bond, provider, networkID: chainID }));
      });
    },
    [connected],
  );

  // The next 3 useEffects handle initializing API Loads AFTER wallet is checked
  //
  // this useEffect checks Wallet Connection & then sets State for reload...
  // ... we don't try to fire Api Calls on initial load because web3Context is not set yet
  // ... if we don't wait we'll ALWAYS fire API calls via JsonRpc because provider has not
  // ... been reloaded within App.
  useEffect(() => {
    if (hasCachedProvider()) {
      // then user DOES have a wallet
      connect().then(() => {
        setWalletChecked(true);
        segmentUA({
          type: "connect",
          provider: provider,
          context: currentPath,
        });
      });
    } else {
      // then user DOES NOT have a wallet
      setWalletChecked(true);
    }
    if (shouldTriggerSafetyCheck()) {
      dispatch(info("Safety Check: Always verify you're on app.olympusdao.finance!"));
    }
  }, []);

  // this useEffect fires on state change from above. It will ALWAYS fire AFTER
  useEffect(() => {
    // don't load ANY details until wallet is Checked
    if (walletChecked) {
      loadDetails("app");
    }
  }, [walletChecked]);

  // this useEffect picks up any time a user Connects via the button
  useEffect(() => {
    // don't load ANY details until wallet is Connected
    if (connected) {
      loadDetails("account");
    }
  }, [connected]);

  const handleDrawerToggle = () => {
    setMobileOpen(!mobileOpen);
  };

  const handleSidebarClose = () => {
    setIsSidebarExpanded(false);
  };

  let themeMode = theme === "light" ? lightTheme : theme === "dark" ? darkTheme : gTheme;

  useEffect(() => {
    themeMode = theme === "light" ? lightTheme : darkTheme;
  }, [theme]);

  useEffect(() => {
    if (isSidebarExpanded) handleSidebarClose();
  }, [location]);

  return (
    <ThemeProvider theme={themeMode}>
      <CssBaseline />
      {/* {isAppLoading && <LoadingSplash />} */}
      <div className={`app ${isSmallerScreen && "tablet"} ${isSmallScreen && "mobile"} ${theme}`}>
        <Messages />
        <TopBar theme={theme} toggleTheme={toggleTheme} handleDrawerToggle={handleDrawerToggle} />
        <nav className={classes.drawer}>
          {isSmallerScreen ? (
            <NavDrawer mobileOpen={mobileOpen} handleDrawerToggle={handleDrawerToggle} />
          ) : (
            <Sidebar />
          )}
        </nav>

        <div className={`${classes.content} ${isSmallerScreen && classes.contentShift}`}>
          <Switch>
            <Route exact path="/dashboard">
              <TreasuryDashboard />
            </Route>

            <Route exact path="/">
              <Redirect to="/stake" />
            </Route>

            <Route path="/stake">
              <Stake />
            </Route>

            <Route exact path="/give">
              <CausesDashboard />
            </Route>

            <Route exact path="/give/donations">
              <DepositYield />
            </Route>

            <Route exact path="/give/redeem">
              <RedeemYield />
            </Route>

            <Route path="/zap">
              <Route exact path={`/zap`}>
                <Zap />
              </Route>
            </Route>

            <Route path="/wrap">
              <Wrap />
            </Route>

            <Route path="/33-together">
              <PoolTogether />
            </Route>

            <Route path="/bonds">
              {(bonds as IAllBondData[]).map(bond => {
                return (
                  <Route exact key={bond.name} path={`/bonds/${bond.name}`}>
                    <Bond bond={bond} />
                  </Route>
                );
              })}
              <ChooseBond />
            </Route>

            <Route component={NotFound} />
          </Switch>
        </div>
      </div>
    </ThemeProvider>
  );
}

export default App;<|MERGE_RESOLUTION|>--- conflicted
+++ resolved
@@ -18,21 +18,18 @@
 import { getZapTokenBalances } from "./slices/ZapSlice";
 import { info } from "./slices/MessagesSlice";
 
-<<<<<<< HEAD
 import {
   Stake,
   ChooseBond,
   Bond,
-  Wrap,
   TreasuryDashboard,
   PoolTogether,
+  Zap,
+  Wrap,
   CausesDashboard,
   DepositYield,
   RedeemYield,
 } from "./views";
-=======
-import { Stake, ChooseBond, Bond, TreasuryDashboard, PoolTogether, Zap, Wrap, Give } from "./views";
->>>>>>> 174f0fad
 import Sidebar from "./components/Sidebar/Sidebar.jsx";
 import TopBar from "./components/TopBar/TopBar.jsx";
 import NavDrawer from "./components/Sidebar/NavDrawer.jsx";
