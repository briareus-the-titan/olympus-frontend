import { ThemeProvider } from "@material-ui/core/styles";
import { useEffect, useState, useCallback } from "react";
import { Route, Redirect, Switch, useLocation } from "react-router-dom";
import { useDispatch, useSelector } from "react-redux";
import { useMediaQuery } from "@material-ui/core";
import { makeStyles } from "@material-ui/core/styles";
import CssBaseline from "@material-ui/core/CssBaseline";
import useTheme from "./hooks/useTheme";
import useBonds, { IAllBondData } from "./hooks/Bonds";
import { useAddress, useWeb3Context } from "./hooks/web3Context";
import useSegmentAnalytics from "./hooks/useSegmentAnalytics";
import { segmentUA } from "./helpers/userAnalyticHelpers";
import { shouldTriggerSafetyCheck } from "./helpers";

import { calcBondDetails } from "./slices/BondSlice";
import { loadAppDetails } from "./slices/AppSlice";
import { loadAccountDetails, calculateUserBondDetails, getMigrationAllowances } from "./slices/AccountSlice";
import { getZapTokenBalances } from "./slices/ZapSlice";
import { info } from "./slices/MessagesSlice";

import {
  Stake,
  ChooseBond,
  Bond,
  TreasuryDashboard,
  PoolTogether,
  Zap,
  Wrap,
  CausesDashboard,
  DepositYield,
  RedeemYield,
} from "./views";
import Sidebar from "./components/Sidebar/Sidebar.jsx";
import TopBar from "./components/TopBar/TopBar.jsx";
import NavDrawer from "./components/Sidebar/NavDrawer.jsx";
import Messages from "./components/Messages/Messages";
import NotFound from "./views/404/NotFound";
import ChangeNetwork from "./views/ChangeNetwork/ChangeNetwork";
import { dark as darkTheme } from "./themes/dark.js";
import { light as lightTheme } from "./themes/light.js";
import { girth as gTheme } from "./themes/girth.js";
import { v4 as uuidv4 } from "uuid";
import "./style.scss";
import { useGoogleAnalytics } from "./hooks/useGoogleAnalytics";
<<<<<<< HEAD
import { Project } from "src/components/GiveProject/project.type";
import ProjectInfo from "./views/Give/ProjectInfo";
import projectData from "src/views/Give/projects.json";
=======
import { initializeNetwork } from "./slices/NetworkSlice";
import { useAppSelector } from "./hooks";
>>>>>>> 2136af62

// 😬 Sorry for all the console logging
const DEBUG = false;

// 🛰 providers
if (DEBUG) console.log("📡 Connecting to Mainnet Ethereum");
// 🔭 block explorer URL
// const blockExplorer = targetNetwork.blockExplorer;

const drawerWidth = 280;
const transitionDuration = 969;

const useStyles = makeStyles(theme => ({
  drawer: {
    [theme.breakpoints.up("md")]: {
      width: drawerWidth,
      flexShrink: 0,
    },
  },
  content: {
    flexGrow: 1,
    padding: theme.spacing(1),
    transition: theme.transitions.create("margin", {
      easing: theme.transitions.easing.sharp,
      duration: transitionDuration,
    }),
    height: "100%",
    overflow: "auto",
    marginLeft: drawerWidth,
  },
  contentShift: {
    transition: theme.transitions.create("margin", {
      easing: theme.transitions.easing.easeOut,
      duration: transitionDuration,
    }),
    marginLeft: 0,
  },
  // necessary for content to be below app bar
  toolbar: theme.mixins.toolbar,
  drawerPaper: {
    width: drawerWidth,
  },
}));

function App() {
  useSegmentAnalytics();
  useGoogleAnalytics();
  const location = useLocation();
  const dispatch = useDispatch();
  const [theme, toggleTheme, mounted] = useTheme();
  const currentPath = location.pathname + location.hash + location.search;
  const classes = useStyles();
  const [isSidebarExpanded, setIsSidebarExpanded] = useState(false);
  const [mobileOpen, setMobileOpen] = useState(false);
  const isSmallerScreen = useMediaQuery("(max-width: 980px)");
  const isSmallScreen = useMediaQuery("(max-width: 600px)");

  const { connect, hasCachedProvider, provider, connected, chainChanged, onChainChangeComplete } = useWeb3Context();
  const address = useAddress();

  const [walletChecked, setWalletChecked] = useState(false);
  const networkId = useAppSelector(state => state.network.networkId);

  const { projects } = projectData;

  // TODO (appleseed-expiredBonds): there may be a smarter way to refactor this
  const { bonds, expiredBonds } = useBonds(networkId);

  async function loadDetails(whichDetails: string) {
    // NOTE (unbanksy): If you encounter the following error:
    // Unhandled Rejection (Error): call revert exception (method="balanceOf(address)", errorArgs=null, errorName=null, errorSignature=null, reason=null, code=CALL_EXCEPTION, version=abi/5.4.0)
    // it's because the initial provider loaded always starts with networkID=1. This causes
    // address lookup on the wrong chain which then throws the error. To properly resolve this,
    // we shouldn't be initializing to networkID=1 in web3Context without first listening for the
    // network. To actually test rinkeby, change setnetworkID equal to 4 before testing.
    let loadProvider = provider;

    if (whichDetails === "app") {
      loadApp(loadProvider);
    }

    if (whichDetails === "network") {
      initNetwork(loadProvider);
    }

    // don't run unless provider is a Wallet...
    if (whichDetails === "account" && address && connected) {
      loadAccount(loadProvider);
    }
  }

  const initNetwork = useCallback(loadProvider => {
    dispatch(initializeNetwork({ provider: loadProvider }));
  }, []);

  const loadApp = useCallback(
    loadProvider => {
      dispatch(loadAppDetails({ networkID: networkId, provider: loadProvider }));
      // NOTE (appleseed) - tech debt - better network filtering for active bonds
      if (networkId === 1 || networkId === 4) {
        bonds.map(bond => {
          dispatch(calcBondDetails({ bond, value: "", provider: loadProvider, networkID: networkId }));
        });
      }
    },
    [networkId],
  );

  const loadAccount = useCallback(
    loadProvider => {
      dispatch(loadAccountDetails({ networkID: networkId, address, provider: loadProvider }));
      dispatch(getMigrationAllowances({ address, provider: loadProvider, networkID: networkId }));
      bonds.map(bond => {
        // NOTE: get any Claimable bonds, they may not be bondable
        if (bond.getClaimability(networkId)) {
          dispatch(calculateUserBondDetails({ address, bond, provider: loadProvider, networkID: networkId }));
        }
      });
      dispatch(getZapTokenBalances({ address, networkID: networkId, provider: loadProvider }));
      expiredBonds.map(bond => {
        if (bond.getClaimability(networkId)) {
          dispatch(calculateUserBondDetails({ address, bond, provider: loadProvider, networkID: networkId }));
        }
      });
    },
    [networkId, address],
  );

  // The next 3 useEffects handle initializing API Loads AFTER wallet is checked
  //
  // this useEffect checks Wallet Connection & then sets State for reload...
  // ... we don't try to fire Api Calls on initial load because web3Context is not set yet
  // ... if we don't wait we'll ALWAYS fire API calls via JsonRpc because provider has not
  // ... been reloaded within App.
  useEffect(() => {
    if (hasCachedProvider()) {
      // then user DOES have a wallet
      connect().then(() => {
        setWalletChecked(true);
        segmentUA({
          type: "connect",
          provider: provider,
          context: currentPath,
        });
      });
    } else {
      // then user DOES NOT have a wallet
      setWalletChecked(true);
    }
    if (shouldTriggerSafetyCheck()) {
      dispatch(info("Safety Check: Always verify you're on app.olympusdao.finance!"));
    }
  }, []);

  // this useEffect fires on state change from above. It will ALWAYS fire AFTER
  useEffect(() => {
    // don't load ANY details until wallet is Checked
    if (walletChecked) {
      loadDetails("network").then(() => {
        if (networkId !== -1) {
          loadDetails("account");
          loadDetails("app");
        }
      });
      onChainChangeComplete();
    }
  }, [walletChecked, chainChanged, networkId]);

  // this useEffect picks up any time a user Connects via the button
  useEffect(() => {
    // don't load ANY details until wallet is Connected
    if (connected && networkId !== -1) {
      loadDetails("account");
    }
  }, [connected, networkId]);

  const handleDrawerToggle = () => {
    setMobileOpen(!mobileOpen);
  };

  const handleSidebarClose = () => {
    setIsSidebarExpanded(false);
  };

  let themeMode = theme === "light" ? lightTheme : theme === "dark" ? darkTheme : gTheme;

  useEffect(() => {
    themeMode = theme === "light" ? lightTheme : darkTheme;
  }, [theme]);

  useEffect(() => {
    if (isSidebarExpanded) handleSidebarClose();
  }, [location]);

  return (
    <ThemeProvider theme={themeMode}>
      <CssBaseline />
      {/* {isAppLoading && <LoadingSplash />} */}
      <div className={`app ${isSmallerScreen && "tablet"} ${isSmallScreen && "mobile"} ${theme}`}>
        <Messages />
        <TopBar theme={theme} toggleTheme={toggleTheme} handleDrawerToggle={handleDrawerToggle} />
        <nav className={classes.drawer}>
          {isSmallerScreen ? (
            <NavDrawer mobileOpen={mobileOpen} handleDrawerToggle={handleDrawerToggle} />
          ) : (
            <Sidebar />
          )}
        </nav>

        <div className={`${classes.content} ${isSmallerScreen && classes.contentShift}`}>
          <Switch>
            <Route exact path="/dashboard">
              <TreasuryDashboard />
            </Route>

            <Route exact path="/">
              <Redirect to="/stake" />
            </Route>

            <Route path="/stake">
              <Stake />
            </Route>

<<<<<<< HEAD
            <Route exact path="/give">
              <CausesDashboard />
            </Route>
            <Redirect from="/olympusgive" to="/give" />
            <Redirect from="/tyche" to="/give" />
            <Redirect from="/olygive" to="/give" />
            <Redirect from="/olympusdaogive" to="/give" />
            <Redirect from="/ohmgive" to="/give" />

            <Route path="/give/projects">
              {projects.map(project => {
                return (
                  <Route exact key={project.slug} path={`/give/projects/${project.slug}`}>
                    <ProjectInfo project={project} />
                  </Route>
                );
              })}
            </Route>

            <Route exact path="/give/donations">
              <DepositYield />
            </Route>

            <Route exact path="/give/redeem">
              <RedeemYield />
=======
            <Route path="/wrap">
              <Route exact path={`/wrap`}>
                <Wrap />
              </Route>
>>>>>>> 2136af62
            </Route>

            <Route path="/zap">
              <Route exact path={`/zap`}>
                <Zap />
              </Route>
            </Route>
<<<<<<< HEAD

            <Route path="/wrap">
              <Wrap />
            </Route>
=======
>>>>>>> 2136af62

            <Route path="/33-together">
              <PoolTogether />
            </Route>

            <Route path="/bonds">
              {(bonds as IAllBondData[]).map(bond => {
                return (
                  <Route exact key={bond.name} path={`/bonds/${bond.name}`}>
                    <Bond bond={bond} />
                  </Route>
                );
              })}
              <ChooseBond />
            </Route>

            <Route path="/network">
              <ChangeNetwork />
            </Route>

            <Route component={NotFound} />
          </Switch>
        </div>
      </div>
    </ThemeProvider>
  );
}

export default App;<|MERGE_RESOLUTION|>--- conflicted
+++ resolved
@@ -42,14 +42,11 @@
 import { v4 as uuidv4 } from "uuid";
 import "./style.scss";
 import { useGoogleAnalytics } from "./hooks/useGoogleAnalytics";
-<<<<<<< HEAD
+import { initializeNetwork } from "./slices/NetworkSlice";
+import { useAppSelector } from "./hooks";
 import { Project } from "src/components/GiveProject/project.type";
 import ProjectInfo from "./views/Give/ProjectInfo";
 import projectData from "src/views/Give/projects.json";
-=======
-import { initializeNetwork } from "./slices/NetworkSlice";
-import { useAppSelector } from "./hooks";
->>>>>>> 2136af62
 
 // 😬 Sorry for all the console logging
 const DEBUG = false;
@@ -273,7 +270,6 @@
               <Stake />
             </Route>
 
-<<<<<<< HEAD
             <Route exact path="/give">
               <CausesDashboard />
             </Route>
@@ -299,12 +295,6 @@
 
             <Route exact path="/give/redeem">
               <RedeemYield />
-=======
-            <Route path="/wrap">
-              <Route exact path={`/wrap`}>
-                <Wrap />
-              </Route>
->>>>>>> 2136af62
             </Route>
 
             <Route path="/zap">
@@ -312,13 +302,10 @@
                 <Zap />
               </Route>
             </Route>
-<<<<<<< HEAD
 
             <Route path="/wrap">
               <Wrap />
             </Route>
-=======
->>>>>>> 2136af62
 
             <Route path="/33-together">
               <PoolTogether />
