import { ThemeProvider } from "@material-ui/core/styles";
import { useEffect, useState, useCallback } from "react";
import { Route, Redirect, Switch, useLocation } from "react-router-dom";
import { useDispatch } from "react-redux";
import { useMediaQuery } from "@material-ui/core";
import { makeStyles } from "@material-ui/core/styles";
import CssBaseline from "@material-ui/core/CssBaseline";
import useTheme from "./hooks/useTheme";
import useBonds, { IAllBondData } from "./hooks/Bonds";
import { useAddress, useWeb3Context } from "./hooks/web3Context";
import useSegmentAnalytics from "./hooks/useSegmentAnalytics";
import { segmentUA } from "./helpers/userAnalyticHelpers";
import { shouldTriggerSafetyCheck } from "./helpers";

import { calcBondDetails } from "./slices/BondSlice";
import { loadAppDetails } from "./slices/AppSlice";
import { loadAccountDetails, calculateUserBondDetails } from "./slices/AccountSlice";
import { info } from "./slices/MessagesSlice";

import { Stake, ChooseBond, Bond, Wrap, TreasuryDashboard, PoolTogether } from "./views";
import Sidebar from "./components/Sidebar/Sidebar.jsx";
import TopBar from "./components/TopBar/TopBar.jsx";
import NavDrawer from "./components/Sidebar/NavDrawer.jsx";
import Messages from "./components/Messages/Messages";
import NotFound from "./views/404/NotFound";

import { dark as darkTheme } from "./themes/dark.js";
import { light as lightTheme } from "./themes/light.js";
import { girth as gTheme } from "./themes/girth.js";
import "./style.scss";
import { Bond as IBond } from "./lib/Bond";
<<<<<<< HEAD
=======
import { useGoogleAnalytics } from "./hooks/useGoogleAnalytics";
>>>>>>> 6e375fcb

// 😬 Sorry for all the console logging
const DEBUG = false;

// 🛰 providers
if (DEBUG) console.log("📡 Connecting to Mainnet Ethereum");
// 🔭 block explorer URL
// const blockExplorer = targetNetwork.blockExplorer;

const drawerWidth = 280;
const transitionDuration = 969;

const useStyles = makeStyles(theme => ({
  drawer: {
    [theme.breakpoints.up("md")]: {
      width: drawerWidth,
      flexShrink: 0,
    },
  },
  content: {
    flexGrow: 1,
    padding: theme.spacing(1),
    transition: theme.transitions.create("margin", {
      easing: theme.transitions.easing.sharp,
      duration: transitionDuration,
    }),
    height: "100%",
    overflow: "auto",
    marginLeft: drawerWidth,
  },
  contentShift: {
    transition: theme.transitions.create("margin", {
      easing: theme.transitions.easing.easeOut,
      duration: transitionDuration,
    }),
    marginLeft: 0,
  },
  // necessary for content to be below app bar
  toolbar: theme.mixins.toolbar,
  drawerPaper: {
    width: drawerWidth,
  },
}));

function App() {
  useSegmentAnalytics();
  useGoogleAnalytics();
  const location = useLocation();
  const dispatch = useDispatch();
  const [theme, toggleTheme, mounted] = useTheme();
  const currentPath = location.pathname + location.search + location.hash;
  const classes = useStyles();
  const [isSidebarExpanded, setIsSidebarExpanded] = useState(false);
  const [mobileOpen, setMobileOpen] = useState(false);
  const isSmallerScreen = useMediaQuery("(max-width: 980px)");
  const isSmallScreen = useMediaQuery("(max-width: 600px)");

  const { connect, hasCachedProvider, provider, chainID, connected, uri } = useWeb3Context();
  const address = useAddress();

  const [walletChecked, setWalletChecked] = useState(false);

  // TODO (appleseed-expiredBonds): there may be a smarter way to refactor this
  const { bonds, expiredBonds } = useBonds(chainID);
  async function loadDetails(whichDetails: string) {
    // NOTE (unbanksy): If you encounter the following error:
    // Unhandled Rejection (Error): call revert exception (method="balanceOf(address)", errorArgs=null, errorName=null, errorSignature=null, reason=null, code=CALL_EXCEPTION, version=abi/5.4.0)
    // it's because the initial provider loaded always starts with chainID=1. This causes
    // address lookup on the wrong chain which then throws the error. To properly resolve this,
    // we shouldn't be initializing to chainID=1 in web3Context without first listening for the
    // network. To actually test rinkeby, change setChainID equal to 4 before testing.
    let loadProvider = provider;

    if (whichDetails === "app") {
      loadApp(loadProvider);
    }

    // don't run unless provider is a Wallet...
    if (whichDetails === "account" && address && connected) {
      loadAccount(loadProvider);
    }
  }

  const loadApp = useCallback(
    loadProvider => {
      dispatch(loadAppDetails({ networkID: chainID, provider: loadProvider }));
      bonds.map(bond => {
        dispatch(calcBondDetails({ bond, value: "", provider: loadProvider, networkID: chainID }));
      });
    },
    [connected],
  );

  const loadAccount = useCallback(
    loadProvider => {
      dispatch(loadAccountDetails({ networkID: chainID, address, provider: loadProvider }));
      bonds.map(bond => {
        dispatch(calculateUserBondDetails({ address, bond, provider, networkID: chainID }));
      });
      expiredBonds.map(bond => {
        dispatch(calculateUserBondDetails({ address, bond, provider, networkID: chainID }));
      });
    },
    [connected],
  );

  // The next 3 useEffects handle initializing API Loads AFTER wallet is checked
  //
  // this useEffect checks Wallet Connection & then sets State for reload...
  // ... we don't try to fire Api Calls on initial load because web3Context is not set yet
  // ... if we don't wait we'll ALWAYS fire API calls via JsonRpc because provider has not
  // ... been reloaded within App.
  useEffect(() => {
    if (hasCachedProvider()) {
      // then user DOES have a wallet
      connect().then(() => {
        setWalletChecked(true);
        segmentUA({
          type: "connect",
          provider: provider,
          context: currentPath,
        });
      });
    } else {
      // then user DOES NOT have a wallet
      setWalletChecked(true);
    }
    if (shouldTriggerSafetyCheck()) {
      dispatch(info("Safety Check: Always verify you're on app.olympusdao.finance!"));
    }
  }, []);

  // this useEffect fires on state change from above. It will ALWAYS fire AFTER
  useEffect(() => {
    // don't load ANY details until wallet is Checked
    if (walletChecked) {
      loadDetails("app");
    }
  }, [walletChecked]);

  // this useEffect picks up any time a user Connects via the button
  useEffect(() => {
    // don't load ANY details until wallet is Connected
    if (connected) {
      loadDetails("account");
    }
  }, [connected]);

  const handleDrawerToggle = () => {
    setMobileOpen(!mobileOpen);
  };

  const handleSidebarClose = () => {
    setIsSidebarExpanded(false);
  };

  let themeMode = theme === "light" ? lightTheme : theme === "dark" ? darkTheme : gTheme;

  useEffect(() => {
    themeMode = theme === "light" ? lightTheme : darkTheme;
  }, [theme]);

  useEffect(() => {
    if (isSidebarExpanded) handleSidebarClose();
  }, [location]);

  return (
    <ThemeProvider theme={themeMode}>
      <CssBaseline />
      {/* {isAppLoading && <LoadingSplash />} */}
      <div className={`app ${isSmallerScreen && "tablet"} ${isSmallScreen && "mobile"} ${theme}`}>
        <Messages />
        <TopBar theme={theme} toggleTheme={toggleTheme} handleDrawerToggle={handleDrawerToggle} />
        <nav className={classes.drawer}>
          {isSmallerScreen ? (
            <NavDrawer mobileOpen={mobileOpen} handleDrawerToggle={handleDrawerToggle} />
          ) : (
            <Sidebar />
          )}
        </nav>

        <div className={`${classes.content} ${isSmallerScreen && classes.contentShift}`}>
          <Switch>
            <Route exact path="/dashboard">
              <TreasuryDashboard />
            </Route>

            <Route exact path="/">
              <Redirect to="/stake" />
            </Route>

            <Route path="/stake">
              <Stake />
            </Route>

            <Route path="/wrap">
              <Wrap />
            </Route>

            <Route path="/33-together">
              <PoolTogether />
            </Route>

            <Route path="/bonds">
              {(bonds as IAllBondData[]).map(bond => {
                return (
                  <Route exact key={bond.name} path={`/bonds/${bond.name}`}>
                    <Bond bond={bond} />
                  </Route>
                );
              })}
              <ChooseBond />
            </Route>

            <Route component={NotFound} />
          </Switch>
        </div>
      </div>
    </ThemeProvider>
  );
}

export default App;<|MERGE_RESOLUTION|>--- conflicted
+++ resolved
@@ -29,10 +29,7 @@
 import { girth as gTheme } from "./themes/girth.js";
 import "./style.scss";
 import { Bond as IBond } from "./lib/Bond";
-<<<<<<< HEAD
-=======
 import { useGoogleAnalytics } from "./hooks/useGoogleAnalytics";
->>>>>>> 6e375fcb
 
 // 😬 Sorry for all the console logging
 const DEBUG = false;
