import { StaticJsonRpcProvider, Web3Provider, getDefaultProvider } from "@ethersproject/providers";
import WalletConnectProvider from "@walletconnect/web3-provider";
import { ThemeProvider } from "styled-components";
import { useUserAddress } from "eth-hooks";
import React, { useCallback, useEffect, useState } from "react";
import { Route, Switch } from "react-router-dom";
import Web3Modal from "web3modal";
import "bootstrap";
import "bootstrap/dist/css/bootstrap.min.css";
import "@fortawesome/fontawesome-free/js/all.js";
import { useDispatch } from "react-redux";
import { Flex } from "rimble-ui";
import { Container } from "@material-ui/core";
import CssBaseline from "@material-ui/core/CssBaseline";
import useTheme from "./hooks/useTheme";

import { calcBondDetails } from "./actions/Bond.actions.js";
import { loadAppDetails, getMarketPrice, getTokenSupply } from "./actions/App.actions.js";
import { loadAccountDetails } from "./actions/Account.actions.js";

import { Stake, ChooseBond, Bond, Dashboard } from "./views";
import Sidebar from "./components/Sidebar/Sidebar.jsx";
import TopBar from "./components/TopBar/TopBar.jsx";

// import "./App.css";
// import "./style.scss";
// import { Header } from "./components";

import { lightTheme, darkTheme, gTheme } from "./theme";
import { GlobalStyles } from "./global";

import { INFURA_ID, NETWORKS, BONDS } from "./constants";
import { useUserProvider } from "./hooks";
// import Hints from "./Hints";
// import { ExampleUI, Hints, Subgraph } from "./views";
/*
    Welcome to 🏗 scaffold-eth !

    Code:
    https://github.com/austintgriffith/scaffold-eth

    Support:
    https://t.me/joinchat/KByvmRe5wkR-8F_zz6AjpA
    or DM @austingriffith on twitter or telegram

    You should get your own Infura.io ID and put it in `constants.js`
    (this is your connection to the main Ethereum network for ENS etc.)


    🌏 EXTERNAL CONTRACTS:
    You can also bring in contract artifacts in `constants.js`
    (and then use the `useExternalContractLoader()` hook!)
*/

/// 📡 What chain are your contracts deployed to?
const targetNetwork = NETWORKS.mainnet; // <------- select your target frontend network (localhost, rinkeby, xdai, mainnet)

// 😬 Sorry for all the console logging
const DEBUG = true;

// 🛰 providers
if (DEBUG) console.log("📡 Connecting to Mainnet Ethereum");
// const mainnetProvider = getDefaultProvider("mainnet", { infura: INFURA_ID, etherscan: ETHERSCAN_KEY, quorum: 1 });
// const mainnetProvider = new InfuraProvider("mainnet",INFURA_ID);
//
// attempt to connect to our own scaffold eth rpc and if that fails fall back to infura...
// Using StaticJsonRpcProvider as the chainId won't change see https://github.com/ethers-io/ethers.js/issues/901
// const scaffoldEthProvider = new StaticJsonRpcProvider("https://rpc.scaffoldeth.io:48544");
const mainnetInfura = new StaticJsonRpcProvider("https://mainnet.infura.io/v3/" + INFURA_ID);
// ( ⚠️ Getting "failed to meet quorum" errors? Check your INFURA_I

// 🔭 block explorer URL
const blockExplorer = targetNetwork.blockExplorer;

/*
  Web3 modal helps us "connect" external wallets:
*/
const web3Modal = new Web3Modal({
  // network: "mainnet", // optional
  cacheProvider: true, // optional
  providerOptions: {
    walletconnect: {
      package: WalletConnectProvider, // required
      options: {
        infuraId: INFURA_ID,
      },
    },
  },
});

const logoutOfWeb3Modal = async () => {
  await web3Modal.clearCachedProvider();
  setTimeout(() => {
    window.location.reload();
  }, 1);
};

function App(props) {
  const dispatch = useDispatch();
  const [theme, toggleTheme, mounted] = useTheme();

  // const [themeMode, setThemeMode] = useState(lightTheme);

  const [isSidebarExpanded, setIsSidebarExpanded] = useState(false);

  // const mainnetProvider = scaffoldEthProvider && scaffoldEthProvider._network ? scaffoldEthProvider : mainnetInfura;
  const mainnetProvider = mainnetInfura;

  const [injectedProvider, setInjectedProvider] = useState();

  // Use your injected provider from 🦊 Metamask or if you don't have it then instantly generate a 🔥 burner wallet.
  const userProvider = useUserProvider(injectedProvider, null);
  const address = useUserAddress(userProvider);

  // You can warn the user if you would like them to be on a specific network
  // const selectedChainId = userProvider && userProvider._network && userProvider._network.chainId;

  // For more hooks, check out 🔗eth-hooks at: https://www.npmjs.com/package/eth-hooks

  // Just plug in different 🛰 providers to get your balance on different chains:
  // const yourMainnetBalance = useBalance(mainnetProvider, address);

  // If you want to make 🔐 write transactions to your contracts, use the userProvider:
  // const writeContracts = useContractLoader(userProvider);

  // EXTERNAL CONTRACT EXAMPLE:
  // If you want to bring in the mainnet DAI contract it would look like:
  // const mainnetDAIContract = useExternalContractLoader(mainnetProvider, DAI_ADDRESS, DAI_ABI);

  // If you want to call a function on a new block
  /* useOnBlock(mainnetProvider, () => {
    console.log(`⛓ A new mainnet block is here: ${mainnetProvider._lastBlockNumber}`);
  }); */

  async function loadDetails() {
    let loadProvider = mainnetProvider;
    if (injectedProvider) loadProvider = injectedProvider;

    await dispatch(loadAppDetails({ networkID: 1, provider: loadProvider }));
    await dispatch(getMarketPrice({ networkID: 1, provider: loadProvider }));
    await dispatch(getTokenSupply({ networkID: 1, provider: loadProvider }));

    if (address) await dispatch(loadAccountDetails({ networkID: 1, address, provider: loadProvider }));

    ["ohm_dai_lp", "dai"].map(async bond => {
      await dispatch(calcBondDetails({ bond, value: null, provider: loadProvider, networkID: 1 }));
    });
  }

  useEffect(() => {
    loadDetails();
  }, [injectedProvider, address]);

  const loadWeb3Modal = useCallback(async () => {
    const provider = await web3Modal.connect();
    setInjectedProvider(new Web3Provider(provider));
  }, [setInjectedProvider]);

  useEffect(() => {
    if (web3Modal.cachedProvider) {
      loadWeb3Modal();
    }
  }, [loadWeb3Modal]);

  const [route, setRoute] = useState();

  useEffect(() => {
    setRoute(window.location.pathname);
  }, [setRoute]);

  let themeMode = theme === "light" ? lightTheme : theme === "dark" ? darkTheme : gTheme;

  useEffect(() => {
    console.log("theme effect", theme);
    themeMode = theme === "light" ? lightTheme : darkTheme;
  });

  if (!mounted) {
    return <div />;
  }

  return (
    <ThemeProvider theme={themeMode}>
      <CssBaseline />
      <GlobalStyles />
      <div className="app">
        <Flex id="dapp" className="dapp">
          <nav className="navbar navbar-expand-lg navbar-light justify-content-end d-md-none">
            <button
              className="navbar-toggler"
              type="button"
              onClick={() => setIsSidebarExpanded(!isSidebarExpanded)}
              aria-controls="navbarSupportedContent"
              aria-expanded="false"
              aria-label="Toggle navigation"
            >
              <span className="navbar-toggler-icon" />
            </button>
          </nav>

          <Sidebar
            web3Modal={web3Modal}
            loadWeb3Modal={loadWeb3Modal}
            logoutOfWeb3Modal={logoutOfWeb3Modal}
            mainnetProvider={mainnetProvider}
            blockExplorer={blockExplorer}
            address={address}
            route={route}
            isExpanded={isSidebarExpanded}
            setRoute={setRoute}
            theme={theme}
          />

          <Container maxWidth="xl">
            <TopBar
              web3Modal={web3Modal}
              loadWeb3Modal={loadWeb3Modal}
              logoutOfWeb3Modal={logoutOfWeb3Modal}
              mainnetProvider={mainnetProvider}
              blockExplorer={blockExplorer}
              address={address}
              route={route}
              theme={theme}
              toggleTheme={toggleTheme}
            />

<<<<<<< HEAD
=======
            {/* <Box className="dapp-view">  */}
>>>>>>> 2fe3ea20
            <Switch>
              <Route exact path="/dashboard">
                <Dashboard address={address} provider={injectedProvider} />
              </Route>

              <Route exact path="/">
<<<<<<< HEAD
                <Stake address={address} provider={injectedProvider} web3Modal={web3Modal} loadWeb3Modal={loadWeb3Modal} />
=======
                <Stake
                  address={address}
                  provider={injectedProvider}
                  web3Modal={web3Modal}
                  loadWeb3Modal={loadWeb3Modal}
                />
>>>>>>> 2fe3ea20
              </Route>

              <Route exact path="/bonds">
                <ChooseBond address={address} provider={injectedProvider} />
              </Route>

              {Object.values(BONDS).map(bond => {
                return (
                  <Route exact key={bond} path={`/bonds/${bond}`}>
                    <Bond bond={bond} address={address} provider={injectedProvider} />
                  </Route>
                );
              })}
            </Switch>
<<<<<<< HEAD
=======
            {/* </Box> */}
>>>>>>> 2fe3ea20
          </Container>

          <div
            className={`ohm-backdrop ${isSidebarExpanded ? "ohm-backdrop-show" : "ohm-backdrop-close"}`}
            onClick={() => setIsSidebarExpanded(!isSidebarExpanded)}
          />
        </Flex>
      </div>
    </ThemeProvider>
  );
}

/* eslint-disable */
window.ethereum &&
  window.ethereum.on("chainChanged", (chainId ) => {
    web3Modal.cachedProvider &&
      setTimeout(() => {
        window.location.reload();
      }, 1);
  });

window.ethereum &&
  window.ethereum.on("accountsChanged", (accounts ) => {
    web3Modal.cachedProvider &&
      setTimeout(() => {
        window.location.reload();
      }, 1);
  });
/* eslint-enable */

export default App;<|MERGE_RESOLUTION|>--- conflicted
+++ resolved
@@ -224,26 +224,18 @@
               toggleTheme={toggleTheme}
             />
 
-<<<<<<< HEAD
-=======
-            {/* <Box className="dapp-view">  */}
->>>>>>> 2fe3ea20
             <Switch>
               <Route exact path="/dashboard">
                 <Dashboard address={address} provider={injectedProvider} />
               </Route>
 
               <Route exact path="/">
-<<<<<<< HEAD
-                <Stake address={address} provider={injectedProvider} web3Modal={web3Modal} loadWeb3Modal={loadWeb3Modal} />
-=======
                 <Stake
                   address={address}
                   provider={injectedProvider}
                   web3Modal={web3Modal}
                   loadWeb3Modal={loadWeb3Modal}
                 />
->>>>>>> 2fe3ea20
               </Route>
 
               <Route exact path="/bonds">
@@ -258,10 +250,6 @@
                 );
               })}
             </Switch>
-<<<<<<< HEAD
-=======
-            {/* </Box> */}
->>>>>>> 2fe3ea20
           </Container>
 
           <div
