--- conflicted
+++ resolved
@@ -2,29 +2,20 @@
 import { useCallback, useEffect, useState } from "react";
 import { Redirect, Route, Switch, useLocation } from "react-router-dom";
 import { useDispatch, useSelector } from "react-redux";
-<<<<<<< HEAD
-import { Hidden, useMediaQuery } from "@material-ui/core";
-=======
 import { useMediaQuery } from "@material-ui/core";
-import { makeStyles } from "@material-ui/core/styles";
->>>>>>> 6cf113c3
 import CssBaseline from "@material-ui/core/CssBaseline";
 import useTheme from "./hooks/useTheme";
 import useBonds from "./hooks/Bonds";
 import { useAddress, useWeb3Context } from "./hooks/web3Context";
 import useSegmentAnalytics from "./hooks/useSegmentAnalytics";
-import { segmentUA, providerChecker } from "./helpers/userAnalyticHelpers";
+import { segmentUA } from "./helpers/userAnalyticHelpers";
 import { storeQueryParameters } from "./helpers/QueryParameterHelper";
 import { shouldTriggerSafetyCheck } from "./helpers";
 
 import { calcBondDetails } from "./slices/BondSlice";
 import { loadAppDetails } from "./slices/AppSlice";
-<<<<<<< HEAD
 import { calculateUserBondDetails, loadAccountDetails } from "./slices/AccountSlice";
-=======
-import { loadAccountDetails, calculateUserBondDetails } from "./slices/AccountSlice";
 import { info } from "./slices/MessagesSlice";
->>>>>>> 6cf113c3
 
 import { Bond, ChooseBond, PoolTogether, Stake, TreasuryDashboard } from "./views";
 import Sidebar from "./components/Sidebar/Sidebar.jsx";
