import { ThemeProvider } from "@material-ui/core/styles";
import { useEffect, useState, useCallback } from "react";
import { Route, Redirect, Switch, useLocation } from "react-router-dom";
import { useDispatch, useSelector } from "react-redux";
import { Hidden, useMediaQuery } from "@material-ui/core";
import { makeStyles } from "@material-ui/core/styles";
import CssBaseline from "@material-ui/core/CssBaseline";
import useTheme from "./hooks/useTheme";
import { useAddress, useWeb3Context } from "./hooks/web3Context";
import useGoogleAnalytics from "./hooks/useGoogleAnalytics";

import { calcBondDetails, calculateUserBondDetails } from "./slices/BondSlice";
import { loadAppDetails } from "./slices/AppSlice";
import { loadAccountDetails } from "./slices/AccountSlice";

import { Stake, ChooseBond, Bond, Dashboard, TreasuryDashboard } from "./views";
import Sidebar from "./components/Sidebar/Sidebar.jsx";
import TopBar from "./components/TopBar/TopBar.jsx";
import Migrate from "./views/Stake/Migrate";
import NavDrawer from "./components/Sidebar/NavDrawer.jsx";
import LoadingSplash from "./components/Loading/LoadingSplash";
import NotFound from "./views/404/NotFound";

import { dark as darkTheme } from "./themes/dark.js";
import { light as lightTheme } from "./themes/light.js";
import { girth as gTheme } from "./themes/girth.js";

import { BONDS } from "./constants";
import "./style.scss";

// 😬 Sorry for all the console logging
const DEBUG = false;

// 🛰 providers
if (DEBUG) console.log("📡 Connecting to Mainnet Ethereum");

// 🔭 block explorer URL
// const blockExplorer = targetNetwork.blockExplorer;

const drawerWidth = 280;
const transitionDuration = 969;

const useStyles = makeStyles(theme => ({
  drawer: {
    [theme.breakpoints.up("md")]: {
      width: drawerWidth,
      flexShrink: 0,
    },
  },
  content: {
    flexGrow: 1,
    padding: theme.spacing(1),
    transition: theme.transitions.create("margin", {
      easing: theme.transitions.easing.sharp,
      duration: transitionDuration,
    }),
    height: "100%",
    overflow: "auto",
    marginLeft: drawerWidth,
  },
  contentShift: {
    transition: theme.transitions.create("margin", {
      easing: theme.transitions.easing.easeOut,
      duration: transitionDuration,
    }),
    marginLeft: 0,
  },
  // necessary for content to be below app bar
  toolbar: theme.mixins.toolbar,
  drawerPaper: {
    width: drawerWidth,
  },
}));

function App() {
  useGoogleAnalytics();
  const dispatch = useDispatch();
  const [theme, toggleTheme, mounted] = useTheme();
  const location = useLocation();
  const classes = useStyles();
  const [isSidebarExpanded, setIsSidebarExpanded] = useState(false);
  const [mobileOpen, setMobileOpen] = useState(false);
  const isSmallerScreen = useMediaQuery("(max-width: 960px)");
  const isSmallScreen = useMediaQuery("(max-width: 600px)");

  // NOTE (appleseed): does an OnChainProvider NEED to be saved to context? Or can it be called freshly each time?
  const { provider, chainID, connected } = useWeb3Context();
  const address = useAddress();

  const isAppLoading = useSelector(state => state.app.loading);
  const isAppLoaded = useSelector(state => typeof state.app.marketPrice != "undefined"); // Hacky way of determining if we were able to load app Details.

  async function loadDetails(whichDetails) {
    // NOTE (unbanksy): If you encounter the following error:
    // Unhandled Rejection (Error): call revert exception (method="balanceOf(address)", errorArgs=null, errorName=null, errorSignature=null, reason=null, code=CALL_EXCEPTION, version=abi/5.4.0)
    // it's because the initial provider loaded always starts with chainID=1. This causes
    // address lookup on the wrong chain which then throws the error. To properly resolve this,
    // we shouldn't be initializing to chainID=1 in web3Context without first listening for the
    // network. To actually test rinkeby, change setChainID equal to 4 before testing.
    let loadProvider = provider;

<<<<<<< HEAD
    await dispatch(loadAppDetails({ networkID: chainID, provider: loadProvider }));
    if (address) await dispatch(loadAccountDetails({ networkID: chainID, provider: loadProvider, address }));

    Object.values(BONDS).map(async bond => {
      await dispatch(calcBondDetails({ address, bond, networkID: chainID, provider: loadProvider }));
    });
=======
    // NOTE (appleseed): loadDetails() runs three times on every app refresh (every time `connected` is set)...
    // ... once with address === "" && loadProvider === StaticJsonRpcProvider (set inside of Web3ContextProvider)
    // ... once with address === "[wallet address]" && loadProvider === StaticJsonRpcProvider (set inside of Web3Context.connect())
    // ... once with address === "[wallet address]" && loadProvider === Web3Provider (set inside of Web3Context.connect() right after the above line)
    // So we need to make sure we don't run `loadAccountDetails`, `loadAppDetails` & `calcBondDetails`...
    // ... below each of the three times state is changed
    // The below if statements are one way to prevent the 3x runs
    //
    // console.log(whichDetails, connected, address, provider);

    // run with loadProvider (backend provider) so that user doesn't need a connected wallet to see app details.
    if (whichDetails === "app") {
      loadApp(loadProvider);
    }

    // don't run unless provider is a Wallet...
    if (whichDetails === "account" && address && connected) {
      loadAccount(loadProvider);
      if (isAppLoaded) return; // Don't need to do anything else if the app is already loaded.

      loadApp(loadProvider);
    }

    if (whichDetails === "userBonds" && address && connected) {
      Object.values(BONDS).map(async bond => {
        await dispatch(calculateUserBondDetails({ address, bond, provider, networkID: chainID }));
      });
    }
>>>>>>> bbb58397
  }

  const loadApp = useCallback(
    loadProvider => {
      dispatch(loadAppDetails({ networkID: chainID, provider: loadProvider }));
      Object.values(BONDS).map(async bond => {
        await dispatch(calcBondDetails({ bond, value: null, provider: loadProvider, networkID: chainID }));
      });
    },
    [connected],
  );

  const loadAccount = useCallback(
    loadProvider => {
      dispatch(loadAccountDetails({ networkID: chainID, address, provider: loadProvider }));
    },
    [connected],
  );

  useEffect(() => {
    // runs only on initial paint
    loadDetails("app");
  }, []);

  useEffect(() => {
    // runs only when connected is changed
    loadDetails("account");
    loadDetails("userBonds");
  }, [connected]);

  const handleDrawerToggle = () => {
    setMobileOpen(!mobileOpen);
  };

  const handleSidebarClose = () => {
    setIsSidebarExpanded(false);
  };

  let themeMode = theme === "light" ? lightTheme : theme === "dark" ? darkTheme : gTheme;

  useEffect(() => {
    themeMode = theme === "light" ? lightTheme : darkTheme;
  }, [theme]);

  useEffect(() => {
    if (isSidebarExpanded) handleSidebarClose();
  }, [location]);

  return (
    <ThemeProvider theme={themeMode}>
      <CssBaseline />
      {/* {isAppLoading && <LoadingSplash />} */}
      <div className={`app ${isSmallerScreen && "tablet"} ${isSmallScreen && "mobile"}`}>
        <TopBar theme={theme} toggleTheme={toggleTheme} handleDrawerToggle={handleDrawerToggle} />
        <nav className={classes.drawer}>
          <Hidden mdUp>
            <NavDrawer mobileOpen={mobileOpen} handleDrawerToggle={handleDrawerToggle} />
          </Hidden>
          <Hidden smDown>
            <Sidebar />
          </Hidden>
        </nav>

        <div className={`${classes.content} ${isSmallerScreen && classes.contentShift}`}>
          <Switch>
            <Route exact path="/dashboard">
              <TreasuryDashboard />
            </Route>

            <Route exact path="/">
              <Redirect to="/stake" />
            </Route>

            <Route path="/stake">
              <Stake />
              <Route exact path="/stake/migrate">
                <Migrate />
              </Route>
            </Route>

            <Route path="/bonds">
              {Object.values(BONDS).map(bond => {
                return (
                  <Route exact key={bond} path={`/bonds/${bond}`}>
                    <Bond bond={bond} />
                  </Route>
                );
              })}
              <ChooseBond />
            </Route>

            <Route component={NotFound} />
          </Switch>
        </div>
      </div>
    </ThemeProvider>
  );
}

export default App;<|MERGE_RESOLUTION|>--- conflicted
+++ resolved
@@ -99,14 +99,6 @@
     // network. To actually test rinkeby, change setChainID equal to 4 before testing.
     let loadProvider = provider;
 
-<<<<<<< HEAD
-    await dispatch(loadAppDetails({ networkID: chainID, provider: loadProvider }));
-    if (address) await dispatch(loadAccountDetails({ networkID: chainID, provider: loadProvider, address }));
-
-    Object.values(BONDS).map(async bond => {
-      await dispatch(calcBondDetails({ address, bond, networkID: chainID, provider: loadProvider }));
-    });
-=======
     // NOTE (appleseed): loadDetails() runs three times on every app refresh (every time `connected` is set)...
     // ... once with address === "" && loadProvider === StaticJsonRpcProvider (set inside of Web3ContextProvider)
     // ... once with address === "[wallet address]" && loadProvider === StaticJsonRpcProvider (set inside of Web3Context.connect())
@@ -135,7 +127,6 @@
         await dispatch(calculateUserBondDetails({ address, bond, provider, networkID: chainID }));
       });
     }
->>>>>>> bbb58397
   }
 
   const loadApp = useCallback(
