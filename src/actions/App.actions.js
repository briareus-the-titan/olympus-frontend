import { ethers } from "ethers";
import { addresses, Actions } from "../constants";
import { abi as OlympusStaking } from "../abi/OlympusStaking.json";
import { abi as OlympusStakingv2 } from "../abi/OlympusStakingv2.json";
import { abi as sOHM } from "../abi/sOHM.json";
import { abi as sOHMv2 } from "../abi/sOhmv2.json";
import axios from "axios";
import { contractForReserve, addressForAsset } from "../helpers";
import { BONDS } from "../constants";
import { abi as BondOhmDaiCalcContract } from "../abi/bonds/OhmDaiCalcContract.json";
import apollo from "../lib/apolloClient.js";

export const fetchAppSuccess = payload => ({
  type: Actions.FETCH_APP_SUCCESS,
  payload,
});

export const loadAppDetails =
  ({ networkID, provider }) =>
  async dispatch => {
    const protocolMetricsQuery = `
      query {
        _meta {
          block {
            number
          }
        }
        protocolMetrics(first: 1, orderBy: timestamp, orderDirection: desc) {
          timestamp
          ohmCirculatingSupply
          totalSupply
          ohmPrice
          marketCap
          totalValueLocked
<<<<<<< HEAD
=======
          nextEpochRebase
          nextDistributedOhm
>>>>>>> 0bef2553
        }
      }
    `;

    const graphData = await apollo(protocolMetricsQuery);

    if (!graphData || graphData == null) {
      console.error("Returned a null response when querying TheGraph");
      return;
    }

    const stakingTVL = parseFloat(graphData.data.protocolMetrics[0].totalValueLocked);
    const marketPrice = parseFloat(graphData.data.protocolMetrics[0].ohmPrice);
    const marketCap = parseFloat(graphData.data.protocolMetrics[0].marketCap);
    const circSupply = parseFloat(graphData.data.protocolMetrics[0].ohmCirculatingSupply);
    const totalSupply = parseFloat(graphData.data.protocolMetrics[0].totalSupply);
    // const currentBlock = parseFloat(graphData.data._meta.block.number);

    if (!provider) {
      console.error("failed to connect to provider, please connect your wallet");
      return dispatch(
        fetchAppSuccess({
          stakingTVL,
          marketPrice,
          marketCap,
          circSupply,
          totalSupply,
        }),
      );
    }
    const currentBlock = await provider.getBlockNumber();
    const stakingContract = new ethers.Contract(addresses[networkID].STAKING_ADDRESS, OlympusStakingv2, provider);
    const oldStakingContract = new ethers.Contract(addresses[networkID].OLD_STAKING_ADDRESS, OlympusStaking, provider);
    const sohmMainContract = new ethers.Contract(addresses[networkID].SOHM_ADDRESS, sOHMv2, provider);
    const sohmOldContract = new ethers.Contract(addresses[networkID].OLD_SOHM_ADDRESS, sOHM, provider);
    const bondCalculator = new ethers.Contract(
      addresses[networkID].BONDS.OHM_DAI_CALC,
      BondOhmDaiCalcContract,
      provider,
    );

    // Calculate Treasury Balance
    let token = contractForReserve({ bond: BONDS.dai, networkID, provider });
    let daiAmount = await token.balanceOf(addresses[networkID].TREASURY_ADDRESS);

    token = contractForReserve({ bond: BONDS.frax, networkID, provider });
    let fraxAmount = await token.balanceOf(addresses[networkID].TREASURY_ADDRESS);

    token = contractForReserve({ bond: BONDS.ohm_dai, networkID, provider });
    let ohmDaiAmount = await token.balanceOf(addresses[networkID].TREASURY_ADDRESS);
    let valuation = await bondCalculator.valuation(addressForAsset({ bond: BONDS.ohm_dai, networkID }), ohmDaiAmount);
    let markdown = await bondCalculator.markdown(addressForAsset({ bond: BONDS.ohm_dai, networkID }));
    let ohmDaiUSD = (valuation / Math.pow(10, 9)) * (markdown / Math.pow(10, 18));

    token = contractForReserve({ bond: BONDS.ohm_frax, networkID, provider });
    let ohmFraxAmount = await token.balanceOf(addresses[networkID].TREASURY_ADDRESS);
    valuation = await bondCalculator.valuation(addressForAsset({ bond: BONDS.ohm_frax, networkID }), ohmFraxAmount);
    markdown = await bondCalculator.markdown(addressForAsset({ bond: BONDS.ohm_frax, networkID }));
    let ohmFraxUSD = (valuation / Math.pow(10, 9)) * (markdown / Math.pow(10, 18));

    const treasuryBalance = daiAmount / Math.pow(10, 18) + fraxAmount / Math.pow(10, 18) + ohmDaiUSD + ohmFraxUSD;

    // Calculating staking
    const epoch = await stakingContract.epoch();
    const stakingReward = epoch.distribute;
    const circ = await sohmMainContract.circulatingSupply();
    const stakingRebase = stakingReward / circ;
    const fiveDayRate = Math.pow(1 + stakingRebase, 5 * 3) - 1;
    const stakingAPY = Math.pow(1 + stakingRebase, 365 * 3) - 1;

    // TODO: remove this legacy shit
    const oldStakingReward = await oldStakingContract.ohmToDistributeNextEpoch();
    const oldCircSupply = await sohmOldContract.circulatingSupply();

    const oldStakingRebase = oldStakingReward / oldCircSupply;
    const oldStakingAPY = Math.pow(1 + oldStakingRebase, 365 * 3) - 1;

    // Current index
    const currentIndex = await stakingContract.index();

    return dispatch(
      fetchAppSuccess({
        currentIndex: ethers.utils.formatUnits(currentIndex, "gwei"),
        currentBlock,
        fiveDayRate,
        treasuryBalance,
        stakingAPY,
        stakingTVL,
        oldStakingAPY,
        stakingRebase,
        marketCap,
        marketPrice,
        circSupply,
        totalSupply,
      }),
    );
  };

export const getFraxData = () => async dispatch => {
  const resp = await axios.get("https://api.frax.finance/combineddata/");
  return dispatch({
    type: Actions.FETCH_FRAX_SUCCESS,
    payload: resp.data && resp.data.liq_staking && resp.data.liq_staking["Uniswap FRAX/OHM"],
  });
};<|MERGE_RESOLUTION|>--- conflicted
+++ resolved
@@ -32,11 +32,8 @@
           ohmPrice
           marketCap
           totalValueLocked
-<<<<<<< HEAD
-=======
           nextEpochRebase
           nextDistributedOhm
->>>>>>> 0bef2553
         }
       }
     `;
