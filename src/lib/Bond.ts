--- conflicted
+++ resolved
@@ -6,11 +6,7 @@
 import { getBondCalculator } from "src/helpers/BondCalculator";
 import { EthContract, PairContract } from "src/typechain";
 import { addresses } from "src/constants";
-<<<<<<< HEAD
-import React, { ReactNode } from "react";
-=======
 import React from "react";
->>>>>>> 269efc4e
 
 export enum NetworkID {
   Mainnet = 1,
@@ -40,10 +36,7 @@
 interface BondOpts {
   name: string; // Internal name used for references
   displayName: string; // Displayname on UI
-<<<<<<< HEAD
-=======
   isAvailable: Available; // set false to hide
->>>>>>> 269efc4e
   bondIconSvg: React.ReactNode; //  SVG path for icons
   bondContractABI: ethers.ContractInterface; // ABI for contract
   networkAddrs: NetworkAddresses; // Mapping of network --> Addresses
@@ -56,10 +49,7 @@
   readonly name: string;
   readonly displayName: string;
   readonly type: BondType;
-<<<<<<< HEAD
-=======
   readonly isAvailable: Available;
->>>>>>> 269efc4e
   readonly bondIconSvg: React.ReactNode;
   readonly bondContractABI: ethers.ContractInterface; // Bond ABI
   readonly networkAddrs: NetworkAddresses;
