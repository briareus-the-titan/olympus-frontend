import { StaticJsonRpcProvider, JsonRpcSigner } from "@ethersproject/providers";
import { BigNumber, ethers } from "ethers";

import { abi as ierc20Abi } from "src/abi/IERC20.json";
import { getBondCalculator } from "src/helpers/BondCalculator";
<<<<<<< HEAD
import { addresses } from "src/constants";
import React from "react";
import { EthContract, PairContract } from "src/typechain";
=======
import { addresses, BN_10_18, BN_10_9 } from "src/constants";
import React, { ReactNode } from "react";
>>>>>>> 335e96e8

export enum NetworkID {
  Mainnet = 1,
  Testnet = 4,
}

export enum BondType {
  StableAsset,
  LP,
}

export interface BondAddresses {
  reserveAddress: string;
  bondAddress: string;
}

export interface NetworkAddresses {
  [NetworkID.Mainnet]: BondAddresses;
  [NetworkID.Testnet]: BondAddresses;
}

interface BondOpts {
  name: string; // Internal name used for references
  displayName: string; // Displayname on UI
  bondIconSvg: React.ReactNode; //  SVG path for icons
  bondContractABI: ethers.ContractInterface; // ABI for contract
  networkAddrs: NetworkAddresses; // Mapping of network --> Addresses
  bondToken: string; // Unused, but native token to buy the bond.
}

// Technically only exporting for the interface
export abstract class Bond {
  // Standard Bond fields regardless of LP bonds or stable bonds.
  readonly name: string;
  readonly displayName: string;
  readonly type: BondType;
  readonly bondIconSvg: React.ReactNode;
  readonly bondContractABI: ethers.ContractInterface; // Bond ABI
  readonly networkAddrs: NetworkAddresses;
  readonly bondToken: string;

  // The following two fields will differ on how they are set depending on bond type
  abstract isLP: Boolean;
  abstract reserveContract: ethers.ContractInterface; // Token ABI
  abstract displayUnits: string;

  // Async method that returns a Promise
  abstract getTreasuryBalance(networkID: NetworkID, provider: StaticJsonRpcProvider): Promise<number>;

  constructor(type: BondType, bondOpts: BondOpts) {
    this.name = bondOpts.name;
    this.displayName = bondOpts.displayName;
    this.type = type;
    this.bondIconSvg = bondOpts.bondIconSvg;
    this.bondContractABI = bondOpts.bondContractABI;
    this.networkAddrs = bondOpts.networkAddrs;
    this.bondToken = bondOpts.bondToken;
  }

  getAddressForBond(networkID: NetworkID) {
    return this.networkAddrs[networkID].bondAddress;
  }
  getContractForBond(networkID: NetworkID, provider: StaticJsonRpcProvider | JsonRpcSigner) {
    const bondAddress = this.getAddressForBond(networkID);
    return new ethers.Contract(bondAddress, this.bondContractABI, provider) as EthContract;
  }

  getAddressForReserve(networkID: NetworkID) {
    return this.networkAddrs[networkID].reserveAddress;
  }
  getContractForReserve(networkID: NetworkID, provider: StaticJsonRpcProvider | JsonRpcSigner) {
    const bondAddress = this.getAddressForReserve(networkID);
    return new ethers.Contract(bondAddress, this.reserveContract, provider) as PairContract;
  }

  async getBondReservePrice(networkID: NetworkID, provider: StaticJsonRpcProvider | JsonRpcSigner) {
    const pairContract = this.getContractForReserve(networkID, provider);
    const reserves = await pairContract.getReserves();
    const marketPrice = reserves[1].div(reserves[0]).div(BigNumber.from(10).pow(9));
    return marketPrice;
  }
}

// Keep all LP specific fields/logic within the LPBond class
export interface LPBondOpts extends BondOpts {
  reserveContract: ethers.ContractInterface;
  lpUrl: string;
}

export class LPBond extends Bond {
  readonly isLP = true;
  readonly lpUrl: string;
  readonly reserveContract: ethers.ContractInterface;
  readonly displayUnits: string;

  constructor(lpBondOpts: LPBondOpts) {
    super(BondType.LP, lpBondOpts);

    this.lpUrl = lpBondOpts.lpUrl;
    this.reserveContract = lpBondOpts.reserveContract;
    this.displayUnits = "LP";
  }
  async getTreasuryBalance(networkID: NetworkID, provider: StaticJsonRpcProvider) {
    const token = this.getContractForReserve(networkID, provider);
    const tokenAddress = this.getAddressForReserve(networkID);
    const bondCalculator = getBondCalculator(networkID, provider);
    const tokenAmount = await token.balanceOf(addresses[networkID].TREASURY_ADDRESS);
    const valuation = await bondCalculator.valuation(tokenAddress, tokenAmount);
    const markdown = await bondCalculator.markdown(tokenAddress);
    // TODO: do we want it like this or with BigNumber?
    // let tokenUSD = valuation.div(BigNumber.from(10).pow(9)).mul(markdown.div(BigNumber.from(10).pow(18)));
    let tokenUSD = valuation.div(BN_10_9).mul(markdown.div(BN_10_18));
    return Number(tokenUSD.toString());
  }
}

// Generic BondClass we should be using everywhere
// Assumes the token being deposited follows the standard ERC20 spec
export interface StableBondOpts extends BondOpts {}
export class StableBond extends Bond {
  readonly isLP = false;
  readonly reserveContract: ethers.ContractInterface;
  readonly displayUnits: string;

  constructor(stableBondOpts: StableBondOpts) {
    super(BondType.StableAsset, stableBondOpts);

    // For stable bonds the display units are the same as the actual token
    this.displayUnits = stableBondOpts.displayName;
    this.reserveContract = ierc20Abi; // The Standard ierc20Abi since they're normal tokens
  }

  async getTreasuryBalance(networkID: NetworkID, provider: StaticJsonRpcProvider) {
    let token = this.getContractForReserve(networkID, provider);
    let tokenAmount = await token.balanceOf(addresses[networkID].TREASURY_ADDRESS);
    return Number(tokenAmount.div(BigNumber.from(10).pow(18)).toString());
  }
}

// These are special bonds that have different valuation methods
export interface CustomBondOpts extends BondOpts {
  customTreasuryBalanceFunc: (
    this: CustomBond,
    networkID: NetworkID,
    provider: StaticJsonRpcProvider,
  ) => Promise<number>;
}
export class CustomBond extends StableBond {
  readonly isLP = false;
  readonly reserveContract: ethers.ContractInterface;
  readonly displayUnits: string;

  constructor(customBondOpts: CustomBondOpts) {
    super(customBondOpts);

    // For stable bonds the display units are the same as the actual token
    this.displayUnits = customBondOpts.displayName;
    this.reserveContract = ierc20Abi; // The Standard ierc20Abi since they're normal tokens
    this.getTreasuryBalance = customBondOpts.customTreasuryBalanceFunc.bind(this);
  }
}<|MERGE_RESOLUTION|>--- conflicted
+++ resolved
@@ -3,14 +3,9 @@
 
 import { abi as ierc20Abi } from "src/abi/IERC20.json";
 import { getBondCalculator } from "src/helpers/BondCalculator";
-<<<<<<< HEAD
-import { addresses } from "src/constants";
+import { EthContract, PairContract } from "src/typechain";
+import { addresses, BN_10_18, BN_10_9 } from "src/constants";
 import React from "react";
-import { EthContract, PairContract } from "src/typechain";
-=======
-import { addresses, BN_10_18, BN_10_9 } from "src/constants";
-import React, { ReactNode } from "react";
->>>>>>> 335e96e8
 
 export enum NetworkID {
   Mainnet = 1,
