--- conflicted
+++ resolved
@@ -29,12 +29,8 @@
 type BondsType = ReturnType<typeof useBonds>;
 
 function ChooseBond() {
-<<<<<<< HEAD
-  const { bonds }: BondsType = useBonds();
-=======
   const { chainID } = useWeb3Context();
   const { bonds } = useBonds(chainID);
->>>>>>> 0aa48d0a
   const isSmallScreen = useMediaQuery("(max-width: 733px)"); // change to breakpoint query
   const isVerySmallScreen = useMediaQuery("(max-width: 420px)");
 
