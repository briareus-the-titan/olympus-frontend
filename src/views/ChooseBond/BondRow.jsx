--- conflicted
+++ resolved
@@ -1,4 +1,3 @@
-<<<<<<< HEAD
 import React from 'react';
 import { useSelector } from 'react-redux';
 import { trim, bondName, lpURL, isBondLP } from "../../helpers";
@@ -48,29 +47,12 @@
   const bondPrice    = useSelector((state ) => { return state.bonding[bond] && state.bonding[bond].bondPrice });
   const bondDiscount = useSelector((state ) => { return state.bonding[bond] && state.bonding[bond].bondDiscount });
 
-=======
-import React from "react";
-import { useSelector } from "react-redux";
-import { TableRow, TableCell } from "@material-ui/core";
-import { NavLink } from "react-router-dom";
-import { trim, bondName, lpURL, isBondLP } from "../../helpers";
-import BondLogo from "../../components/BondLogo";
-
-export function BondTableData({ bond }) {
-  const bondPrice = useSelector(state => {
-    return state.bonding[bond] && state.bonding[bond].bondPrice;
-  });
-  const bondDiscount = useSelector(state => {
-    return state.bonding[bond] && state.bonding[bond].bondDiscount;
-  });
->>>>>>> 2fe3ea20
 
   return (
     <TableRow>
       <TableCell align="left">
         <BondLogo bond={bond} />
         <div className="bond-name">
-<<<<<<< HEAD
         {bondName(bond)}
         {isBondLP(bond) && <a href={lpURL(bond)} target="_blank">
           <p>
@@ -79,17 +61,6 @@
           </p>
         </a>}
         
-=======
-          {bondName(bond)}
-          {isBondLP(bond) && (
-            <a href={lpURL(bond)} target="_blank" rel="noreferrer">
-              <p>
-                Contract
-                <i className="fas fa-external-link-alt" />
-              </p>
-            </a>
-          )}
->>>>>>> 2fe3ea20
         </div>
       </TableCell>
       <TableCell align="center">{trim(bondPrice, 2)}</TableCell>
@@ -105,7 +76,7 @@
 }
 
 // dont really need this anyore
-function BondHeader({ bond }) {
+export function BondHeader({ bond }) {
   const bondPrice = useSelector(state => {
     return state.bonding[bond] && state.bonding[bond].bondPrice;
   });
@@ -150,5 +121,3 @@
     </li>
   );
 }
-
-export default BondHeader;