--- conflicted
+++ resolved
@@ -1,8 +1,5 @@
 import BondLogo from "../../components/BondLogo";
-<<<<<<< HEAD
-=======
 import { DisplayBondPrice, DisplayBondDiscount } from "../Bond/Bond";
->>>>>>> 3782ec12
 import { Box, Button, Link, Paper, Typography, TableRow, TableCell, SvgIcon, Slide } from "@material-ui/core";
 import { ReactComponent as ArrowUp } from "../../assets/icons/arrow-up.svg";
 import { NavLink } from "react-router-dom";
