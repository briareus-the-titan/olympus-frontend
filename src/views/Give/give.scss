.give-view {
  display: flex;
  flex-direction: column;
  justify-content: center;
  align-items: center;
  overflow: hidden;

  .ohm-card .header {
    min-height: 3em;
  }

  .card-header {
    display: flex;
    flex-direction: column;

    .give-education {
      display: flex;
      flex-direction: row;
      justify-content: space-between;
      align-items: center;
      align-content: center;
    }
  }
}

.give-info {
  display: flex;
  flex-direction: row;
}

.cta-text {
  color: #999999;
}

.causes-body {
  display: flex;
  flex-direction: column;
  align-items: center;
  align-content: center;
  justify-content: center;
  width: 100%;
  margin-top: 10px;

  .MuiGrid-root.MuiGrid-item {
    display: flex;
    justify-self: center !important;
  }

  .data-grid {
    justify-content: center;
    align-items: center;
    height: 100%;
  }

  .cause-card {
    height: auto;
    min-width: 333px;
    max-width: 700px;
    width: auto;
    box-shadow: 0px 2px 28px rgba(0, 0, 0, 0.03);
    background-color: #ffffff0e;
    backdrop-filter: blur(60px);
    -webkit-backdrop-filter: blur(60px);
    border-radius: 5px !important;
    display: flex;
    flex-direction: row;
    justify-content: flex-start;
    align-items: center;
    margin-bottom: 2rem;

    .cause-title {
      padding-left: 0rem;
      padding-bottom: 0rem;
    }

    .cause-title:hover {
      h5 {
        text-decoration: underline;
      }
    }

    .cause-image {
      width: 33%;
      height: 100%;
      justify-content: flex-start;
      padding: 30px;

      img {
        border-radius: 5%;
      }
    }

    .cause-content {
      height: 100%;
      width: 66%;
      display: flex;
      flex-direction: column;
      justify-content: space-between;
      padding-right: 30px;
      padding-top: 30px;
      padding-bottom: 30px;

      .MuiTypography-body2 {
        margin-top: 0.5rem;
      }

      .cause-header {
        justify-content: space-between;
        align-items: center;
      }
<<<<<<< HEAD
    }

    .view-details {
      padding-bottom: 0rem;

      .cause-link {
        display: flex;
        flex-direction: row;
        align-content: center;
        align-items: center;
        justify-content: space-between;
        color: #999999;
        font-size: small;
        border-radius: 12px;
        font-weight: 500;

        svg path {
          fill: #999999;
        }

        > p {
          margin-bottom: 0px;
        }
      }
    }

=======
    }

    .view-details {
      padding-bottom: 0rem;

      .cause-link {
        display: flex;
        flex-direction: row;
        align-content: center;
        align-items: center;
        justify-content: space-between;
        color: #999999;
        font-size: small;
        border-radius: 12px;
        font-weight: 500;

        svg path {
          fill: #999999;
        }

        > p {
          margin-bottom: 0px;
        }
      }
    }

>>>>>>> f0a23bf3
    .cause-link:hover {
      color: #F4D092;

      svg path {
        fill: #F4D092;
      }
    }

    .cause-misc-info {
      display: flex;
      flex-direction: row;
      justify-content: space-between;
      align-items: center;
    }

    .cause-misc-info .MuiGrid-item {
      height: 70px;
      padding-left: 0px;
      align-items: flex-end;
    }

    .cause-info-icon {
      margin-right: 0.2rem;
    }

    .cause-give-button {
<<<<<<< HEAD
      height: 40px;
=======
>>>>>>> f0a23bf3
      width: 12rem;
      margin-left: auto;
      margin-right: 0;    }
  }
}

.custom-recipient {
<<<<<<< HEAD
  padding-top: 1rem;
  padding-right: 2.5rem;
=======
  padding-top: 2rem;
  padding-right: 2.3rem;
>>>>>>> f0a23bf3
  display: flex;
  flex-direction: row;
  justify-content: flex-end;

  .custom-give-button {
    height: 40px;
    width: 12rem;
    margin-right: 30px;
  }
}

.give-education-graphics {
  display: flex;
  flex-direction: row;
  justify-content: center;
  align-content: center;
  align-items: center;
}

.give-staked-balance {
  display: flex;
  flex-direction: row;
  justify-content: space-between;

  .MuiTypography-body2 {
    margin-top: 0.5rem;
  }
}

.yield-action-area {
  justify-content: space-around;
  align-items: center;
  height: auto;
  padding-bottom: 1rem;
}

.give-yield-title {
  display: flex;
  flex-direction: row;
  margin-left: 20px;
}

.give-yield-modals {
  display: flex;
  flex-direction: row;

  .add-recipient-button {
    margin-right: 0.33em;
  }
}

.ohm-modal {
  position: absolute;
  left: 50%;
  top: 50%;
  // Use decimal values to fix anti-aliasing in Chrome. Ridiculous.
  transform: translate(-50.048%, -50.048%);

  .yield-header {
    align-items: center;
    display: flex;
    height: 44px;
    justify-content: center;

    a {
      position: absolute;
      left: 1.7rem;
    }
  }

  .give-modal-header {
    display: flex;
    flex-direction: row;
  }

  .modal-input {
    width: 100%;
    max-width: 100%;
    padding-bottom: 1rem;

    .MuiFormHelperText-root {
      color: red;
    }
  }

  .ohm-modal-submit {
    display: flex;
    align-items: center;
    width: 10rem;
    height: 43px !important;
    margin-top: 1rem;
    margin-left: auto;
    margin-right: auto;

    button {
<<<<<<< HEAD
      height: 40px;
=======
>>>>>>> f0a23bf3
      width: 375px;
    }
  }
}

.give-confirmation-details {
  .confirmation-sect-header {
    margin-bottom: 16px;
  }

  .details-row {
    display: flex;
    flex-direction: row;
    justify-content: space-between;
    align-items: center;

    .recipient-address-col {
      display: flex;
      flex-direction: column;
      align-items: flex-end;
      align-content: flex-end;
    }
  }
}

.give-confirmation-divider {
  margin-top: 16px;
  margin-bottom: 16px;

  .MuiDivider-root {
   background-color: #F4D092;
  }
}

.card-header {
  display: flex;
  justify-content: space-between;
  vertical-align: middle;
  margin-left: 16px;
}

.ohm-card {
  .cell-align-end {
    display: flex;
    justify-content: flex-end;
  }

  .MuiTypography-body2 {
    margin-bottom: 0.5rem;
  }

  .MuiTypography-body1 {
    margin-bottom: 0.5rem;
  }
}

.redeem-table {
  .MuiTableCell-body {
    font-size: 0.875rem;
    font-family: Square;
    font-weight: 500;
    line-height: 1;
    padding-left: 0rem;
    padding-bottom: 1rem;
  }
}

.arrow-graphic {
  svg path {
    fill: #999999;
  }
}

.yield-graphic {
  svg path {
    fill: none;
  }
}

/* slightly more dark and opaque background fallback for Firefox (not supporting backdrop-filter) */
@supports not ((-webkit-backdrop-filter: none) or (backdrop-filter: none)) {
  .modal-container {
    background-color: rgba(100, 100, 100, 0.95);
  }
}<|MERGE_RESOLUTION|>--- conflicted
+++ resolved
@@ -108,7 +108,6 @@
         justify-content: space-between;
         align-items: center;
       }
-<<<<<<< HEAD
     }
 
     .view-details {
@@ -135,34 +134,6 @@
       }
     }
 
-=======
-    }
-
-    .view-details {
-      padding-bottom: 0rem;
-
-      .cause-link {
-        display: flex;
-        flex-direction: row;
-        align-content: center;
-        align-items: center;
-        justify-content: space-between;
-        color: #999999;
-        font-size: small;
-        border-radius: 12px;
-        font-weight: 500;
-
-        svg path {
-          fill: #999999;
-        }
-
-        > p {
-          margin-bottom: 0px;
-        }
-      }
-    }
-
->>>>>>> f0a23bf3
     .cause-link:hover {
       color: #F4D092;
 
@@ -189,10 +160,7 @@
     }
 
     .cause-give-button {
-<<<<<<< HEAD
       height: 40px;
-=======
->>>>>>> f0a23bf3
       width: 12rem;
       margin-left: auto;
       margin-right: 0;    }
@@ -200,13 +168,8 @@
 }
 
 .custom-recipient {
-<<<<<<< HEAD
   padding-top: 1rem;
   padding-right: 2.5rem;
-=======
-  padding-top: 2rem;
-  padding-right: 2.3rem;
->>>>>>> f0a23bf3
   display: flex;
   flex-direction: row;
   justify-content: flex-end;
@@ -302,10 +265,7 @@
     margin-right: auto;
 
     button {
-<<<<<<< HEAD
       height: 40px;
-=======
->>>>>>> f0a23bf3
       width: 375px;
     }
   }
