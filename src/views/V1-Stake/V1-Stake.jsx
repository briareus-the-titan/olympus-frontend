--- conflicted
+++ resolved
@@ -422,88 +422,52 @@
                     />
                     <Accordion className="stake-accordion" square>
                       <AccordionSummary expandIcon={<ExpandMore className="stake-expand" />}>
-<<<<<<< HEAD
                         <DataRow
-                          title={t`Staked Balance`}
-=======
-                        <StakeRow
                           title={t`Total Staked Balance`}
->>>>>>> 720fec95
                           id="user-staked-balance"
                           balance={`${trimmedBalance} sOHM`}
                           isLoading={isAppLoading}
                         />
                       </AccordionSummary>
                       <AccordionDetails>
-<<<<<<< HEAD
                         <DataRow
-                          title={`${t`Single Staking`} (v1)`}
-=======
-                        <StakeRow
                           title={`${t`sOHM Balance`} (v1)`}
->>>>>>> 720fec95
                           balance={`${trim(Number(sohmBalance), 4)} sOHM`}
                           indented
                           isLoading={isAppLoading}
                         />
                         {Number(fsohmBalance) > 0.00009 && (
-<<<<<<< HEAD
                           <DataRow
-                            title={`${t`Staked Balance in Fuse`} (v2)`}
-                            balance={`${trim(Number(fsohmBalance), 4)} fsOHM`}
-=======
-                          <StakeRow
                             title={`${t`gOHM Balance in Fuse`}`}
                             balance={`${trim(Number(fsohmBalance), 4)} gOHM`}
->>>>>>> 720fec95
                             indented
                             isLoading={isAppLoading}
                           />
                         )}
                         {Number(wsohmBalance) > 0.0 && (
-<<<<<<< HEAD
                           <DataRow
-                            title={`${t`Wrapped Balance`} (v1)`}
-=======
-                          <StakeRow
                             title={`${t`wsOHM Balance`} (v1)`}
->>>>>>> 720fec95
                             balance={`${trim(Number(wsohmBalance), 4)} wsOHM`}
                             isLoading={isAppLoading}
                             indented
                           />
                         )}
                         {Number(fiatDaowsohmBalance) > 0.00009 && (
-<<<<<<< HEAD
                           <DataRow
-                            title={`${t`Wrapped Balance in FiatDAO`} (v1)`}
-=======
-                          <StakeRow
                             title={`${t`wsOHM Balance in FiatDAO`} (v1)`}
->>>>>>> 720fec95
                             balance={`${trim(Number(fiatDaowsohmBalance), 4)} wsOHM`}
                             isLoading={isAppLoading}
                             indented
                           />
                         )}
-<<<<<<< HEAD
                         <DataRow
-                          title={`${t`Single Staking`} (v2)`}
-=======
-                        <StakeRow
                           title={`${t`sOHM Balance`} (v2)`}
->>>>>>> 720fec95
                           balance={`${trim(Number(sohmV2Balance), 4)} sOHM`}
                           indented
                           isLoading={isAppLoading}
                         />
-<<<<<<< HEAD
                         <DataRow
-                          title={`${t`Wrapped Balance`} (v2)`}
-=======
-                        <StakeRow
                           title={`${t`gOHM Balance`} (v2)`}
->>>>>>> 720fec95
                           balance={`${trim(Number(gOhmBalance), 4)} gOHM`}
                           indented
                           isLoading={isAppLoading}
