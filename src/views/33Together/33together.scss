#pool-together-view {
  display: flex;
  flex-direction: column;
  justify-content: center;
  align-items: center;
  overflow-y: visible;

  .award-buttons button {
    margin: 5px !important;
  }

  .pool-prize-card {
    .vegas-container {
      max-height: 240px;
      height: 100%;
      max-width: 833px;
      width: 97%;
      margin-bottom: -15px;
      margin-top: -10px;
      z-index: 2;
      position: sticky;
    }

    .vegas {
      width: 100%;
      max-height: 250px;
      // height: 230px;
      min-height: 150px;
      background-image: url("../../assets/images/33-together-spritesheet.png");
      animation: sprite 3.33s steps(7) infinite;
      background-size: 700%;
      background-repeat: repeat-x;
    }

    .pool-timer {
      display: flex;
      align-items: center;
      justify-content: space-around;
      margin: 5px;
      .pool-timer-unit {
        display: flex;
        flex-direction: column;
        align-items: center;
        width: 3.3rem;
      }
    }
  }

  .pool-tab > div {
    padding: 0;
  }
}

.pool-deposit-ui {
  width: 100%;

  .deposit-container,
  .withdrawal-container {
    width: 100%;
  }
}

.pool-deposit-confirmation {
<<<<<<< HEAD
    display: flex;
    flex-direction: column;
    align-items: center;
    margin: 0.3rem 0;

    .swap-icons {
        display: flex;
        justify-content: space-around;
        max-width: 50%;
        width: inherit;
    }

    .swap-icon-size {
        margin: inherit;
        width: 3.5rem;
        height: 3.5rem;
    }

    .header {
        margin: 0;
    }

    .info-text {
        text-align: center;
        line-height: 1rem;
        width: 85%;
        margin-bottom: 0.4rem;
    }

    .confirm-btn {
        width: 50%;
        margin: 1rem;
    }

=======
  display: flex;
  flex-direction: column;
  align-items: center;
  margin: 0.3rem 0;

  .swap-icons {
    display: flex;
    justify-content: space-around;
    max-width: 50%;
    width: inherit;
  }

  .swap-icon-size {
    margin: inherit;
    width: 3.5rem;
    height: 3.5rem;
  }

  .header {
    margin: 0;
  }

  .info-text {
    text-align: center;
    line-height: 1rem;
    width: 85%;
    margin-bottom: 0.4rem;
  }

  .confirm-btn {
    width: 50%;
    margin: 1rem;
  }
>>>>>>> 7ffb4432
}

.light .vegas {
  filter: invert(0.99);
}

// Mobile styles
:not(.tablet, .mobile) .vegas {
  height: 240px;
}

:not(.mobile) .pool-deposit-button,
.pool-start-award-button,
.pool-complete-award-button {
  width: 200px;
  min-width: 200px;
}

.mobile .pool-deposit-button,
.mobile .pool-withdraw-button {
  max-width: 100% !important;
  width: 100%;
}

.tablet .vegas {
  height: 190px;
  margin-bottom: -10px;
}

.mobile .vegas {
  height: 160px !important;
  margin-bottom: -18px;
}

@keyframes sprite {
  from {
    background-position: 0px;
  }
  to {
    background-position: -700%;
  }
}<|MERGE_RESOLUTION|>--- conflicted
+++ resolved
@@ -61,42 +61,6 @@
 }
 
 .pool-deposit-confirmation {
-<<<<<<< HEAD
-    display: flex;
-    flex-direction: column;
-    align-items: center;
-    margin: 0.3rem 0;
-
-    .swap-icons {
-        display: flex;
-        justify-content: space-around;
-        max-width: 50%;
-        width: inherit;
-    }
-
-    .swap-icon-size {
-        margin: inherit;
-        width: 3.5rem;
-        height: 3.5rem;
-    }
-
-    .header {
-        margin: 0;
-    }
-
-    .info-text {
-        text-align: center;
-        line-height: 1rem;
-        width: 85%;
-        margin-bottom: 0.4rem;
-    }
-
-    .confirm-btn {
-        width: 50%;
-        margin: 1rem;
-    }
-
-=======
   display: flex;
   flex-direction: column;
   align-items: center;
@@ -130,7 +94,6 @@
     width: 50%;
     margin: 1rem;
   }
->>>>>>> 7ffb4432
 }
 
 .light .vegas {
