import { useCallback, useMemo, useState } from "react";
import { useDispatch, useSelector } from "react-redux";
import {
  Box,
  Button,
  Divider,
  FormControl,
  Grid,
  InputAdornment,
  InputLabel,
  Link,
  OutlinedInput,
  Paper,
  Tab,
  Tabs,
  Typography,
  Zoom,
  SvgIcon,
  makeStyles,
  Select,
  MenuItem,
} from "@material-ui/core";
import InfoTooltip from "../../components/InfoTooltip/InfoTooltip.jsx";
import { ReactComponent as InfoIcon } from "../../assets/icons/info-fill.svg";
import { getOhmTokenImage, getTokenImage, trim, formatCurrency } from "../../helpers";
import { changeApproval, changeWrap } from "../../slices/WrapThunk";
import {
  changeMigrationApproval,
  bridgeBack,
  migrateWithType,
  migrateCrossChainWSOHM,
} from "../../slices/MigrateThunk";
import { switchNetwork } from "../../slices/NetworkSlice";
import { useWeb3Context } from "src/hooks/web3Context";
import { isPendingTxn, txnButtonText } from "src/slices/PendingTxnsSlice";
import { Skeleton } from "@material-ui/lab";
import { error } from "../../slices/MessagesSlice";
import { NETWORKS } from "../../constants";
import { ethers } from "ethers";
import "../Stake/stake.scss";

<<<<<<< HEAD
=======
function a11yProps(index) {
  return {
    id: `simple-tab-${index}`,
    "aria-controls": `simple-tabpanel-${index}`,
  };
}

>>>>>>> fade192b
const useStyles = makeStyles(theme => ({
  textHighlight: {
    color: theme.palette.highlight,
  },
}));

function Wrap() {
  const dispatch = useDispatch();
  const { provider, address, connect } = useWeb3Context();
  const networkId = useSelector(state => state.network.networkId);
  const networkName = useSelector(state => state.network.networkName);

  const [zoomed, setZoomed] = useState(false);
  const [assetFrom, setAssetFrom] = useState("sOHM");
  const [assetTo, setAssetTo] = useState("gOHM");
  const [quantity, setQuantity] = useState("");

  const chooseCurrentAction = () => {
    if (assetFrom === "sOHM") return "Wrap from";
    if (assetTo === "sOHM") return "Unwrap from";
    return "Transform";
  };
  const currentAction = chooseCurrentAction();

  const wrapButtonText = assetTo === "gOHM" ? "Wrap to gOHM" : `${currentAction} ${assetFrom}`;

  const classes = useStyles();

  const isAppLoading = useSelector(state => state.app.loading);
  const isAccountLoading = useSelector(state => state.account.loading);
  const currentIndex = useSelector(state => {
    return state.app.currentIndex;
  });

  const sOhmPrice = useSelector(state => {
    return state.app.marketPrice;
  });

  const wsOhmPrice = useSelector(state => {
    return state.app.marketPrice * state.app.currentIndex;
  });

  const sohmBalance = useSelector(state => {
    return state.account.balances && state.account.balances.sohm;
  });
  const wsohmBalance = useSelector(state => {
    return state.account.balances && state.account.balances.wsohm;
  });
  const gohmBalance = useSelector(state => {
    return state.account.balances && state.account.balances.gohm;
  });

  const unwrapAllowance = useSelector(state => {
    return state.account.wrapping && state.account.wrapping.ohmUnwrap;
  });

  const migrateSohmAllowance = useSelector(state => {
    return state.account.migration && state.account.migration.sohm;
  });

<<<<<<< HEAD
  const migrateWsohmAllowance = useSelector(state => {
=======
  const migrateAllowanceWsohmAvax = useSelector(state => {
>>>>>>> fade192b
    return state.account.migration && state.account.migration.wsohm;
  });

  const unwrapGohmAllowance = useSelector(state => {
    return state.account.wrapping && state.account.wrapping.gOhmUnwrap;
  });

  const pendingTransactions = useSelector(state => {
    return state.pendingTransactions;
  });

  const avax = NETWORKS[43114];
  const ethereum = NETWORKS[1];

  const setMax = () => {
<<<<<<< HEAD
    if (assetFrom === "sOHM") setQuantity(sohmBalance);
    if (assetFrom === "wsOHM") setQuantity(wsohmBalance);
    if (assetFrom === "gOHM") setQuantity(gohmBalance);
=======
    if (networkId === 43114) {
      setQuantity(wsohmBalance);
    } else {
      if (view === 0) {
        setQuantity(sohmBalance);
      } else {
        if (asset === 0) {
          setQuantity(wsohmBalance);
        } else {
          setQuantity(gohmBalance);
        }
      }
    }
>>>>>>> fade192b
  };

  const handleSwitchChain = id => {
    return () => {
      dispatch(switchNetwork({ provider: provider, networkId: id }));
    };
  };

  const onSeekApproval = async token => {
    await dispatch(changeApproval({ address, token, provider, networkID: networkId }));
  };

  const unWrapWSOHM = async () => {
    // eslint-disable-next-line no-restricted-globals
    if (isNaN(quantity) || Number(quantity) === 0 || quantity === "") {
      // eslint-disable-next-line no-alert
      return dispatch(error("Please enter a value!"));
    }
    if (ethers.utils.parseUnits(quantity, "ether").gt(ethers.utils.parseUnits(wsohmBalance, "ether"))) {
      return dispatch(error("You cannot unwrap more than your wsOHM balance."));
    }

<<<<<<< HEAD
    await dispatch(changeWrap({ address, action: "unwrap", value: quantity.toString(), provider, networkID: chainID }));
  };

  const hasCorrectAllowance = useCallback(() => {
    if (assetFrom === "sOHM" && assetTo === "gOHM") return migrateSohmAllowance > 0;
    if (assetFrom === "wsOHM" && assetTo === "gOHM") return migrateWsohmAllowance > 0;
    if (assetFrom === "wsOHM" && assetTo === "sOHM") return unwrapAllowance > 0;
    if (assetFrom === "gOHM") return unwrapGohmAllowance > 0;

    return 0;
  }, [unwrapAllowance, migrateSohmAllowance, migrateWsohmAllowance, assetTo, assetFrom]);

  const isAllowanceDataLoading = unwrapAllowance == null && currentAction === "Unwrap";
  // const convertedQuantity = 0;
  const convertedQuantity = useMemo(() => {
    if (assetFrom === "sOHM") {
      return quantity / currentIndex;
    } else if (assetTo === "sOHM") {
      return quantity * currentIndex;
    } else {
      return quantity;
    }
  }, [quantity]);
  // currentAction === "Unwrap" ? (quantity * wsOhmPrice) / sOhmPrice : (quantity * sOhmPrice) / wsOhmPrice;
=======
    await dispatch(changeWrap({ address, action, value: quantity.toString(), provider, networkID: networkId }));
  };

  const hasAllowance = useCallback(
    token => {
      if (token === "sohm" && asset === 0) return wrapAllowance > 0;
      if (token === "sohm" && asset === 1) return migrateAllowance > 0;
      if (token === "wsohm") return unwrapAllowance > 0;
      if (token === "gohm") return unwrapGohmAllowance > 0;
      if (token === "wsohm-avax") return migrateAllowanceWsohmAvax > 0;
      return 0;
    },
    [wrapAllowance, unwrapAllowance, migrateAllowance, migrateAllowanceWsohmAvax, asset, networkId],
  );

  const isAllowanceDataLoading =
    (wrapAllowance == null && view === 0) ||
    (unwrapAllowance == null && view === 1) ||
    migrateAllowanceWsohmAvax == null;

  const isUnwrap = view === 1;
  const convertedQuantity = isUnwrap ? (quantity * wsOhmPrice) / sOhmPrice : (quantity * sOhmPrice) / wsOhmPrice;
>>>>>>> fade192b

  let modalButton = [];

  modalButton.push(
    <Button variant="contained" color="primary" className="connect-button" onClick={connect} key={1}>
      Connect Wallet
    </Button>,
  );

  const changeAssetFrom = event => {
    setQuantity("");
    setAssetFrom(event.target.value);
  };

  const changeAssetTo = event => {
    setQuantity("");
    setAssetTo(event.target.value);
  };

  const approveMigrate = token => {
<<<<<<< HEAD
    dispatch(
      changeMigrationApproval({
        token: token.toLowerCase(),
        provider,
        address,
        networkID: chainID,
        displayName: token,
=======
    dispatch(changeMigrationApproval({ token, provider, address, networkID: networkId, displayName: "sohm" }));
  };

  const approveMigrateCrossChain = token => {
    dispatch(changeMigrationApproval({ token, provider, address, networkID: networkId, displayName: "wsohm" }));
  };

  const migrateToGohmCrossChain = () => {
    dispatch(
      migrateCrossChainWSOHM({
        provider,
        address,
        networkID: networkId,
        type: "wsohm",
        value: quantity,
        action: "migrate to gOHM",
>>>>>>> fade192b
      }),
    );
  };

  const migrateToGohm = type => {
    dispatch(
      migrateWithType({
        provider,
        address,
<<<<<<< HEAD
        networkID: chainID,
        type,
=======
        networkID: networkId,
        type: "sohm",
>>>>>>> fade192b
        value: quantity,
        action: "Successfully wrapped to gOHM!",
      }),
    );
  };

  const unwrapGohm = () => {
    dispatch(bridgeBack({ provider, address, networkID: chainID, value: quantity }));
  };

  const approveCorrectToken = () => {
    if (assetFrom === "sOHM" && assetTo === "gOHM") approveMigrate("sOHM");
    if (assetFrom === "wsOHM" && assetTo === "gOHM") approveMigrate("wsOHM");
    if (assetFrom === "wsOHM" && assetTo === "sOHM") onSeekApproval("wsOHM");
    if (assetFrom === "gOHM" && assetTo === "sOHM") approveMigrate("gOHM");
  };

  const chooseCorrectWrappingFunction = () => {
    if (assetFrom === "sOHM" && assetTo === "gOHM") migrateToGohm("sohm");
    if (assetFrom === "wsOHM" && assetTo === "gOHM") migrateToGohm("wsohm");
    if (assetFrom === "gOHM" && assetTo === "sOHM") unwrapGohm();
    if (assetFrom === "wsOHM" && assetTo === "sOHM") unWrapWSOHM();
  };

  const chooseInputArea = () => {
    if (!address || isAllowanceDataLoading) return <Skeleton width="150px" />;
    if (assetFrom === assetTo) return "";
    if (assetTo === "wsOHM")
      return (
        <div className="no-input-visible">
          Wrapping to <b>wsOHM</b> is disabled at this time due to the upcoming{" "}
          <a className="v2-migration-link" href="https://olympusdao.medium.com/introducing-olympus-v2-c4ade14e9fe">
            V2 migration
          </a>
          .
          <br />
          If you'd like to wrap your <b>sOHM</b>, please try wrapping to <b>gOHM</b> instead.
        </div>
      );
    if (!hasCorrectAllowance() && assetTo === "gOHM")
      return (
        <div className="no-input-visible">
          First time wrapping to <b>gOHM</b>?
          <br />
          Please approve Olympus Dao to use your <b>{assetFrom}</b> for this transaction.
        </div>
      );
    if (!hasCorrectAllowance() && assetTo === "sOHM")
      return (
        <div className="no-input-visible">
          First time unwrapping <b>{assetFrom}</b>?
          <br />
          Please approve Olympus Dao to use your <b>{assetFrom}</b> for unwrapping.
        </div>
      );

    return (
      <FormControl className="ohm-input" variant="outlined" color="primary">
        <InputLabel htmlFor="amount-input"></InputLabel>
        <OutlinedInput
          id="amount-input"
          type="number"
          placeholder="Enter an amount"
          className="stake-input"
          value={quantity}
          onChange={e => setQuantity(e.target.value)}
          labelWidth={0}
          endAdornment={
            <InputAdornment position="end">
              <Button variant="text" onClick={setMax} color="inherit">
                Max
              </Button>
            </InputAdornment>
          }
        />
      </FormControl>
    );
  };

  const chooseButtonArea = () => {
    if (!address) return "";
    if (assetTo === "wsOHM") return "";
    if (assetFrom === assetTo) return "";
    if (!hasCorrectAllowance())
      return (
        <Button
          className="stake-button wrap-page"
          variant="contained"
          color="primary"
          disabled={isPendingTxn(pendingTransactions, "approve_wrapping")}
          onClick={approveCorrectToken}
        >
          {txnButtonText(pendingTransactions, "approve_wrapping", "Approve")}
        </Button>
      );

    if (hasCorrectAllowance())
      return (
        <Button
          className="stake-button wrap-page"
          variant="contained"
          color="primary"
          disabled={isPendingTxn(pendingTransactions, "wrapping")}
          onClick={chooseCorrectWrappingFunction}
        >
          {txnButtonText(pendingTransactions, "wrapping", wrapButtonText)}
        </Button>
      );
  };

  const migrateInputArea = () => {
    if (!address || isAllowanceDataLoading) return <Skeleton width="150px" />;

    if (!hasAllowance("wsohm-avax"))
      return (
        <div className="no-input-visible">
          First time migrating your <b>wsOHM</b>?
          <br />
          Please approve Olympus Dao to use your <b>wsOHM</b> for v2 migration.
        </div>
      );

    return (
      <FormControl className="ohm-input" variant="outlined" color="primary">
        <InputLabel htmlFor="amount-input"></InputLabel>
        <OutlinedInput
          id="amount-input"
          type="number"
          placeholder="Enter an amount"
          className="stake-input"
          value={quantity}
          onChange={e => setQuantity(e.target.value)}
          labelWidth={0}
          endAdornment={
            <InputAdornment position="end">
              <Button variant="text" onClick={setMax} color="inherit">
                Max
              </Button>
            </InputAdornment>
          }
        />
      </FormControl>
    );
  };

  const migrateButtonArea = () => {
    if (!address) return "";
    // wrap view

    if (!hasAllowance("wsohm-avax"))
      return (
        <Button
          className="stake-button wrap-page"
          variant="contained"
          color="primary"
          disabled={isPendingTxn(pendingTransactions, "approve_migrate")}
          onClick={() => {
            approveMigrateCrossChain("wsohm");
          }}
        >
          {txnButtonText(pendingTransactions, "approve_migrate", "Approve")}
        </Button>
      );
    if (hasAllowance("wsohm-avax"))
      return (
        <Button
          className="stake-button wrap-page"
          variant="contained"
          color="primary"
          disabled={isPendingTxn(pendingTransactions, "migrating")}
          onClick={() => {
            migrateToGohmCrossChain();
          }}
        >
          {txnButtonText(pendingTransactions, "migrating", "Migrate to gOHM")}
        </Button>
      );
  };

  return (
    <div id="stake-view" className="wrapper">
      <Zoom in={true} onEntered={() => setZoomed(true)}>
        <Paper className={`ohm-card`}>
          <Grid container direction="column" spacing={2}>
            <Grid item>
              <div className="card-header">
                <Typography variant="h5">Wrap / Unwrap</Typography>
                <Link
                  className="migrate-sohm-button"
                  style={{ textDecoration: "none" }}
                  href={
                    assetTo === "wsOHM"
                      ? "https://docs.olympusdao.finance/main/contracts/tokens#wsohm"
                      : "https://docs.olympusdao.finance/main/contracts/tokens#gohm"
                  }
                  aria-label="wsohm-wut"
                  target="_blank"
                >
                  <Typography>{assetTo}</Typography> <SvgIcon component={InfoIcon} color="primary" />
                </Link>
              </div>
            </Grid>

            <Grid item>
              <div className="stake-top-metrics">
                <Grid container spacing={2} alignItems="flex-end">
                  <Grid item xs={12} sm={4} md={4} lg={4}>
                    <div className="wrap-sOHM">
                      <Typography variant="h5" color="textSecondary">
                        sOHM Price
                      </Typography>
                      <Typography variant="h4">
                        {sOhmPrice ? formatCurrency(sOhmPrice, 2) : <Skeleton width="150px" />}
                      </Typography>
                    </div>
                  </Grid>
                  <Grid item xs={12} sm={4} md={4} lg={4}>
                    <div className="wrap-index">
                      <Typography variant="h5" color="textSecondary">
                        Current Index
                      </Typography>
                      <Typography variant="h4">
                        {currentIndex ? <>{trim(currentIndex, 1)} OHM</> : <Skeleton width="150px" />}
                      </Typography>
                    </div>
                  </Grid>
                  <Grid item xs={12} sm={4} md={4} lg={4}>
                    <div className="wrap-wsOHM">
                      <Typography variant="h5" color="textSecondary">
                        {`${assetTo} Price`}
                        <InfoTooltip
                          message={`${assetTo} = sOHM * index\n\nThe price of ${assetTo} is equal to the price of OHM multiplied by the current index`}
                        />
                      </Typography>
                      <Typography variant="h4">
                        {wsOhmPrice ? formatCurrency(wsOhmPrice, 2) : <Skeleton width="150px" />}
                      </Typography>
                    </div>
                  </Grid>
                </Grid>
              </div>
            </Grid>

            <div className="staking-area">
              {!address ? (
                <div className="stake-wallet-notification">
                  <div className="wallet-menu" id="wallet-menu">
                    {modalButton}
                  </div>
                  <Typography variant="h6">Connect your wallet</Typography>
                </div>
              ) : (
                <>
                  <Box className="stake-action-area">
<<<<<<< HEAD
                    <Box style={{ display: "flex", flexDirection: "row", alignItems: "center" }}>
                      <FormControl style={{ display: "flex", flexDirection: "row", alignItems: "center" }}>
                        <Typography>
                          <span className="asset-select-label">{currentAction}</span>
                        </Typography>
                        <Select
                          id="asset-select"
                          value={assetFrom}
                          label="Asset"
                          onChange={changeAssetFrom}
                          disableUnderline
                        >
                          <MenuItem value={"sOHM"}>sOHM</MenuItem>
                          <MenuItem value={"wsOHM"}> wsOHM</MenuItem>
                          <MenuItem value={"gOHM"}>gOHM</MenuItem>
                        </Select>
                      </FormControl>
                      <Typography>
                        <span className="asset-select-label"> to </span>
                      </Typography>
                      <FormControl style={{ display: "flex", flexDirection: "row", alignItems: "center" }}>
                        <Select
                          id="asset-select"
                          value={assetTo}
                          label="Asset"
                          onChange={changeAssetTo}
                          disableUnderline
                        >
                          <MenuItem value={"gOHM"}>gOHM</MenuItem>
                          <MenuItem value={"sOHM"}>sOHM</MenuItem>
                        </Select>
                      </FormControl>
                    </Box>
                    <Box display="flex" alignItems="center" style={{ paddingBottom: 0 }}>
                      <div className="stake-tab-panel wrap-page">
                        {chooseInputArea()}
                        {/* <Box width="1px" /> */}
                        {chooseButtonArea()}
                      </div>
                    </Box>
                    {quantity && (
                      <Box padding={1}>
                        <Typography variant="body2" className={classes.textHighlight}>
                          {`${trim(quantity, 4)} ${assetFrom} will result in ${trim(convertedQuantity, 4)} ${assetTo}`}
                        </Typography>
                      </Box>
=======
                    {networkId === 1 || networkId === 4 ? (
                      <>
                        <Tabs
                          key={String(zoomed)}
                          centered
                          value={view}
                          textColor="primary"
                          indicatorColor="primary"
                          className="stake-tab-buttons"
                          onChange={changeView}
                          aria-label="stake tabs"
                        >
                          <Tab label="Wrap" {...a11yProps(0)} />
                          <Tab label="Unwrap" {...a11yProps(1)} />
                        </Tabs>
                        <Box>
                          <FormControl style={{ display: "flex", flexDirection: "row", alignItems: "center" }}>
                            <span className="asset-select-label">{view === 0 ? "Wrap to" : "Unwrap"} </span>
                            <Select
                              id="asset-select"
                              value={asset}
                              label="Asset"
                              onChange={changeAsset}
                              disableUnderline
                            >
                              <MenuItem value={0}>wsOHM</MenuItem>
                              <MenuItem value={1}>gOHM</MenuItem>
                            </Select>
                          </FormControl>
                        </Box>
                        <Box display="flex" alignItems="center" style={{ paddingBottom: 0 }}>
                          <div className="stake-tab-panel wrap-page">
                            {chooseInputArea()}
                            {/* <Box width="1px" /> */}
                            {chooseButtonArea()}
                          </div>
                        </Box>

                        {quantity && (
                          <Box padding={1}>
                            <Typography variant="body2" className={classes.textHighlight}>
                              {isUnwrap
                                ? `Unwrapping ${quantity} ${asset === 0 ? "wsOHM" : "gOHM"} will result in ${trim(
                                    convertedQuantity,
                                    4,
                                  )} sOHM`
                                : `Wrapping ${quantity} sOHM will result in ${trim(convertedQuantity, 4)} gOHM`}
                            </Typography>
                          </Box>
                        )}
                      </>
                    ) : (
                      <>
                        <Box className="stake-tab-buttons" align="center">
                          <Typography variant="h3" style={{ marginBottom: "10px" }}>
                            Migrate to gOHM
                          </Typography>
                          {/* <Box className="cross-chain-migrate-info">
                            <Typography variant="subtitle2">Migrate your wsOHM to gOHM on {networkName}</Typography>
                          </Box> */}
                        </Box>

                        <Box display="flex" alignItems="center" style={{ paddingBottom: 0 }}>
                          <div className="stake-tab-panel wrap-page">
                            {migrateInputArea()}

                            {migrateButtonArea()}
                          </div>
                        </Box>
                        {/* {quantity && (
                          <Box padding={1}>
                            <Typography variant="body2" className={classes.textHighlight}>
                              {isUnwrap
                                ? `Unwrapping ${quantity} ${asset === 0 ? "wsOHM" : "gOHM"} will result in ${trim(
                                    convertedQuantity,
                                    4,
                                  )} sOHM`
                                : `Wrapping ${quantity} sOHM will result in ${trim(convertedQuantity, 4)} gOHM`}
                            </Typography>
                          </Box>
                        )} */}
                      </>
>>>>>>> fade192b
                    )}
                  </Box>
                  <div className={`stake-user-data`}>
<<<<<<< HEAD
                    <div className="data-row">
                      <Typography variant="body1">sOHM Balance</Typography>
                      <Typography variant="body1">
                        {isAppLoading ? <Skeleton width="80px" /> : <>{trim(sohmBalance, 4)} sOHM</>}
                      </Typography>
                    </div>
                    <div className="data-row">
                      <Typography variant="body1">wsOHM Balance</Typography>
                      <Typography variant="body1">
                        {isAppLoading ? <Skeleton width="80px" /> : <>{trim(wsohmBalance, 4)} wsOHM</>}
                      </Typography>
                    </div>
                    <div className="data-row">
                      <Typography variant="body1">gOHM Balance</Typography>
                      <Typography variant="body1">
                        {isAppLoading ? <Skeleton width="80px" /> : <>{trim(gohmBalance, 4)} gOHM</>}
                      </Typography>
                    </div>
=======
                    {networkId === 1 || networkId === 4 ? (
                      <>
                        <div className="data-row">
                          <Typography variant="body1">Wrappable Balance</Typography>
                          <Typography variant="body1">
                            {isAppLoading ? <Skeleton width="80px" /> : <>{trim(sohmBalance, 4)} sOHM</>}
                          </Typography>
                        </div>
                        <div className="data-row">
                          <Typography variant="body1">Unwrappable Balance</Typography>
                          <Typography variant="body1">
                            {isAppLoading ? (
                              <Skeleton width="80px" />
                            ) : (
                              <>{asset === 0 ? trim(wsohmBalance, 4) + " wsOHM" : trim(gohmBalance, 4) + " gOHM"}</>
                            )}
                          </Typography>
                        </div>
                        <Divider />
                        <Box width="100%" align="center" p={1}>
                          <Typography variant="h6" style={{ margin: "15px 0 10px 0" }}>
                            Got wsOHM on Avalanche? Click below to switch networks and migrate to gOHM (no bridge
                            required!)
                          </Typography>
                          <Button onClick={handleSwitchChain(43114)} variant="outlined" p={1}>
                            <img height="28px" width="28px" src={avax.image} alt={avax.imageAltText} />
                            <Typography variant="h6" style={{ marginLeft: "8px" }}>
                              {avax.chainName}
                            </Typography>
                          </Button>
                        </Box>
                      </>
                    ) : (
                      <>
                        <div className="data-row">
                          <Typography variant="body1">wsOHM Balance ({networkName})</Typography>
                          <Typography variant="body1">
                            {isAppLoading ? <Skeleton width="80px" /> : <>{trim(wsohmBalance, 4)} wsOHM</>}
                          </Typography>
                        </div>
                        <div className="data-row">
                          <Typography variant="body1">gOHM Balance ({networkName})</Typography>
                          <Typography variant="body1">
                            {isAppLoading ? <Skeleton width="80px" /> : <>{trim(gohmBalance, 4) + " gOHM"}</>}
                          </Typography>
                        </div>
                        <Divider />
                        <Box width="100%" align="center" p={1}>
                          <Typography variant="h6" style={{ margin: "15px 0 10px 0" }}>
                            Back to Ethereum Mainnet
                          </Typography>
                          <Button onClick={handleSwitchChain(1)} variant="outlined" p={1}>
                            <img height="28px" width="28px" src={ethereum.image} alt={ethereum.imageAltText} />
                            <Typography variant="h6" style={{ marginLeft: "8px" }}>
                              {ethereum.chainName}
                            </Typography>
                          </Button>
                        </Box>
                      </>
                    )}
>>>>>>> fade192b
                  </div>
                </>
              )}
            </div>
          </Grid>
        </Paper>
      </Zoom>
    </div>
  );
}

export default Wrap;<|MERGE_RESOLUTION|>--- conflicted
+++ resolved
@@ -39,16 +39,6 @@
 import { ethers } from "ethers";
 import "../Stake/stake.scss";
 
-<<<<<<< HEAD
-=======
-function a11yProps(index) {
-  return {
-    id: `simple-tab-${index}`,
-    "aria-controls": `simple-tabpanel-${index}`,
-  };
-}
-
->>>>>>> fade192b
 const useStyles = makeStyles(theme => ({
   textHighlight: {
     color: theme.palette.highlight,
@@ -109,11 +99,7 @@
     return state.account.migration && state.account.migration.sohm;
   });
 
-<<<<<<< HEAD
   const migrateWsohmAllowance = useSelector(state => {
-=======
-  const migrateAllowanceWsohmAvax = useSelector(state => {
->>>>>>> fade192b
     return state.account.migration && state.account.migration.wsohm;
   });
 
@@ -129,25 +115,9 @@
   const ethereum = NETWORKS[1];
 
   const setMax = () => {
-<<<<<<< HEAD
     if (assetFrom === "sOHM") setQuantity(sohmBalance);
     if (assetFrom === "wsOHM") setQuantity(wsohmBalance);
     if (assetFrom === "gOHM") setQuantity(gohmBalance);
-=======
-    if (networkId === 43114) {
-      setQuantity(wsohmBalance);
-    } else {
-      if (view === 0) {
-        setQuantity(sohmBalance);
-      } else {
-        if (asset === 0) {
-          setQuantity(wsohmBalance);
-        } else {
-          setQuantity(gohmBalance);
-        }
-      }
-    }
->>>>>>> fade192b
   };
 
   const handleSwitchChain = id => {
@@ -170,7 +140,6 @@
       return dispatch(error("You cannot unwrap more than your wsOHM balance."));
     }
 
-<<<<<<< HEAD
     await dispatch(changeWrap({ address, action: "unwrap", value: quantity.toString(), provider, networkID: chainID }));
   };
 
@@ -179,6 +148,7 @@
     if (assetFrom === "wsOHM" && assetTo === "gOHM") return migrateWsohmAllowance > 0;
     if (assetFrom === "wsOHM" && assetTo === "sOHM") return unwrapAllowance > 0;
     if (assetFrom === "gOHM") return unwrapGohmAllowance > 0;
+    if (assetFrom === "wsohm-avax") return migrateAllowanceWsohmAvax > 0;
 
     return 0;
   }, [unwrapAllowance, migrateSohmAllowance, migrateWsohmAllowance, assetTo, assetFrom]);
@@ -195,30 +165,6 @@
     }
   }, [quantity]);
   // currentAction === "Unwrap" ? (quantity * wsOhmPrice) / sOhmPrice : (quantity * sOhmPrice) / wsOhmPrice;
-=======
-    await dispatch(changeWrap({ address, action, value: quantity.toString(), provider, networkID: networkId }));
-  };
-
-  const hasAllowance = useCallback(
-    token => {
-      if (token === "sohm" && asset === 0) return wrapAllowance > 0;
-      if (token === "sohm" && asset === 1) return migrateAllowance > 0;
-      if (token === "wsohm") return unwrapAllowance > 0;
-      if (token === "gohm") return unwrapGohmAllowance > 0;
-      if (token === "wsohm-avax") return migrateAllowanceWsohmAvax > 0;
-      return 0;
-    },
-    [wrapAllowance, unwrapAllowance, migrateAllowance, migrateAllowanceWsohmAvax, asset, networkId],
-  );
-
-  const isAllowanceDataLoading =
-    (wrapAllowance == null && view === 0) ||
-    (unwrapAllowance == null && view === 1) ||
-    migrateAllowanceWsohmAvax == null;
-
-  const isUnwrap = view === 1;
-  const convertedQuantity = isUnwrap ? (quantity * wsOhmPrice) / sOhmPrice : (quantity * sOhmPrice) / wsOhmPrice;
->>>>>>> fade192b
 
   let modalButton = [];
 
@@ -239,7 +185,6 @@
   };
 
   const approveMigrate = token => {
-<<<<<<< HEAD
     dispatch(
       changeMigrationApproval({
         token: token.toLowerCase(),
@@ -247,24 +192,6 @@
         address,
         networkID: chainID,
         displayName: token,
-=======
-    dispatch(changeMigrationApproval({ token, provider, address, networkID: networkId, displayName: "sohm" }));
-  };
-
-  const approveMigrateCrossChain = token => {
-    dispatch(changeMigrationApproval({ token, provider, address, networkID: networkId, displayName: "wsohm" }));
-  };
-
-  const migrateToGohmCrossChain = () => {
-    dispatch(
-      migrateCrossChainWSOHM({
-        provider,
-        address,
-        networkID: networkId,
-        type: "wsohm",
-        value: quantity,
-        action: "migrate to gOHM",
->>>>>>> fade192b
       }),
     );
   };
@@ -274,13 +201,8 @@
       migrateWithType({
         provider,
         address,
-<<<<<<< HEAD
         networkID: chainID,
         type,
-=======
-        networkID: networkId,
-        type: "sohm",
->>>>>>> fade192b
         value: quantity,
         action: "Successfully wrapped to gOHM!",
       }),
@@ -535,7 +457,6 @@
               ) : (
                 <>
                   <Box className="stake-action-area">
-<<<<<<< HEAD
                     <Box style={{ display: "flex", flexDirection: "row", alignItems: "center" }}>
                       <FormControl style={{ display: "flex", flexDirection: "row", alignItems: "center" }}>
                         <Typography>
@@ -582,113 +503,9 @@
                           {`${trim(quantity, 4)} ${assetFrom} will result in ${trim(convertedQuantity, 4)} ${assetTo}`}
                         </Typography>
                       </Box>
-=======
-                    {networkId === 1 || networkId === 4 ? (
-                      <>
-                        <Tabs
-                          key={String(zoomed)}
-                          centered
-                          value={view}
-                          textColor="primary"
-                          indicatorColor="primary"
-                          className="stake-tab-buttons"
-                          onChange={changeView}
-                          aria-label="stake tabs"
-                        >
-                          <Tab label="Wrap" {...a11yProps(0)} />
-                          <Tab label="Unwrap" {...a11yProps(1)} />
-                        </Tabs>
-                        <Box>
-                          <FormControl style={{ display: "flex", flexDirection: "row", alignItems: "center" }}>
-                            <span className="asset-select-label">{view === 0 ? "Wrap to" : "Unwrap"} </span>
-                            <Select
-                              id="asset-select"
-                              value={asset}
-                              label="Asset"
-                              onChange={changeAsset}
-                              disableUnderline
-                            >
-                              <MenuItem value={0}>wsOHM</MenuItem>
-                              <MenuItem value={1}>gOHM</MenuItem>
-                            </Select>
-                          </FormControl>
-                        </Box>
-                        <Box display="flex" alignItems="center" style={{ paddingBottom: 0 }}>
-                          <div className="stake-tab-panel wrap-page">
-                            {chooseInputArea()}
-                            {/* <Box width="1px" /> */}
-                            {chooseButtonArea()}
-                          </div>
-                        </Box>
-
-                        {quantity && (
-                          <Box padding={1}>
-                            <Typography variant="body2" className={classes.textHighlight}>
-                              {isUnwrap
-                                ? `Unwrapping ${quantity} ${asset === 0 ? "wsOHM" : "gOHM"} will result in ${trim(
-                                    convertedQuantity,
-                                    4,
-                                  )} sOHM`
-                                : `Wrapping ${quantity} sOHM will result in ${trim(convertedQuantity, 4)} gOHM`}
-                            </Typography>
-                          </Box>
-                        )}
-                      </>
-                    ) : (
-                      <>
-                        <Box className="stake-tab-buttons" align="center">
-                          <Typography variant="h3" style={{ marginBottom: "10px" }}>
-                            Migrate to gOHM
-                          </Typography>
-                          {/* <Box className="cross-chain-migrate-info">
-                            <Typography variant="subtitle2">Migrate your wsOHM to gOHM on {networkName}</Typography>
-                          </Box> */}
-                        </Box>
-
-                        <Box display="flex" alignItems="center" style={{ paddingBottom: 0 }}>
-                          <div className="stake-tab-panel wrap-page">
-                            {migrateInputArea()}
-
-                            {migrateButtonArea()}
-                          </div>
-                        </Box>
-                        {/* {quantity && (
-                          <Box padding={1}>
-                            <Typography variant="body2" className={classes.textHighlight}>
-                              {isUnwrap
-                                ? `Unwrapping ${quantity} ${asset === 0 ? "wsOHM" : "gOHM"} will result in ${trim(
-                                    convertedQuantity,
-                                    4,
-                                  )} sOHM`
-                                : `Wrapping ${quantity} sOHM will result in ${trim(convertedQuantity, 4)} gOHM`}
-                            </Typography>
-                          </Box>
-                        )} */}
-                      </>
->>>>>>> fade192b
                     )}
                   </Box>
                   <div className={`stake-user-data`}>
-<<<<<<< HEAD
-                    <div className="data-row">
-                      <Typography variant="body1">sOHM Balance</Typography>
-                      <Typography variant="body1">
-                        {isAppLoading ? <Skeleton width="80px" /> : <>{trim(sohmBalance, 4)} sOHM</>}
-                      </Typography>
-                    </div>
-                    <div className="data-row">
-                      <Typography variant="body1">wsOHM Balance</Typography>
-                      <Typography variant="body1">
-                        {isAppLoading ? <Skeleton width="80px" /> : <>{trim(wsohmBalance, 4)} wsOHM</>}
-                      </Typography>
-                    </div>
-                    <div className="data-row">
-                      <Typography variant="body1">gOHM Balance</Typography>
-                      <Typography variant="body1">
-                        {isAppLoading ? <Skeleton width="80px" /> : <>{trim(gohmBalance, 4)} gOHM</>}
-                      </Typography>
-                    </div>
-=======
                     {networkId === 1 || networkId === 4 ? (
                       <>
                         <div className="data-row">
@@ -749,7 +566,6 @@
                         </Box>
                       </>
                     )}
->>>>>>> fade192b
                   </div>
                 </>
               )}
