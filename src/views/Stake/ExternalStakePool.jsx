import { useEffect, useState } from "react";
import { useDispatch, useSelector } from "react-redux";
import {
  Box,
  Button,
  Paper,
  SvgIcon,
  Table,
  TableBody,
  TableCell,
  TableContainer,
  TableHead,
  TableRow,
  Typography,
  Zoom,
} from "@material-ui/core";
import { t, Trans } from "@lingui/macro";
import { Skeleton } from "@material-ui/lab";

import useMediaQuery from "@material-ui/core/useMediaQuery";
import BondLogo from "../../components/BondLogo";
import { ReactComponent as OhmLusdImg } from "src/assets/tokens/OHM-LUSD.svg";
import { ReactComponent as ArrowUp } from "../../assets/icons/arrow-up.svg";
import { getLusdData } from "../../slices/LusdSlice";
import { useWeb3Context } from "src/hooks/web3Context";
import { trim } from "../../helpers";
import InfoTooltip from "src/components/InfoTooltip/InfoTooltip";

export default function ExternalStakePool() {
  const dispatch = useDispatch();
  const { provider, hasCachedProvider, address, connect } = useWeb3Context();
  const networkId = useSelector(state => state.network.networkId);
  const [walletChecked, setWalletChecked] = useState(false);
  const isSmallScreen = useMediaQuery("(max-width: 705px)");
  const isMobileScreen = useMediaQuery("(max-width: 513px)");

  const isLusdLoading = useSelector(state => state.lusdData.loading);
  const lusdData = useSelector(state => {
    return state.lusdData;
  });

  const ohmLusdReserveBalance = useSelector(state => {
    return state.account && state.account.bonds?.ohm_lusd_lp?.balance;
  });

  const loadLusdData = async () => {
    await dispatch(getLusdData({ address: address, provider: provider, networkID: networkId }));
  };

  useEffect(() => {
    if (hasCachedProvider()) {
      // then user DOES have a wallet
      connect().then(() => {
        setWalletChecked(true);
      });
    } else {
      // then user DOES NOT have a wallet
      setWalletChecked(true);
    }
  }, []);

  // this useEffect fires on state change from above. It will ALWAYS fire AFTER
  useEffect(() => {
    // don't load ANY details until wallet is Checked
    if (walletChecked) {
      loadLusdData();
    }
  }, [walletChecked]);

  return (
    <Zoom in={true}>
      <Paper className={`ohm-card secondary ${isSmallScreen && "mobile"}`}>
        <div className="card-header">
          <Typography variant="h5">
            <Trans>Farm Pool</Trans>
          </Typography>
        </div>
        <div className="card-content">
          {!isSmallScreen ? (
            <TableContainer className="stake-table">
              <Table>
                <TableHead>
                  <TableRow>
                    <TableCell>
                      <Trans>Asset</Trans>
                    </TableCell>
                    <TableCell align="left">
                      <Trans>APY</Trans>
                    </TableCell>
                    <TableCell align="left">
                      <Trans>TVD</Trans>
<<<<<<< HEAD
=======
                      <InfoTooltip>
                        <Trans>Total Value Deposited</Trans>
                      </InfoTooltip>
>>>>>>> 7ffb4432
                    </TableCell>
                    <TableCell align="left">
                      <Trans>Balance</Trans>
                    </TableCell>
                    <TableCell></TableCell>
                  </TableRow>
                </TableHead>

                <TableBody>
                  <TableRow>
                    <TableCell>
                      <Box className="ohm-pairs">
                        <BondLogo bond={{ bondIconSvg: OhmLusdImg, isLP: true }}></BondLogo>
                        <Typography>OHM-LUSD</Typography>
                      </Box>
                    </TableCell>
                    <TableCell align="left">
                      {isLusdLoading ? (
                        <Skeleton width="80px" />
                      ) : lusdData.apy === 0 ? (
                        "Coming Soon"
                      ) : (
                        trim(lusdData.apy, 1) + "%"
                      )}
                    </TableCell>
                    <TableCell align="left">
                      {isLusdLoading ? (
                        <Skeleton width="80px" />
                      ) : (
                        new Intl.NumberFormat("en-US", {
                          style: "currency",
                          currency: "USD",
                          maximumFractionDigits: 0,
                          minimumFractionDigits: 0,
                        }).format(lusdData.tvl)
                      )}
                    </TableCell>
                    <TableCell align="left">
                      {isLusdLoading ? <Skeleton width="80px" /> : (trim(ohmLusdReserveBalance, 2) || 0) + " SLP"}
                    </TableCell>
                    <TableCell align="center">
                      <Button
                        variant="outlined"
                        color="secondary"
                        href="https://crucible.alchemist.wtf/reward-programs"
                        target="_blank"
                        className="stake-lp-button"
                      >
                        <Typography variant="body1">
                          <Trans>Stake in Crucible</Trans>
                        </Typography>
                        <SvgIcon component={ArrowUp} color="primary" />
                      </Button>
                    </TableCell>
                  </TableRow>
                </TableBody>
              </Table>
            </TableContainer>
          ) : (
            <div className="stake-pool">
              <div className={`pool-card-top-row ${isMobileScreen && "small"}`}>
                <Box className="ohm-pairs">
                  <BondLogo bond={{ bondIconSvg: OhmLusdImg, isLP: true }}></BondLogo>
                  <Typography gutterBottom={false}>OHM-LUSD</Typography>
                </Box>
              </div>
              <div className="pool-data">
                <div className="data-row">
                  <Typography>APY</Typography>
                  <Typography>
                    {isLusdLoading ? (
                      <Skeleton width="80px" />
                    ) : lusdData.apy === 0 ? (
                      t`Coming Soon`
                    ) : (
                      trim(lusdData.apy, 1) + "%"
                    )}
                  </Typography>
                </div>
                <div className="data-row">
                  <Typography>
                    <Trans>TVD</Trans>
<<<<<<< HEAD
=======
                    <InfoTooltip>
                      <Trans>Total Value Deposited</Trans>
                    </InfoTooltip>
>>>>>>> 7ffb4432
                  </Typography>
                  <Typography>
                    {isLusdLoading ? (
                      <Skeleton width="80px" />
                    ) : (
                      new Intl.NumberFormat("en-US", {
                        style: "currency",
                        currency: "USD",
                        maximumFractionDigits: 0,
                        minimumFractionDigits: 0,
                      }).format(lusdData.tvl)
                    )}
                  </Typography>
                </div>
                <div className="data-row">
                  <Typography>
                    <Trans>Balance</Trans>
                  </Typography>
                  <Typography>
                    {isLusdLoading ? <Skeleton width="80px" /> : (trim(lusdData.balance, 2) || 0) + "LP"}
                  </Typography>
                </div>

                <Button
                  variant="outlined"
                  color="secondary"
                  href="https://crucible.alchemist.wtf/reward-programs"
                  target="_blank"
                  className="stake-lp-button"
                  fullWidth
                >
                  <Typography variant="body1">
                    <Trans>Stake in Crucible</Trans>
                  </Typography>
                  <SvgIcon component={ArrowUp} color="primary" />
                </Button>
              </div>
            </div>
          )}
        </div>
      </Paper>
    </Zoom>
  );
}<|MERGE_RESOLUTION|>--- conflicted
+++ resolved
@@ -89,12 +89,9 @@
                     </TableCell>
                     <TableCell align="left">
                       <Trans>TVD</Trans>
-<<<<<<< HEAD
-=======
                       <InfoTooltip>
                         <Trans>Total Value Deposited</Trans>
                       </InfoTooltip>
->>>>>>> 7ffb4432
                     </TableCell>
                     <TableCell align="left">
                       <Trans>Balance</Trans>
@@ -177,12 +174,9 @@
                 <div className="data-row">
                   <Typography>
                     <Trans>TVD</Trans>
-<<<<<<< HEAD
-=======
                     <InfoTooltip>
                       <Trans>Total Value Deposited</Trans>
                     </InfoTooltip>
->>>>>>> 7ffb4432
                   </Typography>
                   <Typography>
                     {isLusdLoading ? (
