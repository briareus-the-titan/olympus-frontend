--- conflicted
+++ resolved
@@ -16,30 +16,9 @@
 var STAKE_AMOUNT = 0.1;
 
 describe("staking", () => {
-<<<<<<< HEAD
-  xtest("connects wallet", async () => {
-    const { page, metamask } = dapp;
+  test("cannot stake without connected wallet", async () => {
+    const { page } = dapp;
 
-=======
-  let browser: Browser;
-  let metamask: Dappeteer;
-  let page: Page;
-
-  beforeEach(async () => {
-    browser = await launch(puppeteer, { metamaskVersion: "v10.1.1" });
-
-    metamask = await setupMetamask(browser);
-
-    page = await browser.newPage();
-    await page.goto("http://localhost:3000/#/stake");
-    await page.bringToFront();
-  });
-
-  afterEach(async () => {
-    await browser.close();
-  });
-
-  test("cannot stake without connected wallet", async () => {
     // Connect button should be available
     expect(await selectorExists(page, "#stake-connect-wallet")).toBeTruthy();
 
@@ -48,7 +27,8 @@
   });
 
   test("connects wallet", async () => {
->>>>>>> 92d48adb
+    const { page, metamask } = dapp;
+
     // Connect button should be available
     expect(await selectorExists(page, "#stake-connect-wallet")).toBeTruthy();
 
@@ -80,13 +60,9 @@
     expect(await selectorExists(page, "#approve-stake-button")).toBeFalsy();
   });
 
-<<<<<<< HEAD
-  test("perform staking", async () => {
+  test("staking", async () => {
     const { page, metamask } = dapp;
 
-=======
-  test("staking", async () => {
->>>>>>> 92d48adb
     await connectWallet(page, metamask);
 
     // Perform staking
@@ -101,6 +77,8 @@
   });
 
   test("unstaking", async () => {
+    const { page, metamask } = dapp;
+
     await connectWallet(page, metamask);
 
     // Perform staking
