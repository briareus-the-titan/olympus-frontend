import { useCallback, useState } from "react";
import { useDispatch, useSelector } from "react-redux";
import {
  Box,
  Button,
  FormControl,
  Grid,
  InputAdornment,
  InputLabel,
  Link,
  OutlinedInput,
  Paper,
  Tab,
  Tabs,
  Typography,
  Zoom,
} from "@material-ui/core";
import NewReleases from "@material-ui/icons/NewReleases";
import RebaseTimer from "../../components/RebaseTimer/RebaseTimer";
import TabPanel from "../../components/TabPanel";
import { getOhmTokenImage, getTokenImage, trim } from "../../helpers";
import { changeApproval, changeStake } from "../../slices/StakeThunk";
import useMediaQuery from "@material-ui/core/useMediaQuery";
import "./stake.scss";
import { useWeb3Context } from "src/hooks/web3Context";
import { isPendingTxn, txnButtonText } from "src/slices/PendingTxnsSlice";
import { Skeleton } from "@material-ui/lab";
import ExternalStakePool from "./ExternalStakePool";
import { error } from "../../slices/MessagesSlice";
<<<<<<< HEAD
import { ohm_lusd } from "../../helpers/AllBonds";
=======
import { ethers } from "ethers";
>>>>>>> f95e183a

function a11yProps(index) {
  return {
    id: `simple-tab-${index}`,
    "aria-controls": `simple-tabpanel-${index}`,
  };
}

const sOhmImg = getTokenImage("sohm");
const ohmImg = getOhmTokenImage(16, 16);

function Stake() {
  const dispatch = useDispatch();
  const { provider, address, connected, connect, chainID } = useWeb3Context();

  const [zoomed, setZoomed] = useState(false);
  const [view, setView] = useState(0);
  const [quantity, setQuantity] = useState("");

  const isAppLoading = useSelector(state => state.app.loading);
  const currentIndex = useSelector(state => {
    return state.app.currentIndex;
  });
  const fiveDayRate = useSelector(state => {
    return state.app.fiveDayRate;
  });
  const ohmBalance = useSelector(state => {
    return state.account.balances && state.account.balances.ohm;
  });
  const oldSohmBalance = useSelector(state => {
    return state.account.balances && state.account.balances.oldsohm;
  });
  const sohmBalance = useSelector(state => {
    return state.account.balances && state.account.balances.sohm;
  });
  const fsohmBalance = useSelector(state => {
    return state.account.balances && state.account.balances.fsohm;
  });
  const wsohmBalance = useSelector(state => {
    return state.account.balances && state.account.balances.wsohm;
  });
  const stakeAllowance = useSelector(state => {
    return state.account.staking && state.account.staking.ohmStake;
  });
  const unstakeAllowance = useSelector(state => {
    return state.account.staking && state.account.staking.ohmUnstake;
  });
  const stakingRebase = useSelector(state => {
    return state.app.stakingRebase;
  });
  const stakingAPY = useSelector(state => {
    return state.app.stakingAPY;
  });
  const stakingTVL = useSelector(state => {
    return state.app.stakingTVL;
  });

  const pendingTransactions = useSelector(state => {
    return state.pendingTransactions;
  });

  const ohmLusdAvailable = useSelector(state => {
    return ohm_lusd.getAvailability(chainID);
  });

  const setMax = () => {
    if (view === 0) {
      setQuantity(ohmBalance);
    } else {
      setQuantity(sohmBalance);
    }
  };

  const onSeekApproval = async token => {
    await dispatch(changeApproval({ address, token, provider, networkID: chainID }));
  };

  const onChangeStake = async action => {
    // eslint-disable-next-line no-restricted-globals
    if (isNaN(quantity) || quantity === 0 || quantity === "") {
      // eslint-disable-next-line no-alert
      return dispatch(error("Please enter a value!"));
    }

    // 1st catch if quantity > balance
    let gweiValue = ethers.utils.parseUnits(quantity, "gwei");
    if (action === "stake" && gweiValue.gt(ethers.utils.parseUnits(ohmBalance, "gwei"))) {
      return dispatch(error("You cannot stake more than your OHM balance."));
    }

    if (action === "unstake" && gweiValue.gt(ethers.utils.parseUnits(sohmBalance, "gwei"))) {
      return dispatch(error("You cannot unstake more than your sOHM balance."));
    }

    await dispatch(changeStake({ address, action, value: quantity.toString(), provider, networkID: chainID }));
  };

  const hasAllowance = useCallback(
    token => {
      if (token === "ohm") return stakeAllowance > 0;
      if (token === "sohm") return unstakeAllowance > 0;
      return 0;
    },
    [stakeAllowance, unstakeAllowance],
  );

  const isAllowanceDataLoading = (stakeAllowance == null && view === 0) || (unstakeAllowance == null && view === 1);

  let modalButton = [];

  modalButton.push(
    <Button variant="contained" color="primary" className="connect-button" onClick={connect} key={1}>
      Connect Wallet
    </Button>,
  );

  const changeView = (event, newView) => {
    setView(newView);
  };

  const trimmedBalance = Number(
    [sohmBalance, fsohmBalance, wsohmBalance]
      .filter(Boolean)
      .map(balance => Number(balance))
      .reduce((a, b) => a + b, 0)
      .toFixed(4),
  );
  const trimmedStakingAPY = trim(stakingAPY * 100, 1);
  const stakingRebasePercentage = trim(stakingRebase * 100, 4);
  const nextRewardValue = trim((stakingRebasePercentage / 100) * trimmedBalance, 4);

  const renderStackingPanel = () => {
    return address && hasAllowance("ohm") ? (
      <Button
        className="stake-button"
        variant="contained"
        color="primary"
        disabled={isPendingTxn(pendingTransactions, "staking")}
        onClick={() => {
          onChangeStake("stake");
        }}
      >
        {txnButtonText(pendingTransactions, "staking", "Stake OHM")}
      </Button>
    ) : (
      <Button
        className="stake-button"
        variant="contained"
        color="primary"
        disabled={isPendingTxn(pendingTransactions, "approve_staking")}
        onClick={() => {
          onSeekApproval("ohm");
        }}
      >
        {txnButtonText(pendingTransactions, "approve_staking", "Approve")}
      </Button>
    );
  };

<<<<<<< HEAD
  const renderUnstackingPanel = () => {
    return address && hasAllowance("sohm") ? (
      <Button
        className="stake-button"
        variant="contained"
        color="primary"
        disabled={isPendingTxn(pendingTransactions, "unstaking")}
        onClick={() => {
          onChangeStake("unstake");
        }}
      >
        {txnButtonText(pendingTransactions, "unstaking", "Unstake OHM")}
      </Button>
    ) : (
      <Button
        className="stake-button"
        variant="contained"
        color="primary"
        disabled={isPendingTxn(pendingTransactions, "approve_unstaking")}
        onClick={() => {
          onSeekApproval("sohm");
        }}
      >
        {txnButtonText(pendingTransactions, "approve_unstaking", "Approve")}
      </Button>
    );
  };
=======
            <Grid item>
              <div className="stake-top-metrics">
                <Grid container spacing={2} alignItems="flex-end">
                  <Grid item xs={12} sm={4} md={4} lg={4}>
                    <div className="stake-apy">
                      <Typography variant="h5" color="textSecondary">
                        APY
                      </Typography>
                      <Typography variant="h4">
                        {stakingAPY ? (
                          <>{new Intl.NumberFormat("en-US").format(trimmedStakingAPY)}%</>
                        ) : (
                          <Skeleton width="150px" />
                        )}
                      </Typography>
                    </div>
                  </Grid>
>>>>>>> f95e183a

  const renderOhmBalance = () => {
    return isAppLoading ? <Skeleton width="80px" /> : <>{trim(ohmBalance, 4)} OHM</>;
  };

  const renderSohmBalance = () => {
    return isAppLoading ? <Skeleton width="80px" /> : <>{trimmedBalance} sOHM</>;
  };

  const renderNextRewardValue = () => {
    return isAppLoading ? <Skeleton width="80px" /> : <>{nextRewardValue} sOHM</>;
  };

  const renderStackingRebasePercentage = () => {
    return isAppLoading ? <Skeleton width="80px" /> : <>{stakingRebasePercentage}%</>;
  };

  const renderFiveDayRate = () => {
    return isAppLoading ? <Skeleton width="80px" /> : <>{trim(fiveDayRate * 100, 4)}%</>;
  };

  const renderStackingView = () => {
    return (
      <>
        <Zoom in={true} onEntered={() => setZoomed(true)}>
          <Paper className={`ohm-card`}>
            <Grid container direction="column" spacing={2}>
              <Grid item>
                <div className="card-header">
                  <Typography variant="h5">Single Stake (3, 3)</Typography>
                  <RebaseTimer />

                  {address && oldSohmBalance > 0.01 && (
                    <Link
                      className="migrate-sohm-button"
                      style={{ textDecoration: "none" }}
                      href="https://docs.olympusdao.finance/using-the-website/migrate"
                      aria-label="migrate-sohm"
                      target="_blank"
                    >
<<<<<<< HEAD
                      <NewReleases viewBox="0 0 24 24" />
                      <Typography>Migrate sOHM!</Typography>
                    </Link>
                  )}
                </div>
              </Grid>

              <Grid item>
                <div className="stake-top-metrics">
                  <Grid container spacing={2}>
                    <Grid item xs={12} sm={4} md={4} lg={4}>
                      <div className="stake-apy">
                        <Typography variant="h5" color="textSecondary">
                          APY
                        </Typography>
                        <Typography variant="h4">
                          {stakingAPY ? (
                            <>{new Intl.NumberFormat("en-US").format(trimmedStakingAPY)}%</>
                          ) : (
                            <Skeleton width="150px" />
                          )}
                        </Typography>
                      </div>
                    </Grid>

                    <Grid item xs={12} sm={4} md={4} lg={4}>
                      <div className="stake-tvl">
                        <Typography variant="h5" color="textSecondary">
                          Total Value Deposited
                        </Typography>
                        <Typography variant="h4">
                          {stakingTVL ? (
                            new Intl.NumberFormat("en-US", {
                              style: "currency",
                              currency: "USD",
                              maximumFractionDigits: 0,
                              minimumFractionDigits: 0,
                            }).format(stakingTVL)
                          ) : (
                            <Skeleton width="150px" />
                          )}
                        </Typography>
                      </div>
                    </Grid>

                    <Grid item xs={12} sm={4} md={4} lg={4}>
                      <div className="stake-index">
                        <Typography variant="h5" color="textSecondary">
                          Current Index
                        </Typography>
                        <Typography variant="h4">
                          {currentIndex ? <>{trim(currentIndex, 1)} OHM</> : <Skeleton width="150px" />}
                        </Typography>
                      </div>
                    </Grid>
                  </Grid>
                </div>
              </Grid>

              <div className="staking-area">
                {!address ? (
                  <div className="stake-wallet-notification">
                    <div className="wallet-menu" id="wallet-menu">
                      {modalButton}
                    </div>
                    <Typography variant="h6">Connect your wallet to stake OHM</Typography>
                  </div>
                ) : (
                  <>
                    <Box className="stake-action-area">
                      <Tabs
                        key={String(zoomed)}
                        centered
                        value={view}
                        textColor="primary"
                        indicatorColor="primary"
                        className="stake-tab-buttons"
                        onChange={changeView}
                        aria-label="stake tabs"
                      >
                        <Tab label="Stake" {...a11yProps(0)} />
                        <Tab label="Unstake" {...a11yProps(1)} />
                      </Tabs>
                      <Box className="help-text">
                        {address && ((!hasAllowance("ohm") && view === 0) || (!hasAllowance("sohm") && view === 1)) && (
                          <Typography variant="body2" className="stake-note" color="textSecondary">
                            Note: The "Approve" transaction is only needed when staking/unstaking for the first time;
                            subsequent staking/unstaking only requires you to perform the "Stake" or "Unstake"
                            transaction.
                          </Typography>
=======
                      <Tab label="Stake" {...a11yProps(0)} />
                      <Tab label="Unstake" {...a11yProps(1)} />
                    </Tabs>

                    <Box className="stake-action-row " display="flex" alignItems="center">
                      {address && !isAllowanceDataLoading ? (
                        (!hasAllowance("ohm") && view === 0) || (!hasAllowance("sohm") && view === 1) ? (
                          <Box className="help-text">
                            <Typography variant="body1" className="stake-note" color="textSecondary">
                              {view === 0 ? (
                                <>
                                  First time staking <b>OHM</b>?
                                  <br />
                                  Please approve Olympus Dao to use your <b>OHM</b> for staking.
                                </>
                              ) : (
                                <>
                                  First time unstaking <b>sOHM</b>?
                                  <br />
                                  Please approve Olympus Dao to use your <b>sOHM</b> for unstaking.
                                </>
                              )}
                            </Typography>
                          </Box>
                        ) : (
                          <FormControl className="ohm-input" variant="outlined" color="primary">
                            <InputLabel htmlFor="amount-input"></InputLabel>
                            <OutlinedInput
                              id="amount-input"
                              type="number"
                              placeholder="Enter an amount"
                              className="stake-input"
                              value={quantity}
                              onChange={e => setQuantity(e.target.value)}
                              labelWidth={0}
                              endAdornment={
                                <InputAdornment position="end">
                                  <Button variant="text" onClick={setMax} color="inherit">
                                    Max
                                  </Button>
                                </InputAdornment>
                              }
                            />
                          </FormControl>
                        )
                      ) : (
                        <Skeleton width="150px" />
                      )}

                      <TabPanel value={view} index={0} className="stake-tab-panel">
                        {isAllowanceDataLoading ? (
                          <Skeleton />
                        ) : address && hasAllowance("ohm") ? (
                          <Button
                            className="stake-button"
                            variant="contained"
                            color="primary"
                            disabled={isPendingTxn(pendingTransactions, "staking")}
                            onClick={() => {
                              onChangeStake("stake");
                            }}
                          >
                            {txnButtonText(pendingTransactions, "staking", "Stake OHM")}
                          </Button>
                        ) : (
                          <Button
                            className="stake-button"
                            variant="contained"
                            color="primary"
                            disabled={isPendingTxn(pendingTransactions, "approve_staking")}
                            onClick={() => {
                              onSeekApproval("ohm");
                            }}
                          >
                            {txnButtonText(pendingTransactions, "approve_staking", "Approve")}
                          </Button>
                        )}
                      </TabPanel>
                      <TabPanel value={view} index={1} className="stake-tab-panel">
                        {isAllowanceDataLoading ? (
                          <Skeleton />
                        ) : address && hasAllowance("sohm") ? (
                          <Button
                            className="stake-button"
                            variant="contained"
                            color="primary"
                            disabled={isPendingTxn(pendingTransactions, "unstaking")}
                            onClick={() => {
                              onChangeStake("unstake");
                            }}
                          >
                            {txnButtonText(pendingTransactions, "unstaking", "Unstake OHM")}
                          </Button>
                        ) : (
                          <Button
                            className="stake-button"
                            variant="contained"
                            color="primary"
                            disabled={isPendingTxn(pendingTransactions, "approve_unstaking")}
                            onClick={() => {
                              onSeekApproval("sohm");
                            }}
                          >
                            {txnButtonText(pendingTransactions, "approve_unstaking", "Approve")}
                          </Button>
>>>>>>> f95e183a
                        )}
                      </Box>
                      <Box className="stake-action-row " display="flex" alignItems="center">
                        <FormControl className="ohm-input" variant="outlined" color="primary">
                          <InputLabel htmlFor="amount-input"></InputLabel>
                          <OutlinedInput
                            id="amount-input"
                            type="number"
                            placeholder="Enter an amount"
                            className="stake-input"
                            value={quantity}
                            onChange={e => setQuantity(e.target.value)}
                            labelWidth={0}
                            endAdornment={
                              <InputAdornment position="end">
                                <Button variant="text" onClick={setMax} color="inherit">
                                  Max
                                </Button>
                              </InputAdornment>
                            }
                          />
                        </FormControl>

                        <TabPanel value={view} index={0} className="stake-tab-panel">
                          {renderStackingPanel()}
                        </TabPanel>

                        <TabPanel value={view} index={1} className="stake-tab-panel">
                          {renderUnstackingPanel()}
                        </TabPanel>
                      </Box>
                    </Box>

                    <div className={`stake-user-data`}>
                      <div className="data-row">
                        <Typography variant="body1">Your Balance</Typography>
                        <Typography variant="body1">{renderOhmBalance()}</Typography>
                      </div>

                      <div className="data-row">
                        <Typography variant="body1">Your Staked Balance</Typography>
                        <Typography variant="body1">{renderSohmBalance()}</Typography>
                      </div>

                      <div className="data-row">
                        <Typography variant="body1">Next Reward Amount</Typography>
                        <Typography variant="body1">{renderNextRewardValue()}</Typography>
                      </div>

                      <div className="data-row">
                        <Typography variant="body1">Next Reward Yield</Typography>
                        <Typography variant="body1">{renderStackingRebasePercentage()}</Typography>
                      </div>

                      <div className="data-row">
                        <Typography variant="body1">ROI (5-Day Rate)</Typography>
                        <Typography variant="body1">{renderFiveDayRate()}</Typography>
                      </div>
                    </div>
                  </>
                )}
              </div>
            </Grid>
          </Paper>
        </Zoom>

        {ohmLusdAvailable ? <ExternalStakePool /> : <div />}
      </>
    );
  };

  const renderArbitrumNoStakingView = () => {
    return (
      <>
        <Zoom in={true} onEntered={() => setZoomed(true)}>
          <Paper className={`ohm-card`}>
            <Grid container direction="column" spacing={2}>
              <Grid item>
                <div className="card-header">
                  <Typography variant="h5">You Cannot Stake In Arbitrum Chain.</Typography>
                </div>
              </Grid>
            </Grid>
          </Paper>
        </Zoom>
      </>
    );
  };

  return (
    <div id="stake-view">{chainID !== 1 && chainID !== 4 ? renderArbitrumNoStakingView() : renderStackingView()}</div>
  );
}

export default Stake;<|MERGE_RESOLUTION|>--- conflicted
+++ resolved
@@ -27,11 +27,6 @@
 import { Skeleton } from "@material-ui/lab";
 import ExternalStakePool from "./ExternalStakePool";
 import { error } from "../../slices/MessagesSlice";
-<<<<<<< HEAD
-import { ohm_lusd } from "../../helpers/AllBonds";
-=======
-import { ethers } from "ethers";
->>>>>>> f95e183a
 
 function a11yProps(index) {
   return {
@@ -51,6 +46,9 @@
   const [view, setView] = useState(0);
   const [quantity, setQuantity] = useState("");
 
+  const isSmallScreen = useMediaQuery("(max-width: 705px)");
+  const isMobileScreen = useMediaQuery("(max-width: 513px)");
+
   const isAppLoading = useSelector(state => state.app.loading);
   const currentIndex = useSelector(state => {
     return state.app.currentIndex;
@@ -91,10 +89,6 @@
 
   const pendingTransactions = useSelector(state => {
     return state.pendingTransactions;
-  });
-
-  const ohmLusdAvailable = useSelector(state => {
-    return ohm_lusd.getAvailability(chainID);
   });
 
   const setMax = () => {
@@ -113,20 +107,10 @@
     // eslint-disable-next-line no-restricted-globals
     if (isNaN(quantity) || quantity === 0 || quantity === "") {
       // eslint-disable-next-line no-alert
-      return dispatch(error("Please enter a value!"));
+      dispatch(error("Please enter a value!"));
+    } else {
+      await dispatch(changeStake({ address, action, value: quantity.toString(), provider, networkID: chainID }));
     }
-
-    // 1st catch if quantity > balance
-    let gweiValue = ethers.utils.parseUnits(quantity, "gwei");
-    if (action === "stake" && gweiValue.gt(ethers.utils.parseUnits(ohmBalance, "gwei"))) {
-      return dispatch(error("You cannot stake more than your OHM balance."));
-    }
-
-    if (action === "unstake" && gweiValue.gt(ethers.utils.parseUnits(sohmBalance, "gwei"))) {
-      return dispatch(error("You cannot unstake more than your sOHM balance."));
-    }
-
-    await dispatch(changeStake({ address, action, value: quantity.toString(), provider, networkID: chainID }));
   };
 
   const hasAllowance = useCallback(
@@ -135,10 +119,8 @@
       if (token === "sohm") return unstakeAllowance > 0;
       return 0;
     },
-    [stakeAllowance, unstakeAllowance],
+    [stakeAllowance],
   );
-
-  const isAllowanceDataLoading = (stakeAllowance == null && view === 0) || (unstakeAllowance == null && view === 1);
 
   let modalButton = [];
 
@@ -163,66 +145,34 @@
   const stakingRebasePercentage = trim(stakingRebase * 100, 4);
   const nextRewardValue = trim((stakingRebasePercentage / 100) * trimmedBalance, 4);
 
-  const renderStackingPanel = () => {
-    return address && hasAllowance("ohm") ? (
-      <Button
-        className="stake-button"
-        variant="contained"
-        color="primary"
-        disabled={isPendingTxn(pendingTransactions, "staking")}
-        onClick={() => {
-          onChangeStake("stake");
-        }}
-      >
-        {txnButtonText(pendingTransactions, "staking", "Stake OHM")}
-      </Button>
-    ) : (
-      <Button
-        className="stake-button"
-        variant="contained"
-        color="primary"
-        disabled={isPendingTxn(pendingTransactions, "approve_staking")}
-        onClick={() => {
-          onSeekApproval("ohm");
-        }}
-      >
-        {txnButtonText(pendingTransactions, "approve_staking", "Approve")}
-      </Button>
-    );
-  };
-
-<<<<<<< HEAD
-  const renderUnstackingPanel = () => {
-    return address && hasAllowance("sohm") ? (
-      <Button
-        className="stake-button"
-        variant="contained"
-        color="primary"
-        disabled={isPendingTxn(pendingTransactions, "unstaking")}
-        onClick={() => {
-          onChangeStake("unstake");
-        }}
-      >
-        {txnButtonText(pendingTransactions, "unstaking", "Unstake OHM")}
-      </Button>
-    ) : (
-      <Button
-        className="stake-button"
-        variant="contained"
-        color="primary"
-        disabled={isPendingTxn(pendingTransactions, "approve_unstaking")}
-        onClick={() => {
-          onSeekApproval("sohm");
-        }}
-      >
-        {txnButtonText(pendingTransactions, "approve_unstaking", "Approve")}
-      </Button>
-    );
-  };
-=======
+  return (
+    <div id="stake-view">
+      <Zoom in={true} onEntered={() => setZoomed(true)}>
+        <Paper className={`ohm-card`}>
+          <Grid container direction="column" spacing={2}>
+            <Grid item>
+              <div className="card-header">
+                <Typography variant="h5">Single Stake (3, 3)</Typography>
+                <RebaseTimer />
+
+                {address && oldSohmBalance > 0.01 && (
+                  <Link
+                    className="migrate-sohm-button"
+                    style={{ textDecoration: "none" }}
+                    href="https://docs.olympusdao.finance/using-the-website/migrate"
+                    aria-label="migrate-sohm"
+                    target="_blank"
+                  >
+                    <NewReleases viewBox="0 0 24 24" />
+                    <Typography>Migrate sOHM!</Typography>
+                  </Link>
+                )}
+              </div>
+            </Grid>
+
             <Grid item>
               <div className="stake-top-metrics">
-                <Grid container spacing={2} alignItems="flex-end">
+                <Grid container spacing={2}>
                   <Grid item xs={12} sm={4} md={4} lg={4}>
                     <div className="stake-apy">
                       <Typography variant="h5" color="textSecondary">
@@ -237,192 +187,97 @@
                       </Typography>
                     </div>
                   </Grid>
->>>>>>> f95e183a
-
-  const renderOhmBalance = () => {
-    return isAppLoading ? <Skeleton width="80px" /> : <>{trim(ohmBalance, 4)} OHM</>;
-  };
-
-  const renderSohmBalance = () => {
-    return isAppLoading ? <Skeleton width="80px" /> : <>{trimmedBalance} sOHM</>;
-  };
-
-  const renderNextRewardValue = () => {
-    return isAppLoading ? <Skeleton width="80px" /> : <>{nextRewardValue} sOHM</>;
-  };
-
-  const renderStackingRebasePercentage = () => {
-    return isAppLoading ? <Skeleton width="80px" /> : <>{stakingRebasePercentage}%</>;
-  };
-
-  const renderFiveDayRate = () => {
-    return isAppLoading ? <Skeleton width="80px" /> : <>{trim(fiveDayRate * 100, 4)}%</>;
-  };
-
-  const renderStackingView = () => {
-    return (
-      <>
-        <Zoom in={true} onEntered={() => setZoomed(true)}>
-          <Paper className={`ohm-card`}>
-            <Grid container direction="column" spacing={2}>
-              <Grid item>
-                <div className="card-header">
-                  <Typography variant="h5">Single Stake (3, 3)</Typography>
-                  <RebaseTimer />
-
-                  {address && oldSohmBalance > 0.01 && (
-                    <Link
-                      className="migrate-sohm-button"
-                      style={{ textDecoration: "none" }}
-                      href="https://docs.olympusdao.finance/using-the-website/migrate"
-                      aria-label="migrate-sohm"
-                      target="_blank"
+
+                  <Grid item xs={12} sm={4} md={4} lg={4}>
+                    <div className="stake-tvl">
+                      <Typography variant="h5" color="textSecondary">
+                        Total Value Deposited
+                      </Typography>
+                      <Typography variant="h4">
+                        {stakingTVL ? (
+                          new Intl.NumberFormat("en-US", {
+                            style: "currency",
+                            currency: "USD",
+                            maximumFractionDigits: 0,
+                            minimumFractionDigits: 0,
+                          }).format(stakingTVL)
+                        ) : (
+                          <Skeleton width="150px" />
+                        )}
+                      </Typography>
+                    </div>
+                  </Grid>
+
+                  <Grid item xs={12} sm={4} md={4} lg={4}>
+                    <div className="stake-index">
+                      <Typography variant="h5" color="textSecondary">
+                        Current Index
+                      </Typography>
+                      <Typography variant="h4">
+                        {currentIndex ? <>{trim(currentIndex, 1)} OHM</> : <Skeleton width="150px" />}
+                      </Typography>
+                    </div>
+                  </Grid>
+                </Grid>
+              </div>
+            </Grid>
+
+            <div className="staking-area">
+              {!address ? (
+                <div className="stake-wallet-notification">
+                  <div className="wallet-menu" id="wallet-menu">
+                    {modalButton}
+                  </div>
+                  <Typography variant="h6">Connect your wallet to stake OHM</Typography>
+                </div>
+              ) : (
+                <>
+                  <Box className="stake-action-area">
+                    <Tabs
+                      key={String(zoomed)}
+                      centered
+                      value={view}
+                      textColor="primary"
+                      indicatorColor="primary"
+                      className="stake-tab-buttons"
+                      onChange={changeView}
+                      aria-label="stake tabs"
                     >
-<<<<<<< HEAD
-                      <NewReleases viewBox="0 0 24 24" />
-                      <Typography>Migrate sOHM!</Typography>
-                    </Link>
-                  )}
-                </div>
-              </Grid>
-
-              <Grid item>
-                <div className="stake-top-metrics">
-                  <Grid container spacing={2}>
-                    <Grid item xs={12} sm={4} md={4} lg={4}>
-                      <div className="stake-apy">
-                        <Typography variant="h5" color="textSecondary">
-                          APY
-                        </Typography>
-                        <Typography variant="h4">
-                          {stakingAPY ? (
-                            <>{new Intl.NumberFormat("en-US").format(trimmedStakingAPY)}%</>
-                          ) : (
-                            <Skeleton width="150px" />
-                          )}
-                        </Typography>
-                      </div>
-                    </Grid>
-
-                    <Grid item xs={12} sm={4} md={4} lg={4}>
-                      <div className="stake-tvl">
-                        <Typography variant="h5" color="textSecondary">
-                          Total Value Deposited
-                        </Typography>
-                        <Typography variant="h4">
-                          {stakingTVL ? (
-                            new Intl.NumberFormat("en-US", {
-                              style: "currency",
-                              currency: "USD",
-                              maximumFractionDigits: 0,
-                              minimumFractionDigits: 0,
-                            }).format(stakingTVL)
-                          ) : (
-                            <Skeleton width="150px" />
-                          )}
-                        </Typography>
-                      </div>
-                    </Grid>
-
-                    <Grid item xs={12} sm={4} md={4} lg={4}>
-                      <div className="stake-index">
-                        <Typography variant="h5" color="textSecondary">
-                          Current Index
-                        </Typography>
-                        <Typography variant="h4">
-                          {currentIndex ? <>{trim(currentIndex, 1)} OHM</> : <Skeleton width="150px" />}
-                        </Typography>
-                      </div>
-                    </Grid>
-                  </Grid>
-                </div>
-              </Grid>
-
-              <div className="staking-area">
-                {!address ? (
-                  <div className="stake-wallet-notification">
-                    <div className="wallet-menu" id="wallet-menu">
-                      {modalButton}
-                    </div>
-                    <Typography variant="h6">Connect your wallet to stake OHM</Typography>
-                  </div>
-                ) : (
-                  <>
-                    <Box className="stake-action-area">
-                      <Tabs
-                        key={String(zoomed)}
-                        centered
-                        value={view}
-                        textColor="primary"
-                        indicatorColor="primary"
-                        className="stake-tab-buttons"
-                        onChange={changeView}
-                        aria-label="stake tabs"
-                      >
-                        <Tab label="Stake" {...a11yProps(0)} />
-                        <Tab label="Unstake" {...a11yProps(1)} />
-                      </Tabs>
-                      <Box className="help-text">
-                        {address && ((!hasAllowance("ohm") && view === 0) || (!hasAllowance("sohm") && view === 1)) && (
-                          <Typography variant="body2" className="stake-note" color="textSecondary">
-                            Note: The "Approve" transaction is only needed when staking/unstaking for the first time;
-                            subsequent staking/unstaking only requires you to perform the "Stake" or "Unstake"
-                            transaction.
-                          </Typography>
-=======
                       <Tab label="Stake" {...a11yProps(0)} />
                       <Tab label="Unstake" {...a11yProps(1)} />
                     </Tabs>
-
+                    <Box className="help-text">
+                      {address && ((!hasAllowance("ohm") && view === 0) || (!hasAllowance("sohm") && view === 1)) && (
+                        <Typography variant="body2" className="stake-note" color="textSecondary">
+                          Note: The "Approve" transaction is only needed when staking/unstaking for the first time;
+                          subsequent staking/unstaking only requires you to perform the "Stake" or "Unstake"
+                          transaction.
+                        </Typography>
+                      )}
+                    </Box>
                     <Box className="stake-action-row " display="flex" alignItems="center">
-                      {address && !isAllowanceDataLoading ? (
-                        (!hasAllowance("ohm") && view === 0) || (!hasAllowance("sohm") && view === 1) ? (
-                          <Box className="help-text">
-                            <Typography variant="body1" className="stake-note" color="textSecondary">
-                              {view === 0 ? (
-                                <>
-                                  First time staking <b>OHM</b>?
-                                  <br />
-                                  Please approve Olympus Dao to use your <b>OHM</b> for staking.
-                                </>
-                              ) : (
-                                <>
-                                  First time unstaking <b>sOHM</b>?
-                                  <br />
-                                  Please approve Olympus Dao to use your <b>sOHM</b> for unstaking.
-                                </>
-                              )}
-                            </Typography>
-                          </Box>
-                        ) : (
-                          <FormControl className="ohm-input" variant="outlined" color="primary">
-                            <InputLabel htmlFor="amount-input"></InputLabel>
-                            <OutlinedInput
-                              id="amount-input"
-                              type="number"
-                              placeholder="Enter an amount"
-                              className="stake-input"
-                              value={quantity}
-                              onChange={e => setQuantity(e.target.value)}
-                              labelWidth={0}
-                              endAdornment={
-                                <InputAdornment position="end">
-                                  <Button variant="text" onClick={setMax} color="inherit">
-                                    Max
-                                  </Button>
-                                </InputAdornment>
-                              }
-                            />
-                          </FormControl>
-                        )
-                      ) : (
-                        <Skeleton width="150px" />
-                      )}
+                      <FormControl className="ohm-input" variant="outlined" color="primary">
+                        <InputLabel htmlFor="amount-input"></InputLabel>
+                        <OutlinedInput
+                          id="amount-input"
+                          type="number"
+                          placeholder="Enter an amount"
+                          className="stake-input"
+                          value={quantity}
+                          onChange={e => setQuantity(e.target.value)}
+                          labelWidth={0}
+                          endAdornment={
+                            <InputAdornment position="end">
+                              <Button variant="text" onClick={setMax} color="inherit">
+                                Max
+                              </Button>
+                            </InputAdornment>
+                          }
+                        />
+                      </FormControl>
 
                       <TabPanel value={view} index={0} className="stake-tab-panel">
-                        {isAllowanceDataLoading ? (
-                          <Skeleton />
-                        ) : address && hasAllowance("ohm") ? (
+                        {address && hasAllowance("ohm") ? (
                           <Button
                             className="stake-button"
                             variant="contained"
@@ -448,10 +303,9 @@
                           </Button>
                         )}
                       </TabPanel>
+
                       <TabPanel value={view} index={1} className="stake-tab-panel">
-                        {isAllowanceDataLoading ? (
-                          <Skeleton />
-                        ) : address && hasAllowance("sohm") ? (
+                        {address && hasAllowance("sohm") ? (
                           <Button
                             className="stake-button"
                             variant="contained"
@@ -475,98 +329,56 @@
                           >
                             {txnButtonText(pendingTransactions, "approve_unstaking", "Approve")}
                           </Button>
->>>>>>> f95e183a
                         )}
-                      </Box>
-                      <Box className="stake-action-row " display="flex" alignItems="center">
-                        <FormControl className="ohm-input" variant="outlined" color="primary">
-                          <InputLabel htmlFor="amount-input"></InputLabel>
-                          <OutlinedInput
-                            id="amount-input"
-                            type="number"
-                            placeholder="Enter an amount"
-                            className="stake-input"
-                            value={quantity}
-                            onChange={e => setQuantity(e.target.value)}
-                            labelWidth={0}
-                            endAdornment={
-                              <InputAdornment position="end">
-                                <Button variant="text" onClick={setMax} color="inherit">
-                                  Max
-                                </Button>
-                              </InputAdornment>
-                            }
-                          />
-                        </FormControl>
-
-                        <TabPanel value={view} index={0} className="stake-tab-panel">
-                          {renderStackingPanel()}
-                        </TabPanel>
-
-                        <TabPanel value={view} index={1} className="stake-tab-panel">
-                          {renderUnstackingPanel()}
-                        </TabPanel>
-                      </Box>
+                      </TabPanel>
                     </Box>
-
-                    <div className={`stake-user-data`}>
-                      <div className="data-row">
-                        <Typography variant="body1">Your Balance</Typography>
-                        <Typography variant="body1">{renderOhmBalance()}</Typography>
-                      </div>
-
-                      <div className="data-row">
-                        <Typography variant="body1">Your Staked Balance</Typography>
-                        <Typography variant="body1">{renderSohmBalance()}</Typography>
-                      </div>
-
-                      <div className="data-row">
-                        <Typography variant="body1">Next Reward Amount</Typography>
-                        <Typography variant="body1">{renderNextRewardValue()}</Typography>
-                      </div>
-
-                      <div className="data-row">
-                        <Typography variant="body1">Next Reward Yield</Typography>
-                        <Typography variant="body1">{renderStackingRebasePercentage()}</Typography>
-                      </div>
-
-                      <div className="data-row">
-                        <Typography variant="body1">ROI (5-Day Rate)</Typography>
-                        <Typography variant="body1">{renderFiveDayRate()}</Typography>
-                      </div>
-                    </div>
-                  </>
-                )}
-              </div>
-            </Grid>
-          </Paper>
-        </Zoom>
-
-        {ohmLusdAvailable ? <ExternalStakePool /> : <div />}
-      </>
-    );
-  };
-
-  const renderArbitrumNoStakingView = () => {
-    return (
-      <>
-        <Zoom in={true} onEntered={() => setZoomed(true)}>
-          <Paper className={`ohm-card`}>
-            <Grid container direction="column" spacing={2}>
-              <Grid item>
-                <div className="card-header">
-                  <Typography variant="h5">You Cannot Stake In Arbitrum Chain.</Typography>
-                </div>
-              </Grid>
-            </Grid>
-          </Paper>
-        </Zoom>
-      </>
-    );
-  };
-
-  return (
-    <div id="stake-view">{chainID !== 1 && chainID !== 4 ? renderArbitrumNoStakingView() : renderStackingView()}</div>
+                  </Box>
+
+                  <div className={`stake-user-data`}>
+                    <div className="data-row">
+                      <Typography variant="body1">Your Balance</Typography>
+                      <Typography variant="body1">
+                        {isAppLoading ? <Skeleton width="80px" /> : <>{trim(ohmBalance, 4)} OHM</>}
+                      </Typography>
+                    </div>
+
+                    <div className="data-row">
+                      <Typography variant="body1">Your Staked Balance</Typography>
+                      <Typography variant="body1">
+                        {isAppLoading ? <Skeleton width="80px" /> : <>{trimmedBalance} sOHM</>}
+                      </Typography>
+                    </div>
+
+                    <div className="data-row">
+                      <Typography variant="body1">Next Reward Amount</Typography>
+                      <Typography variant="body1">
+                        {isAppLoading ? <Skeleton width="80px" /> : <>{nextRewardValue} sOHM</>}
+                      </Typography>
+                    </div>
+
+                    <div className="data-row">
+                      <Typography variant="body1">Next Reward Yield</Typography>
+                      <Typography variant="body1">
+                        {isAppLoading ? <Skeleton width="80px" /> : <>{stakingRebasePercentage}%</>}
+                      </Typography>
+                    </div>
+
+                    <div className="data-row">
+                      <Typography variant="body1">ROI (5-Day Rate)</Typography>
+                      <Typography variant="body1">
+                        {isAppLoading ? <Skeleton width="80px" /> : <>{trim(fiveDayRate * 100, 4)}%</>}
+                      </Typography>
+                    </div>
+                  </div>
+                </>
+              )}
+            </div>
+          </Grid>
+        </Paper>
+      </Zoom>
+
+      <ExternalStakePool />
+    </div>
   );
 }
 
