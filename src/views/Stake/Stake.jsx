import { useState, useCallback, useEffect } from "react";
import { useSelector, useDispatch } from "react-redux";
import {
  Grid,
  Box,
  Paper,
  Typography,
  FormControl,
  InputAdornment,
  InputLabel,
  OutlinedInput,
  Button,
  SvgIcon,
  Tab,
  Tabs,
  TableHead,
  TableCell,
  TableBody,
  Table,
  TableRow,
  TableContainer,
  Link,
  Zoom,
} from "@material-ui/core";
import NewReleases from "@material-ui/icons/NewReleases";
import CheckCircleIcon from "@material-ui/icons/CheckCircle";
import RebaseTimer from "../../components/RebaseTimer/RebaseTimer";
<<<<<<< HEAD
import TabPanel from "../../components/TabPanel";
=======
>>>>>>> 402f057e
import { trim } from "../../helpers";
import { changeStake, changeApproval } from "../../actions/Stake.actions";
import { getFraxData } from "../../actions/App.actions";
import useMediaQuery from "@material-ui/core/useMediaQuery";
import { ReactComponent as ArrowUp } from "../../assets/icons/v1.2/arrow-up.svg";
import "./stake.scss";
import { NavLink } from "react-router-dom";

<<<<<<< HEAD
function a11yProps(index) {
  return {
    id: `simple-tab-${index}`,
    "aria-controls": `simple-tabpanel-${index}`,
  };
}

function Stake({ provider, address, web3Modal, loadWeb3Modal }) {
=======
function Stake({ provider, address, web3Modal, loadWeb3Modal, currentIndex }) {
>>>>>>> 402f057e
  const dispatch = useDispatch();

  const [view, setView] = useState(0);
  const [quantity, setQuantity] = useState();

<<<<<<< HEAD
  const isSmallScreen = useMediaQuery("(max-width: 705px)");
  const isMobileScreen = useMediaQuery("(max-width: 513px)");

  const currentIndex = useSelector(state => {
    return state.app.currentIndex;
  });
=======
  const isSmallScreen = useMediaQuery("(max-width: 1125px)");
  const isMediumScreen = useMediaQuery("(min-width: 1279px, max-width: 1500px)");
  const isNarrowScreen = useMediaQuery("(max-width:460px)");

>>>>>>> 402f057e
  const fraxData = useSelector(state => {
    return state.fraxData;
  });
  const fiveDayRate = useSelector(state => {
    return state.app.fiveDayRate;
  });
  const ohmBalance = useSelector(state => {
    return state.app.balances && state.app.balances.ohm;
  });
  const oldSohmBalance = useSelector(state => {
    return state.app.balances && state.app.balances.oldsohm;
  });
  const sohmBalance = useSelector(state => {
    return state.app.balances && state.app.balances.sohm;
  });
  const stakeAllowance = useSelector(state => {
    return state.app.staking && state.app.staking.ohmStake;
  });
  const unstakeAllowance = useSelector(state => {
    return state.app.staking && state.app.staking.ohmUnstake;
  });
  const stakingRebase = useSelector(state => {
    return state.app.stakingRebase;
  });
  const stakingAPY = useSelector(state => {
    return state.app.stakingAPY;
  });
  const stakingTVL = useSelector(state => {
    return state.app.stakingTVL;
  });

  const setMax = () => {
    if (view === "stake") {
      setQuantity(ohmBalance);
    } else {
      setQuantity(sohmBalance);
    }
  };

  const onSeekApproval = async token => {
    await dispatch(changeApproval({ address, token, provider, networkID: 1 }));
  };

  const onChangeStake = async action => {
    // eslint-disable-next-line no-restricted-globals
    if (isNaN(quantity) || quantity === 0 || quantity === "") {
      // eslint-disable-next-line no-alert
      alert("Please enter a value!");
    } else {
      await dispatch(changeStake({ address, action, value: quantity.toString(), provider, networkID: 1 }));
    }
  };

  const hasAllowance = useCallback(
    token => {
      if (token === "ohm") return stakeAllowance > 0;
      if (token === "sohm") return unstakeAllowance > 0;
      return 0;
    },
    [stakeAllowance],
  );

  const ohmAssetImg = () => {
    return "https://raw.githubusercontent.com/sushiswap/assets/master/blockchains/ethereum/assets/0x383518188C0C6d7730D91b2c03a03C837814a899/logo.png";
  };

  const fraxAssetImg = () => {
    return "https://raw.githubusercontent.com/sushiswap/assets/master/blockchains/ethereum/assets/0x853d955aCEf822Db058eb8505911ED77F175b99e/logo.png";
  };

  const loadFraxData = async () => {
    dispatch(getFraxData());
  };

  useEffect(() => {
    loadFraxData();
  }, []);

  let modalButton = [];

  if (web3Modal) {
    modalButton.push(
<<<<<<< HEAD
      <Button variant="contained" color="primary" onClick={loadWeb3Modal} key={2}>
        Connect Wallet
      </Button>,
    );
  }

  const changeView = (event, newView) => {
    setView(newView);
=======
      <button type="button" className="btn stake-button btn-overwrite-primer m-2" onClick={loadWeb3Modal} key={2}>
        Connect Wallet
      </button>,
    );
  }

  const openMigrationWizard = () => {
    setMigrationWizardOpen(true);
  };

  const closeMigrationWizard = () => {
    setMigrationWizardOpen(false);
>>>>>>> 402f057e
  };

  const trimmedSOHMBalance = trim(sohmBalance, 4);
  const stakingRebasePercentage = trim(stakingRebase * 100, 4);
  const nextRewardValue = trim((stakingRebasePercentage / 100) * trimmedSOHMBalance, 4);

  return (
<<<<<<< HEAD
    <div id="stake-view">
      <Zoom in={true}>
        <Paper className={`ohm-card`}>
          <Grid container direction="column" justify="center" spacing={2}>
            <Grid item>
              <div className="card-header">
                <Typography variant="h5">Single Stake (3, 3)</Typography>
                <RebaseTimer />

                {address && oldSohmBalance > 0.01 && (
                  <Link
                    className="migrate-sohm-button"
                    component={NavLink}
                    to="/stake/migrate"
                    aria-label="migrate-sohm"
                  >
                    <NewReleases viewBox="0 0 24 24" />
                    <Typography>Migrate sOHM</Typography>
                  </Link>
                )}
                {address && oldSohmBalance < 0.01 && (
                  <Link
                    component={NavLink}
                    to="/stake/migrate"
                    className="migrate-sohm-button complete"
                    aria-label="migrate-sohm-complete"
                  >
                    <CheckCircleIcon viewBox="0 0 24 24" />
                    <Typography>sOHM Migrated</Typography>
                  </Link>
                )}
              </div>
            </Grid>
=======
    <Grid id="stake-view" direction="row" justify="center">
      {/* <Grid item sm={8} lg={6}> */}
      <Card className={`ohm-card primary ${isSmallScreen && "mobile"} ${isMediumScreen && "med"}`}>
        <div className="card-header">
          <h5>Single Stake (3, 3)</h5>
          <RebaseTimer />

          {address && oldSohmBalance > 0.01 && (
            <div className="migrate-sohm-button" role="button" aria-label="migrate-sohm" onClick={openMigrationWizard}>
              <NavLink to="/stake/migrate">
                <NewReleases />
                Migrate sOHM
              </NavLink>
            </div>
          )}
          {address && oldSohmBalance < 0.01 && (
            <div
              className="migrate-sohm-button complete"
              role="button"
              aria-label="migrate-sohm-complete"
              onClick={openMigrationWizard}
            >
              <NavLink to="/stake/migrate">
                <CheckCircleIcon />
                sOHM Migrated
              </NavLink>
            </div>
          )}
        </div>
>>>>>>> 402f057e

            <Grid item>
              <div className="stake-top-metrics">
                <Grid container spacing={2}>
<<<<<<< HEAD
                  <Grid item xs={6} sm={6} lg={4}>
                    <div className="stake-apy">
                      <Typography variant="h5" color="textSecondary">
                        APY
                      </Typography>
                      <Typography variant="h4">{stakingAPY && trim(stakingAPY * 100, 1)}%</Typography>
                    </div>
                  </Grid>

=======
>>>>>>> 402f057e
                  <Grid item xs={6} sm={6} lg={4}>
                    <div className="stake-tvl">
                      <Typography variant="h5" color="textSecondary">
                        TVL
                      </Typography>
                      <Typography variant="h4">
                        {stakingTVL &&
                          new Intl.NumberFormat("en-US", {
                            style: "currency",
                            currency: "USD",
                            maximumFractionDigits: 0,
                            minimumFractionDigits: 0,
                          }).format(stakingTVL)}
                      </Typography>
                    </div>
                  </Grid>

                  <Grid item xs={6} sm={6} lg={4}>
<<<<<<< HEAD
                    <div className="stake-index">
                      <Typography variant="h5" color="textSecondary">
                        Current Index
                      </Typography>
                      <Typography variant="h4">{currentIndex && trim(currentIndex, 1)} OHM</Typography>
=======
                    <div className="stake-tvl">
                      <h2 className="title">TVL</h2>
                      <h2 className="content">
                        {stakingTVL &&
                          new Intl.NumberFormat("en-US", {
                            style: "currency",
                            currency: "USD",
                            maximumFractionDigits: 0,
                            minimumFractionDigits: 0,
                          }).format(stakingTVL)}
                      </h2>
>>>>>>> 402f057e
                    </div>
                  </Grid>

                  <Grid item xs={6} sm={6} lg={4}>
                    <div className="stake-index">
                      <h2 className="title">Current Index</h2>
                      <h2 className="content">{currentIndex && trim(currentIndex, 1)} OHM</h2>
                    </div>
                  </Grid>
                </Grid>
              </div>
            </Grid>

            <div className="staking-area">
              {!address ? (
                <div className="stake-wallet-notification">
                  <Typography variant="h4" gutterBottom>
                    Connect your wallet to Stake OHM
                  </Typography>
                  <div className="wallet-menu" id="wallet-menu">
                    {modalButton}
                  </div>
                </div>
<<<<<<< HEAD
              ) : (
                <>
                  <Box className="stake-action-row">
                    <Tabs
                      centered
                      value={view}
                      textColor="primary"
                      indicatorColor="primary"
                      className="stake-tab-buttons"
                      onChange={changeView}
                      aria-label="stake tabs"
                    >
                      <Tab label="Stake" {...a11yProps(0)} />
                      <Tab label="Untake" {...a11yProps(0)} />
                    </Tabs>

                    <FormControl className="ohm-input" variant="outlined" color="primary" fullWidth>
                      <InputLabel htmlFor="amount-input"></InputLabel>
                      <OutlinedInput
                        id="amount-input"
                        type="number"
                        placeholder="Enter an amount"
                        className="stake-input"
                        value={quantity}
                        onChange={e => setQuantity(e.target.value)}
                        startAdornment={
                          <InputAdornment position="start">
                            <div className="logo-holder">
                              <div className="ohm-logo-bg">
                                <img
                                  className="ohm-logo-tiny"
                                  src="https://raw.githubusercontent.com/sushiswap/assets/master/blockchains/ethereum/assets/0x383518188C0C6d7730D91b2c03a03C837814a899/logo.png"
                                />
                              </div>
                            </div>
                          </InputAdornment>
                        }
                        labelWidth={0}
                        endAdornment={
                          <InputAdornment position="end">
                            <Button variant="text" onClick={setMax}>
                              Max
                            </Button>
                          </InputAdornment>
                        }
                      />
                    </FormControl>

                    <TabPanel value={view} index={0} className="stake-tab-panel">
                      {address && hasAllowance("ohm") ? (
                        <Button
                          className="stake-button"
                          variant="contained"
                          color="primary"
                          fullWidth
                          onClick={() => {
                            onChangeStake("stake");
                          }}
                        >
                          Stake OHM
                        </Button>
                      ) : (
                        <Button
                          className="stake-button"
                          variant="contained"
                          color="primary"
                          fullWidth
                          onClick={() => {
                            onSeekApproval("ohm");
                          }}
                        >
                          Approve Stake
                        </Button>
                      )}
                    </TabPanel>

                    <TabPanel value={view} index={1} className="stake-tab-panel">
                      {address && hasAllowance("sohm") ? (
                        <Button
                          className="stake-button"
                          variant="contained"
                          color="primary"
                          fullWidth
                          onClick={() => {
                            onChangeStake("unstake");
                          }}
                        >
                          Unstake OHM
                        </Button>
                      ) : (
                        <Button
                          className="stake-button"
                          variant="contained"
                          color="primary"
                          fullWidth
                          onClick={() => {
                            onSeekApproval("sohm");
                          }}
                        >
                          Approve Unstake
                        </Button>
                      )}
                    </TabPanel>

                    <div className="help-text">
                      {address && ((!hasAllowance("ohm") && view === 0) || (!hasAllowance("sohm") && view === 1)) && (
                        <em>
                          <Typography variant="body2">
                            Note: The "Approve" transaction is only needed when staking/unstaking for the first time;
                            subsequent staking/unstaking only requires you to perform the "Stake" or "Unstake"
                            transaction.
                          </Typography>
                        </em>
                      )}
                    </div>
                  </Box>

                  <div className={`stake-user-data`}>
                    <div className="data-row">
                      <Typography>Your Balance</Typography>
                      <Typography>{trim(ohmBalance)} OHM</Typography>
                    </div>

                    <div className="data-row">
                      <Typography>Your Staked Balance</Typography>
                      <Typography>{trimmedSOHMBalance} sOHM</Typography>
                    </div>

                    <div className="data-row">
                      <Typography>Next Reward Amount</Typography>
                      <Typography>{nextRewardValue} sOHM</Typography>
                    </div>

                    <div className="data-row">
                      <Typography>Next Reward Yield</Typography>
                      <Typography>{stakingRebasePercentage}%</Typography>
                    </div>

                    <div className="data-row">
                      <Typography>ROI (5-Day Rate)</Typography>
                      <Typography>{trim(fiveDayRate * 100, 4)}%</Typography>
                    </div>
                  </div>
                </>
              )}
            </div>
          </Grid>
        </Paper>
      </Zoom>

      <Zoom in={true}>
        <Paper className={`ohm-card secondary ${isSmallScreen && "mobile"}`}>
          <div className="card-header">
            <Typography variant="h5">Farm Pool</Typography>
          </div>
          <div className="card-content">
            {!isSmallScreen ? (
              <TableContainer className="stake-table">
                <Table>
                  <TableHead>
                    <TableRow>
                      <TableCell>Asset</TableCell>
                      <TableCell>APR</TableCell>
                      <TableCell>TVL</TableCell>
                      <TableCell>Balance</TableCell>
                      <TableCell></TableCell>
                    </TableRow>
                  </TableHead>

                  <TableBody>
                    <TableRow>
                      <TableCell>
                        <Box className="ohm-pairs">
                          <div className="ohm-pair ohm-logo-bg" style={{ zIndex: 2 }}>
                            <img src={`${ohmAssetImg()}`} />
                          </div>
                          <div className="ohm-pair" style={{ zIndex: 1 }}>
                            <img src={`${fraxAssetImg()}`} />
                          </div>
                          <Typography>OHM-FRAX</Typography>
                        </Box>
                      </TableCell>
                      <TableCell>{fraxData && trim(fraxData.apy, 1)}%</TableCell>
                      <TableCell>
                        {fraxData &&
                          fraxData.tvl &&
                          new Intl.NumberFormat("en-US", {
                            style: "currency",
                            currency: "USD",
                            maximumFractionDigits: 0,
                            minimumFractionDigits: 0,
                          }).format(fraxData.tvl)}
                      </TableCell>
                      <TableCell> {(fraxData && fraxData.balance) || 0} LP </TableCell>
                      <TableCell>
                        <Button
                          variant="outlined"
                          color="secondary"
                          href="https://app.frax.finance/staking#Uniswap_FRAX_OHM"
                          target="_blank"
                          className="stake-lp-button"
                        >
                          <Typography variant="h6">
                            Stake on FRAX
                            <SvgIcon component={ArrowUp} color="primary" />
                          </Typography>
                        </Button>
                      </TableCell>
                    </TableRow>
                  </TableBody>
                </Table>
              </TableContainer>
            ) : (
              <div className="stake-pool">
                <div className={`pool-card-top-row ${isMobileScreen && "small"}`}>
                  <Box className="ohm-pairs">
                    <div className="ohm-pair" style={{ zIndex: 2 }}>
                      <div className="ohm-logo-bg">
                        <img src={`${ohmAssetImg()}`} />
                      </div>
=======
              </div>
            ) : (
              <>
                <Grid item>
                  <div className="stake-toggle-row">
                    <div className="btn-group" role="group">
                      <button
                        type="button"
                        className={`btn ${view === "stake" ? "btn-light" : ""}`}
                        onClick={() => {
                          setView("stake");
                        }}
                      >
                        Stake
                      </button>
                      <button
                        type="button"
                        className={`btn ${view === "unstake" ? "btn-light" : ""}`}
                        onClick={() => {
                          setView("unstake");
                        }}
                      >
                        Unstake
                      </button>
                    </div>
                  </div>

                  <Flex className="stake-action-row">
                    <div className="input-group ohm-input-group">
                      <div className="logo-holder">
                        <div className="ohm-logo-bg">
                          <img
                            className="ohm-logo-tiny"
                            src="https://raw.githubusercontent.com/sushiswap/assets/master/blockchains/ethereum/assets/0x383518188C0C6d7730D91b2c03a03C837814a899/logo.png"
                          />
                        </div>
                      </div>
                      <input
                        value={quantity}
                        onChange={e => setQuantity(e.target.value)}
                        type="number"
                        className="form-control stake-input"
                        placeholder="Type an amount"
                      />
                      <button type="button" onClick={setMax}>
                        Max
                      </button>
                    </div>

                    {address && hasAllowance("ohm") && view === "stake" && (
                      <div
                        className="stake-button"
                        onClick={() => {
                          onChangeStake("stake");
                        }}
                      >
                        Stake OHM
                      </div>
                    )}

                    {address && hasAllowance("sohm") && view === "unstake" && (
                      <div
                        className="stake-button"
                        onClick={() => {
                          onChangeStake("unstake");
                        }}
                      >
                        Unstake OHM
                      </div>
                    )}

                    {address && !hasAllowance("ohm") && view === "stake" && (
                      <div
                        className="stake-button"
                        onClick={() => {
                          onSeekApproval("ohm");
                        }}
                      >
                        Approve
                        {/* approve stake */}
                      </div>
                    )}

                    {address && !hasAllowance("sohm") && view === "unstake" && (
                      <div
                        className="stake-button"
                        onClick={() => {
                          onSeekApproval("sohm");
                        }}
                      >
                        Approve
                        {/* approve unstake */}
                      </div>
                    )}
                  </Flex>

                  <div className="stake-notification">
                    {address &&
                      ((!hasAllowance("ohm") && view === "stake") || (!hasAllowance("sohm") && view === "unstake")) && (
                        <em>
                          <p>
                            Note: The "Approve" transaction is only needed when staking/unstaking for the first time;
                            subsequent staking/unstaking only requires you to perform the "Stake" or "Unstake"
                            transaction.
                          </p>
                        </em>
                      )}
                  </div>
                </Grid>

                <Grid item>
                  <div className={`stake-user-data`}>
                    <div className="stake-price-data-column">
                      <div className="stake-price-data-row">
                        <p className="price-label">Your Balance</p>
                        <p className="price-data">{trim(ohmBalance)} OHM</p>
                      </div>

                      <div className="stake-price-data-row">
                        <p className="price-label">Your Staked Balance</p>
                        <p className="price-data">{trimmedSOHMBalance} sOHM</p>
                      </div>

                      <div className="stake-price-data-row">
                        <p className="price-label">Next Reward Value</p>
                        <p className="price-data">{nextRewardValue} sOHM</p>
                      </div>

                      <div className="stake-price-data-row">
                        <p className="price-label">Next Reward Yield</p>
                        <p className="price-data">{stakingRebasePercentage}%</p>
                      </div>

                      <div className="stake-price-data-row">
                        <p className="price-label">ROI (5-Day Rate)</p>
                        <p className="price-data">{trim(fiveDayRate * 100, 4)}%</p>
                      </div>
                    </div>
                  </div>
                </Grid>
              </>
            )}
          </Grid>
        </div>
      </Card>

      <Card className={`ohm-card secondary ${isSmallScreen && "mobile"}`}>
        <div className="card-header">
          <h5>Farm Pools</h5>
        </div>
        <div className="card-content">
          {!isSmallScreen ? (
            <table className="table table-borderless stake-table">
              <thead>
                <tr>
                  <th scope="col">Asset</th>
                  <th scope="col">APR</th>
                  <th scope="col">TVL</th>
                  <th scope="col">Balance</th>
                  <th scope="col" />
                </tr>
              </thead>
              <tbody>
                <tr>
                  <td>
                    <Flex className="ohm-pairs mr-2">
                      <div className="ohm-pair ohm-logo-bg" style={{ zIndex: 2 }}>
                        <img src={`${ohmAssetImg()}`} />
                      </div>
                      <div className="ohm-pair" style={{ zIndex: 1 }}>
                        <img src={`${fraxAssetImg()}`} />
                      </div>
                      <p>OHM-FRAX</p>
                    </Flex>
                  </td>
                  <td>{fraxData && trim(fraxData.apy, 1)}%</td>
                  <td>
                    {fraxData &&
                      fraxData.tvl &&
                      new Intl.NumberFormat("en-US", {
                        style: "currency",
                        currency: "USD",
                        maximumFractionDigits: 0,
                        minimumFractionDigits: 0,
                      }).format(fraxData.tvl)}
                  </td>
                  <td>{(fraxData && fraxData.balance) || 0} LP</td>
                  <td>
                    <a
                      role="button"
                      href="https://app.frax.finance/staking#Uniswap_FRAX_OHM"
                      className="stake-lp-button"
                      target="_blank"
                    >
                      Stake on Frax
                      <i className="fa fa-external-link-alt" />
                    </a>
                  </td>
                </tr>
              </tbody>
            </table>
          ) : (
            <div className="stake-pool">
              <div className="pool-card-top-row">
                <Flex className="ohm-pairs mr-2">
                  <div className="ohm-pair" style={{ zIndex: 2 }}>
                    <div className="ohm-logo-bg">
                      <img src={`${ohmAssetImg()}`} />
>>>>>>> 402f057e
                    </div>
                    <div className="ohm-pair" style={{ zIndex: 1 }}>
                      <img src={`${fraxAssetImg()}`} />
                    </div>
                    <Typography gutterBottom={false}>OHM-FRAX</Typography>
                  </Box>
                </div>
                <div className="pool-data">
                  <div className="data-row">
                    <Typography>APR</Typography>
                    <Typography>{fraxData && trim(fraxData.apy, 1)}%</Typography>
                  </div>
<<<<<<< HEAD
                  <div className="data-row">
                    <Typography>TVL</Typography>
                    <Typography>
                      {fraxData &&
                        fraxData.tvl &&
                        new Intl.NumberFormat("en-US", {
                          style: "currency",
                          currency: "USD",
                          maximumFractionDigits: 0,
                          minimumFractionDigits: 0,
                        }).format(fraxData.tvl)}
                    </Typography>
                  </div>
                  <div className="data-row">
                    <Typography>Balance</Typography>
                    <Typography>{(fraxData && fraxData.balance) || 0} LP</Typography>
                  </div>

                  <Button
                    variant="outlined"
                    color="secondary"
                    href="https://app.frax.finance/staking#Uniswap_FRAX_OHM"
                    target="_blank"
                    className="stake-lp-button"
                    fullWidth
                  >
                    <Typography variant="h6">
                      Stake on FRAX
                      <SvgIcon component={ArrowUp} color="primary" />
                    </Typography>
                  </Button>
                </div>
              </div>
            )}
          </div>
        </Paper>
      </Zoom>
    </div>
=======
                  <div className="ohm-pair" style={{ zIndex: 1 }}>
                    <img src={`${fraxAssetImg()}`} />
                  </div>
                  <p>OHM-FRAX</p>
                </Flex>
                <a
                  role="button"
                  href="https://app.frax.finance/staking#Uniswap_FRAX_OHM"
                  className="stake-lp-button"
                  target="_blank"
                >
                  Stake on Frax
                  <i className="fa fa-external-link-alt" />
                </a>
              </div>
              <div className="pool-data">
                <div className="pool-data-row">
                  <div className="pool-data-label">APR</div>
                  <div className="pool-data-label">{fraxData && trim(fraxData.apy, 1)}%</div>
                </div>
                <div item className="pool-data-row">
                  <div>TVL</div>
                  <div>
                    {fraxData &&
                      fraxData.tvl &&
                      new Intl.NumberFormat("en-US", {
                        style: "currency",
                        currency: "USD",
                        maximumFractionDigits: 0,
                        minimumFractionDigits: 0,
                      }).format(fraxData.tvl)}
                  </div>
                </div>
                <div item className="pool-data-row">
                  <div>Balance</div>
                  <div>{(fraxData && fraxData.balance) || 0} LP</div>
                </div>
              </div>
            </div>
          )}
        </div>
      </Card>
    </Grid>
>>>>>>> 402f057e
  );
}

export default Stake;<|MERGE_RESOLUTION|>--- conflicted
+++ resolved
@@ -25,10 +25,7 @@
 import NewReleases from "@material-ui/icons/NewReleases";
 import CheckCircleIcon from "@material-ui/icons/CheckCircle";
 import RebaseTimer from "../../components/RebaseTimer/RebaseTimer";
-<<<<<<< HEAD
 import TabPanel from "../../components/TabPanel";
-=======
->>>>>>> 402f057e
 import { trim } from "../../helpers";
 import { changeStake, changeApproval } from "../../actions/Stake.actions";
 import { getFraxData } from "../../actions/App.actions";
@@ -37,7 +34,6 @@
 import "./stake.scss";
 import { NavLink } from "react-router-dom";
 
-<<<<<<< HEAD
 function a11yProps(index) {
   return {
     id: `simple-tab-${index}`,
@@ -46,27 +42,17 @@
 }
 
 function Stake({ provider, address, web3Modal, loadWeb3Modal }) {
-=======
-function Stake({ provider, address, web3Modal, loadWeb3Modal, currentIndex }) {
->>>>>>> 402f057e
   const dispatch = useDispatch();
 
   const [view, setView] = useState(0);
   const [quantity, setQuantity] = useState();
 
-<<<<<<< HEAD
   const isSmallScreen = useMediaQuery("(max-width: 705px)");
   const isMobileScreen = useMediaQuery("(max-width: 513px)");
 
   const currentIndex = useSelector(state => {
     return state.app.currentIndex;
   });
-=======
-  const isSmallScreen = useMediaQuery("(max-width: 1125px)");
-  const isMediumScreen = useMediaQuery("(min-width: 1279px, max-width: 1500px)");
-  const isNarrowScreen = useMediaQuery("(max-width:460px)");
-
->>>>>>> 402f057e
   const fraxData = useSelector(state => {
     return state.fraxData;
   });
@@ -149,7 +135,9 @@
 
   if (web3Modal) {
     modalButton.push(
-<<<<<<< HEAD
+      <Button variant="contained" color="primary" onClick={loadWeb3Modal} key={2}>
+        Connect Wallet
+      </Button>,
       <Button variant="contained" color="primary" onClick={loadWeb3Modal} key={2}>
         Connect Wallet
       </Button>,
@@ -158,20 +146,6 @@
 
   const changeView = (event, newView) => {
     setView(newView);
-=======
-      <button type="button" className="btn stake-button btn-overwrite-primer m-2" onClick={loadWeb3Modal} key={2}>
-        Connect Wallet
-      </button>,
-    );
-  }
-
-  const openMigrationWizard = () => {
-    setMigrationWizardOpen(true);
-  };
-
-  const closeMigrationWizard = () => {
-    setMigrationWizardOpen(false);
->>>>>>> 402f057e
   };
 
   const trimmedSOHMBalance = trim(sohmBalance, 4);
@@ -179,7 +153,6 @@
   const nextRewardValue = trim((stakingRebasePercentage / 100) * trimmedSOHMBalance, 4);
 
   return (
-<<<<<<< HEAD
     <div id="stake-view">
       <Zoom in={true}>
         <Paper className={`ohm-card`}>
@@ -213,42 +186,10 @@
                 )}
               </div>
             </Grid>
-=======
-    <Grid id="stake-view" direction="row" justify="center">
-      {/* <Grid item sm={8} lg={6}> */}
-      <Card className={`ohm-card primary ${isSmallScreen && "mobile"} ${isMediumScreen && "med"}`}>
-        <div className="card-header">
-          <h5>Single Stake (3, 3)</h5>
-          <RebaseTimer />
-
-          {address && oldSohmBalance > 0.01 && (
-            <div className="migrate-sohm-button" role="button" aria-label="migrate-sohm" onClick={openMigrationWizard}>
-              <NavLink to="/stake/migrate">
-                <NewReleases />
-                Migrate sOHM
-              </NavLink>
-            </div>
-          )}
-          {address && oldSohmBalance < 0.01 && (
-            <div
-              className="migrate-sohm-button complete"
-              role="button"
-              aria-label="migrate-sohm-complete"
-              onClick={openMigrationWizard}
-            >
-              <NavLink to="/stake/migrate">
-                <CheckCircleIcon />
-                sOHM Migrated
-              </NavLink>
-            </div>
-          )}
-        </div>
->>>>>>> 402f057e
 
             <Grid item>
               <div className="stake-top-metrics">
                 <Grid container spacing={2}>
-<<<<<<< HEAD
                   <Grid item xs={6} sm={6} lg={4}>
                     <div className="stake-apy">
                       <Typography variant="h5" color="textSecondary">
@@ -258,8 +199,6 @@
                     </div>
                   </Grid>
 
-=======
->>>>>>> 402f057e
                   <Grid item xs={6} sm={6} lg={4}>
                     <div className="stake-tvl">
                       <Typography variant="h5" color="textSecondary">
@@ -278,32 +217,11 @@
                   </Grid>
 
                   <Grid item xs={6} sm={6} lg={4}>
-<<<<<<< HEAD
                     <div className="stake-index">
                       <Typography variant="h5" color="textSecondary">
                         Current Index
                       </Typography>
                       <Typography variant="h4">{currentIndex && trim(currentIndex, 1)} OHM</Typography>
-=======
-                    <div className="stake-tvl">
-                      <h2 className="title">TVL</h2>
-                      <h2 className="content">
-                        {stakingTVL &&
-                          new Intl.NumberFormat("en-US", {
-                            style: "currency",
-                            currency: "USD",
-                            maximumFractionDigits: 0,
-                            minimumFractionDigits: 0,
-                          }).format(stakingTVL)}
-                      </h2>
->>>>>>> 402f057e
-                    </div>
-                  </Grid>
-
-                  <Grid item xs={6} sm={6} lg={4}>
-                    <div className="stake-index">
-                      <h2 className="title">Current Index</h2>
-                      <h2 className="content">{currentIndex && trim(currentIndex, 1)} OHM</h2>
                     </div>
                   </Grid>
                 </Grid>
@@ -320,7 +238,6 @@
                     {modalButton}
                   </div>
                 </div>
-<<<<<<< HEAD
               ) : (
                 <>
                   <Box className="stake-action-row">
@@ -462,11 +379,14 @@
                     <div className="data-row">
                       <Typography>ROI (5-Day Rate)</Typography>
                       <Typography>{trim(fiveDayRate * 100, 4)}%</Typography>
-                    </div>
+                  </div>
+
+                    
                   </div>
                 </>
               )}
             </div>
+
           </Grid>
         </Paper>
       </Zoom>
@@ -541,216 +461,6 @@
                       <div className="ohm-logo-bg">
                         <img src={`${ohmAssetImg()}`} />
                       </div>
-=======
-              </div>
-            ) : (
-              <>
-                <Grid item>
-                  <div className="stake-toggle-row">
-                    <div className="btn-group" role="group">
-                      <button
-                        type="button"
-                        className={`btn ${view === "stake" ? "btn-light" : ""}`}
-                        onClick={() => {
-                          setView("stake");
-                        }}
-                      >
-                        Stake
-                      </button>
-                      <button
-                        type="button"
-                        className={`btn ${view === "unstake" ? "btn-light" : ""}`}
-                        onClick={() => {
-                          setView("unstake");
-                        }}
-                      >
-                        Unstake
-                      </button>
-                    </div>
-                  </div>
-
-                  <Flex className="stake-action-row">
-                    <div className="input-group ohm-input-group">
-                      <div className="logo-holder">
-                        <div className="ohm-logo-bg">
-                          <img
-                            className="ohm-logo-tiny"
-                            src="https://raw.githubusercontent.com/sushiswap/assets/master/blockchains/ethereum/assets/0x383518188C0C6d7730D91b2c03a03C837814a899/logo.png"
-                          />
-                        </div>
-                      </div>
-                      <input
-                        value={quantity}
-                        onChange={e => setQuantity(e.target.value)}
-                        type="number"
-                        className="form-control stake-input"
-                        placeholder="Type an amount"
-                      />
-                      <button type="button" onClick={setMax}>
-                        Max
-                      </button>
-                    </div>
-
-                    {address && hasAllowance("ohm") && view === "stake" && (
-                      <div
-                        className="stake-button"
-                        onClick={() => {
-                          onChangeStake("stake");
-                        }}
-                      >
-                        Stake OHM
-                      </div>
-                    )}
-
-                    {address && hasAllowance("sohm") && view === "unstake" && (
-                      <div
-                        className="stake-button"
-                        onClick={() => {
-                          onChangeStake("unstake");
-                        }}
-                      >
-                        Unstake OHM
-                      </div>
-                    )}
-
-                    {address && !hasAllowance("ohm") && view === "stake" && (
-                      <div
-                        className="stake-button"
-                        onClick={() => {
-                          onSeekApproval("ohm");
-                        }}
-                      >
-                        Approve
-                        {/* approve stake */}
-                      </div>
-                    )}
-
-                    {address && !hasAllowance("sohm") && view === "unstake" && (
-                      <div
-                        className="stake-button"
-                        onClick={() => {
-                          onSeekApproval("sohm");
-                        }}
-                      >
-                        Approve
-                        {/* approve unstake */}
-                      </div>
-                    )}
-                  </Flex>
-
-                  <div className="stake-notification">
-                    {address &&
-                      ((!hasAllowance("ohm") && view === "stake") || (!hasAllowance("sohm") && view === "unstake")) && (
-                        <em>
-                          <p>
-                            Note: The "Approve" transaction is only needed when staking/unstaking for the first time;
-                            subsequent staking/unstaking only requires you to perform the "Stake" or "Unstake"
-                            transaction.
-                          </p>
-                        </em>
-                      )}
-                  </div>
-                </Grid>
-
-                <Grid item>
-                  <div className={`stake-user-data`}>
-                    <div className="stake-price-data-column">
-                      <div className="stake-price-data-row">
-                        <p className="price-label">Your Balance</p>
-                        <p className="price-data">{trim(ohmBalance)} OHM</p>
-                      </div>
-
-                      <div className="stake-price-data-row">
-                        <p className="price-label">Your Staked Balance</p>
-                        <p className="price-data">{trimmedSOHMBalance} sOHM</p>
-                      </div>
-
-                      <div className="stake-price-data-row">
-                        <p className="price-label">Next Reward Value</p>
-                        <p className="price-data">{nextRewardValue} sOHM</p>
-                      </div>
-
-                      <div className="stake-price-data-row">
-                        <p className="price-label">Next Reward Yield</p>
-                        <p className="price-data">{stakingRebasePercentage}%</p>
-                      </div>
-
-                      <div className="stake-price-data-row">
-                        <p className="price-label">ROI (5-Day Rate)</p>
-                        <p className="price-data">{trim(fiveDayRate * 100, 4)}%</p>
-                      </div>
-                    </div>
-                  </div>
-                </Grid>
-              </>
-            )}
-          </Grid>
-        </div>
-      </Card>
-
-      <Card className={`ohm-card secondary ${isSmallScreen && "mobile"}`}>
-        <div className="card-header">
-          <h5>Farm Pools</h5>
-        </div>
-        <div className="card-content">
-          {!isSmallScreen ? (
-            <table className="table table-borderless stake-table">
-              <thead>
-                <tr>
-                  <th scope="col">Asset</th>
-                  <th scope="col">APR</th>
-                  <th scope="col">TVL</th>
-                  <th scope="col">Balance</th>
-                  <th scope="col" />
-                </tr>
-              </thead>
-              <tbody>
-                <tr>
-                  <td>
-                    <Flex className="ohm-pairs mr-2">
-                      <div className="ohm-pair ohm-logo-bg" style={{ zIndex: 2 }}>
-                        <img src={`${ohmAssetImg()}`} />
-                      </div>
-                      <div className="ohm-pair" style={{ zIndex: 1 }}>
-                        <img src={`${fraxAssetImg()}`} />
-                      </div>
-                      <p>OHM-FRAX</p>
-                    </Flex>
-                  </td>
-                  <td>{fraxData && trim(fraxData.apy, 1)}%</td>
-                  <td>
-                    {fraxData &&
-                      fraxData.tvl &&
-                      new Intl.NumberFormat("en-US", {
-                        style: "currency",
-                        currency: "USD",
-                        maximumFractionDigits: 0,
-                        minimumFractionDigits: 0,
-                      }).format(fraxData.tvl)}
-                  </td>
-                  <td>{(fraxData && fraxData.balance) || 0} LP</td>
-                  <td>
-                    <a
-                      role="button"
-                      href="https://app.frax.finance/staking#Uniswap_FRAX_OHM"
-                      className="stake-lp-button"
-                      target="_blank"
-                    >
-                      Stake on Frax
-                      <i className="fa fa-external-link-alt" />
-                    </a>
-                  </td>
-                </tr>
-              </tbody>
-            </table>
-          ) : (
-            <div className="stake-pool">
-              <div className="pool-card-top-row">
-                <Flex className="ohm-pairs mr-2">
-                  <div className="ohm-pair" style={{ zIndex: 2 }}>
-                    <div className="ohm-logo-bg">
-                      <img src={`${ohmAssetImg()}`} />
->>>>>>> 402f057e
                     </div>
                     <div className="ohm-pair" style={{ zIndex: 1 }}>
                       <img src={`${fraxAssetImg()}`} />
@@ -763,7 +473,6 @@
                     <Typography>APR</Typography>
                     <Typography>{fraxData && trim(fraxData.apy, 1)}%</Typography>
                   </div>
-<<<<<<< HEAD
                   <div className="data-row">
                     <Typography>TVL</Typography>
                     <Typography>
@@ -802,51 +511,6 @@
         </Paper>
       </Zoom>
     </div>
-=======
-                  <div className="ohm-pair" style={{ zIndex: 1 }}>
-                    <img src={`${fraxAssetImg()}`} />
-                  </div>
-                  <p>OHM-FRAX</p>
-                </Flex>
-                <a
-                  role="button"
-                  href="https://app.frax.finance/staking#Uniswap_FRAX_OHM"
-                  className="stake-lp-button"
-                  target="_blank"
-                >
-                  Stake on Frax
-                  <i className="fa fa-external-link-alt" />
-                </a>
-              </div>
-              <div className="pool-data">
-                <div className="pool-data-row">
-                  <div className="pool-data-label">APR</div>
-                  <div className="pool-data-label">{fraxData && trim(fraxData.apy, 1)}%</div>
-                </div>
-                <div item className="pool-data-row">
-                  <div>TVL</div>
-                  <div>
-                    {fraxData &&
-                      fraxData.tvl &&
-                      new Intl.NumberFormat("en-US", {
-                        style: "currency",
-                        currency: "USD",
-                        maximumFractionDigits: 0,
-                        minimumFractionDigits: 0,
-                      }).format(fraxData.tvl)}
-                  </div>
-                </div>
-                <div item className="pool-data-row">
-                  <div>Balance</div>
-                  <div>{(fraxData && fraxData.balance) || 0} LP</div>
-                </div>
-              </div>
-            </div>
-          )}
-        </div>
-      </Card>
-    </Grid>
->>>>>>> 402f057e
   );
 }
 
