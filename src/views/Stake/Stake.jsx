import React, { useState, useCallback, useEffect } from "react";
import { useSelector, useDispatch } from "react-redux";
import { Flex, Card } from "rimble-ui";
import { Grid } from "@material-ui/core";
import NewReleases from "@material-ui/icons/NewReleases";
import { trim } from "../../helpers";
import { changeStake, changeApproval } from "../../actions/Stake.actions";
import { getFraxData } from "../../actions/App.actions";
import useMediaQuery from "@material-ui/core/useMediaQuery";
import "../../style.scss";
import "./stake.scss";
import { NavLink } from "react-router-dom";

function Stake({ provider, address, web3Modal, loadWeb3Modal }) {
  const dispatch = useDispatch();

  const [view, setView] = useState("stake");
  const [quantity, setQuantity] = useState();
  const [migrationWizardOpen, setMigrationWizardOpen] = useState(false);


  const isSmallScreen = useMediaQuery("(max-width: 1125px)");
	const isMediumScreen = useMediaQuery("(min-width: 1279px, max-width: 1500px)")
	const isNarrowScreen = useMediaQuery("(max-width:460px)");

  const fraxData = useSelector(state => {
    return state.fraxData;
  });
  const fiveDayRate = useSelector(state => {
    return state.app.fiveDayRate;
  });
  const ohmBalance = useSelector(state => {
    return state.app.balances && state.app.balances.ohm;
  });
  const sohmBalance = useSelector(state => {
    return state.app.balances && state.app.balances.sohm;
  });
  const stakeAllowance = useSelector(state => {
    return state.app.staking && state.app.staking.ohmStake;
  });
  const unstakeAllowance = useSelector(state => {
    return state.app.staking && state.app.staking.ohmUnstake;
  });
  const stakingRebase = useSelector(state => {
    return state.app.stakingRebase;
  });
  const stakingAPY = useSelector(state => {
    return state.app.stakingAPY;
  });
  const currentBlock = useSelector(state => {
    return state.app.currentBlock;
  });

  const setMax = () => {
    if (view === "stake") {
      setQuantity(ohmBalance);
    } else {
      setQuantity(sohmBalance);
    }
  };

  const onSeekApproval = async token => {
    await dispatch(changeApproval({ address, token, provider, networkID: 1 }));
  };

  const onChangeStake = async action => {
    // eslint-disable-next-line no-restricted-globals
    if (isNaN(quantity) || quantity === 0 || quantity === "") {
      // eslint-disable-next-line no-alert
      alert("Please enter a value!");
    } else {
      await dispatch(changeStake({ address, action, value: quantity.toString(), provider, networkID: 1 }));
    }
  };

  const hasAllowance = useCallback(
    token => {
      if (token === "ohm") return stakeAllowance > 0;
      if (token === "sohm") return unstakeAllowance > 0;
      return 0;
    },
    [stakeAllowance],
  );

  const ohmAssetImg = () => {
    return "https://raw.githubusercontent.com/sushiswap/assets/master/blockchains/ethereum/assets/0x383518188C0C6d7730D91b2c03a03C837814a899/logo.png";
  };

  const fraxAssetImg = () => {
    return "https://raw.githubusercontent.com/sushiswap/assets/master/blockchains/ethereum/assets/0x853d955aCEf822Db058eb8505911ED77F175b99e/logo.png";
  };

  const loadFraxData = async () => {
    dispatch(getFraxData());
  }

  useEffect(() => {
    loadFraxData();
  }, []);


  let modalButton = <></>;
  if (web3Modal) {
    if (web3Modal.cachedProvider) {
      modalButton = (
        <button type="button" className="btn top-bar-button btn-overwrite-primer m-2" onClick={loadWeb3Modal}>
          Connect Wallet
        </button>
      );
    }
  }

  const openMigrationWizard = () => {
    setMigrationWizardOpen(true)
  }

  const closeMigrationWizard = () => {
    setMigrationWizardOpen(false)
  }


  // TODO: the two grids need `container` props to justify.
  return (
    <Grid id="stake-view" direction="row" justify="center">
      {/* <Grid item sm={8} lg={6}> */}
      <Card className={`ohm-card primary ${isSmallScreen  && "mobile"} ${isMediumScreen && "med"}`}>
        <div className="card-header">
          <h5>Single Stake (3, 3)</h5>
          {/* make this link to migration page, similar to how bonds work */}
          <div 
            className="migrate-sohm-button"
            role="button" 
            aria-label="migrate-sohm" 
            onClick={openMigrationWizard}>
              <NavLink to="/stake/migrate">
                <NewReleases />
                Migrate sOHM
              </NavLink>
          </div>
        </div>

        <div className="card-content">
          <Grid direction="row" justify="center" alignItems="center">
            <Grid item>
              <div className="stake-top-metrics">
                <Grid container spacing={2}>
                  <Grid item xs={12} sm={12} lg={4}>
                    <div className="olympus-sushi">
                      <div>
                        <img
                          className="olympus-logo"
                          src="https://raw.githubusercontent.com/sushiswap/assets/master/blockchains/ethereum/assets/0x383518188C0C6d7730D91b2c03a03C837814a899/logo.png"
                        />
                        <h3>Olympus</h3>
                      </div>
                      <div>
                        <a href="" target="_blank">
                          Buy on Sushiswap
                        </a>
                        <i className="fa fa-external-link-alt" />
                      </div>
                    </div>
                  </Grid>

                  <Grid item xs={6} sm={6} lg={4}>
                    <div className="stake-apy">
                      <h2 className="title">APY</h2>
                      <h2 className="content">{trim(stakingAPY * 100, 1)}%</h2>
                    </div>
                  </Grid>

                  <Grid item xs={6} sm={6} lg={4}>
                    <div className="stake-tvl">
                      <h2 className="title">TVL</h2>
                      {/* need function for getting stakingTVL */}
                      <h2 className="content">{trim(stakingAPY * 100, 1)}%</h2>
                    </div>
                  </Grid>
                </Grid>
              </div>
            </Grid>


            {!address ? (
                <div className="stake-wallet-notification">
                  <h4>Connect your wallet to Stake OHM</h4>
                  <div className="wallet-menu" id="wallet-menu">
                    <button
                      type="button"
                      className="btn stake-button btn-overwrite-primer m-2"
                      onClick={loadWeb3Modal}
                      key={2}
                    >
                      Connect Wallet
                    </button>
                  </div>
                </div>
              ) : (
                <>
              <Grid item>
                <div className="stake-toggle-row">
                  <div className="btn-group" role="group">
                    <button
                      type="button"
                      className={`btn ${view === "stake" ? "btn-light" : ""}`}
                      onClick={() => {
                        setView("stake");
                      }}
                    >
                      Stake
                    </button>
                    <button
                      type="button"
                      className={`btn ${view === "unstake" ? "btn-light" : ""}`}
                      onClick={() => {
                        setView("unstake");
                      }}
                    >
                      Unstake
                    </button>
                  </div>
                </div>

                <Flex className="stake-action-row">
                  <div className="input-group ohm-input-group">
                    <div className="logo-holder">
                      <div className="ohm-logo-bg">
                        <img
                          className="ohm-logo-tiny"
                          src="https://raw.githubusercontent.com/sushiswap/assets/master/blockchains/ethereum/assets/0x383518188C0C6d7730D91b2c03a03C837814a899/logo.png"
                        />
                      </div>
                    </div>
                    <input
                      value={quantity}
                      onChange={e => setQuantity(e.target.value)}
                      type="number"
                      className="form-control stake-input"
                      placeholder="Type an amount"
                    />
                    <button type="button" onClick={setMax}>
                      Max
                    </button>
                  </div>

                  {address && hasAllowance("ohm") && view === "stake" && ( 
                    <div
                      className="stake-button"
                      onClick={() => {
                        onChangeStake("stake");
                      }}
                    >
                      Stake OHM
                    </div>
                  )}

                  {address && hasAllowance("sohm") && view === "unstake" && (
                    <div
                      className="stake-button"
                      onClick={() => {
                        onChangeStake("unstake");
                      }}
                    >
                      Unstake OHM
                    </div>
                  )}

                  {address && !hasAllowance("ohm") && view === "stake" && (
                    <div
                      className="stake-button"
                      onClick={() => {
                        onSeekApproval("ohm");
                      }}
                    >
                      Approve
                      {/* approve stake */}
                    </div>
                  )}

                  {address && !hasAllowance("sohm") && view === "unstake" && (
                    <div
                      className="stake-button"
                      onClick={() => {
                        onSeekApproval("sohm");
                      }}
                    >
                      Approve
                      {/* approve unstake */}
                    </div>
                  )}
                </Flex>

                <div className="stake-notification">
                  {address &&
                    ((!hasAllowance("ohm") && view === "stake") || (!hasAllowance("sohm") && view === "unstake")) && (
                      <em>
                        <p>
                          Important: The "Approve" transaction is only needed when staking/unstaking for the first time;
                          subsequent staking/unstaking only requires you to perform the "Stake" or "Unstake" transaction.
                        </p>
                      </em>
                    )}
                </div>
              </Grid>

              <Grid item>
                

              <div className={`stake-user-data`}>
                  <div className="stake-price-data-column">
                  <div className="stake-price-data-row">
                    <p className="price-label">Your Balance</p>
                    <p className="price-data">{trim(ohmBalance)} OHM</p>
                  </div>

                  <div className="stake-price-data-row">
                    <p className="price-label">Your Staked Balance</p>
                    <p className="price-data">{trim(sohmBalance, 4)} sOHM</p>
                  </div>

                  <div className="stake-price-data-row">
                    <p className="price-label">Reward Yield</p>
                    <p className="price-data">{trim(stakingRebase * 100, 4)}%</p>
                  </div>

                  <div className="stake-price-data-row">
                    <p className="price-label">ROI (5-Day Rate)</p>
                    <p className="price-data">{trim(fiveDayRate * 100, 4)}%</p>
                  </div>
                </div>
                
              
              </div>
              </Grid>
              </>
          )}
            </Grid>
          
        </div>
        
      </Card>

      {/* ${isMediumScreen && "med"} */}
      <Card className={`ohm-card secondary ${isSmallScreen  && "mobile"}`}> 
        <div className="card-header">
          <h5>Farm Pools</h5>
        </div>
        <div className="card-content">
          { !isSmallScreen ? (
            <table className="table table-borderless stake-table">
              <thead>
                <tr>
                  <th scope="col">Asset</th>
                  <th scope="col">APR</th>
                  <th scope="col">TVL</th>
                  <th scope="col" />
                </tr>
              </thead>
              <tbody>
                <tr>
                  <td>
                    <Flex className="ohm-pairs mr-2">
                      <div className="ohm-pair" style={{ zIndex: 2 }}>
                        <img src={`${ohmAssetImg()}`} />
                      </div>
                      <div className="ohm-pair" style={{ zIndex: 1 }}>
                        <img src={`${fraxAssetImg()}`} />
                      </div>
                      <p>
                        OHM-FRAX
                        <i className="fa fa-external-link-alt" />
                      </p>
                    </Flex>
                  </td>
                  <td>{trim(fraxData.apy, 1)}</td>
                  <td>{trim(fraxData.tvl, 2)}</td>
                  <td>
                    <a role="button" href='https://app.frax.finance/staking#Uniswap_FRAX_OHM' className="stake-lp-button" target="_blank">
                      Stake
                    </a>
                  </td>
                </tr>
              </tbody>
            </table>
          ) : (
            <div className="stake-pool">
              <div className="pool-card-top-row">
                <Flex className="ohm-pairs mr-2">
                  <div className="ohm-pair" style={{ zIndex: 2 }}>
                  <div className="ohm-logo-bg">
                    <img src={`${ohmAssetImg()}`} />
                    </div>
                  </div>
<<<<<<< HEAD
                </div>
                <div className="ohm-pair" style={{ zIndex: 1 }}>
                  <img src={`${fraxAssetImg()}`} />
                </div>
                <p>
                  OHM-FRAX
                </p>
              </Flex>
=======
                  <div className="ohm-pair" style={{ zIndex: 1 }}>
                    <img src={`${fraxAssetImg()}`} />
                  </div>
                  <p>
                    OHM-FRX
                  </p>
                </Flex>
                <button className="stake-lp-button">
                    Stake on Frax
                    <i className="fa fa-external-link-alt" />
                </button>
              </div>
>>>>>>> abe06d7e
              <div className="pool-data">
                <div className="pool-data-row">
                  <div className="pool-data-label">
                    APR
                  </div>
                  <div className="pool-data-label">
                    {trim(fraxData.apy, 1)}
                  </div>
                </div>
                <div item className="pool-data-row">
                  <div>TVL</div>
                  <div>{trim(fraxData.tvl, 2)}</div>
                </div>
                <div item className="pool-data-row">
                  <div>Balance</div>
                  <div>{fraxData.balance}</div>
                </div>
              </div>
<<<<<<< HEAD
              <a role="button" href='https://app.frax.finance/staking#Uniswap_FRAX_OHM' className="stake-lp-button" target="_blank">
                Stake on Frax
                <i className="fa fa-external-link-alt" />
              </a>
=======
              
>>>>>>> abe06d7e
            </div>
          )}

        </div>
      </Card>
    </Grid>
  );
}

export default Stake;<|MERGE_RESOLUTION|>--- conflicted
+++ resolved
@@ -127,10 +127,10 @@
         <div className="card-header">
           <h5>Single Stake (3, 3)</h5>
           {/* make this link to migration page, similar to how bonds work */}
-          <div 
+          <div
             className="migrate-sohm-button"
-            role="button" 
-            aria-label="migrate-sohm" 
+            role="button"
+            aria-label="migrate-sohm"
             onClick={openMigrationWizard}>
               <NavLink to="/stake/migrate">
                 <NewReleases />
@@ -243,7 +243,7 @@
                     </button>
                   </div>
 
-                  {address && hasAllowance("ohm") && view === "stake" && ( 
+                  {address && hasAllowance("ohm") && view === "stake" && (
                     <div
                       className="stake-button"
                       onClick={() => {
@@ -304,7 +304,7 @@
               </Grid>
 
               <Grid item>
-                
+
 
               <div className={`stake-user-data`}>
                   <div className="stake-price-data-column">
@@ -328,20 +328,20 @@
                     <p className="price-data">{trim(fiveDayRate * 100, 4)}%</p>
                   </div>
                 </div>
-                
-              
+
+
               </div>
               </Grid>
               </>
           )}
             </Grid>
-          
+
         </div>
-        
+
       </Card>
 
       {/* ${isMediumScreen && "med"} */}
-      <Card className={`ohm-card secondary ${isSmallScreen  && "mobile"}`}> 
+      <Card className={`ohm-card secondary ${isSmallScreen  && "mobile"}`}>
         <div className="card-header">
           <h5>Farm Pools</h5>
         </div>
@@ -391,16 +391,6 @@
                     <img src={`${ohmAssetImg()}`} />
                     </div>
                   </div>
-<<<<<<< HEAD
-                </div>
-                <div className="ohm-pair" style={{ zIndex: 1 }}>
-                  <img src={`${fraxAssetImg()}`} />
-                </div>
-                <p>
-                  OHM-FRAX
-                </p>
-              </Flex>
-=======
                   <div className="ohm-pair" style={{ zIndex: 1 }}>
                     <img src={`${fraxAssetImg()}`} />
                   </div>
@@ -413,7 +403,6 @@
                     <i className="fa fa-external-link-alt" />
                 </button>
               </div>
->>>>>>> abe06d7e
               <div className="pool-data">
                 <div className="pool-data-row">
                   <div className="pool-data-label">
@@ -432,14 +421,7 @@
                   <div>{fraxData.balance}</div>
                 </div>
               </div>
-<<<<<<< HEAD
-              <a role="button" href='https://app.frax.finance/staking#Uniswap_FRAX_OHM' className="stake-lp-button" target="_blank">
-                Stake on Frax
-                <i className="fa fa-external-link-alt" />
-              </a>
-=======
               
->>>>>>> abe06d7e
             </div>
           )}
 
