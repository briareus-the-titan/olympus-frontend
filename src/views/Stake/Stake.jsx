import { useCallback, useState } from "react";
import { useDispatch, useSelector } from "react-redux";
import {
  Box,
  Button,
  FormControl,
  Grid,
  InputAdornment,
  InputLabel,
  Link,
  OutlinedInput,
  Paper,
  Tab,
  Tabs,
  Typography,
  Zoom,
  Divider,
} from "@material-ui/core";
import NewReleases from "@material-ui/icons/NewReleases";
import RebaseTimer from "../../components/RebaseTimer/RebaseTimer";
import TabPanel from "../../components/TabPanel";
import { getOhmTokenImage, getTokenImage, trim } from "../../helpers";
import { changeApproval, changeStake } from "../../slices/StakeThunk";
import useMediaQuery from "@material-ui/core/useMediaQuery";
import "./stake.scss";
import { useWeb3Context } from "src/hooks/web3Context";
import { isPendingTxn, txnButtonText } from "src/slices/PendingTxnsSlice";
import { Skeleton } from "@material-ui/lab";
import ExternalStakePool from "./ExternalStakePool";
import { error } from "../../slices/MessagesSlice";
import { ethers } from "ethers";

function a11yProps(index) {
  return {
    id: `simple-tab-${index}`,
    "aria-controls": `simple-tabpanel-${index}`,
  };
}

const sOhmImg = getTokenImage("sohm");
const ohmImg = getOhmTokenImage(16, 16);

function Stake() {
  const dispatch = useDispatch();
  const { provider, address, connected, connect, chainID } = useWeb3Context();

  const [zoomed, setZoomed] = useState(false);
  const [view, setView] = useState(0);
  const [quantity, setQuantity] = useState("");

  const isAppLoading = useSelector(state => state.app.loading);
  const currentIndex = useSelector(state => {
    return state.app.currentIndex;
  });
  const fiveDayRate = useSelector(state => {
    return state.app.fiveDayRate;
  });
  const ohmBalance = useSelector(state => {
    return state.account.balances && state.account.balances.ohm;
  });
  const oldSohmBalance = useSelector(state => {
    return state.account.balances && state.account.balances.oldsohm;
  });
  const sohmBalance = useSelector(state => {
    return state.account.balances && state.account.balances.sohm;
  });
  const fsohmBalance = useSelector(state => {
    return state.account.balances && state.account.balances.fsohm;
  });
  const wsohmBalance = useSelector(state => {
    return state.account.balances && state.account.balances.wsohm;
  });
  const wsohmAsSohm = useSelector(state => {
    return state.account.balances && state.account.balances.wsohmAsSohm;
  });
  const stakeAllowance = useSelector(state => {
    return state.account.staking && state.account.staking.ohmStake;
  });
  const unstakeAllowance = useSelector(state => {
    return state.account.staking && state.account.staking.ohmUnstake;
  });
  const stakingRebase = useSelector(state => {
    return state.app.stakingRebase;
  });
  const stakingAPY = useSelector(state => {
    return state.app.stakingAPY;
  });
  const stakingTVL = useSelector(state => {
    return state.app.stakingTVL;
  });

  const pendingTransactions = useSelector(state => {
    return state.pendingTransactions;
  });

  const setMax = () => {
    if (view === 0) {
      setQuantity(ohmBalance);
    } else {
      setQuantity(sohmBalance);
    }
  };

  const onSeekApproval = async token => {
    await dispatch(changeApproval({ address, token, provider, networkID: chainID }));
  };

  const onChangeStake = async action => {
    // eslint-disable-next-line no-restricted-globals
    if (isNaN(quantity) || quantity === 0 || quantity === "") {
      // eslint-disable-next-line no-alert
      return dispatch(error("Please enter a value!"));
    }

    // 1st catch if quantity > balance
    let gweiValue = ethers.utils.parseUnits(quantity, "gwei");
    if (action === "stake" && gweiValue.gt(ethers.utils.parseUnits(ohmBalance, "gwei"))) {
      return dispatch(error("You cannot stake more than your OHM balance."));
    }

    if (action === "unstake" && gweiValue.gt(ethers.utils.parseUnits(sohmBalance, "gwei"))) {
      return dispatch(error("You cannot unstake more than your sOHM balance."));
    }

    await dispatch(changeStake({ address, action, value: quantity.toString(), provider, networkID: chainID }));
  };

  const hasAllowance = useCallback(
    token => {
      if (token === "ohm") return stakeAllowance > 0;
      if (token === "sohm") return unstakeAllowance > 0;
      return 0;
    },
    [stakeAllowance, unstakeAllowance],
  );

  const isAllowanceDataLoading = (stakeAllowance == null && view === 0) || (unstakeAllowance == null && view === 1);

  let modalButton = [];

  modalButton.push(
    <Button
      variant="contained"
      color="primary"
      className="connect-button"
      id="stake-connect-wallet"
      onClick={connect}
      key={1}
    >
      Connect Wallet
    </Button>,
  );

  const changeView = (event, newView) => {
    setView(newView);
  };

  const trimmedBalance = Number(
    [sohmBalance, fsohmBalance, wsohmAsSohm]
      .filter(Boolean)
      .map(balance => Number(balance))
      .reduce((a, b) => a + b, 0)
      .toFixed(4),
  );
  const trimmedStakingAPY = trim(stakingAPY * 100, 1);
  const stakingRebasePercentage = trim(stakingRebase * 100, 4);
  const nextRewardValue = trim((stakingRebasePercentage / 100) * trimmedBalance, 4);

  return (
    <div id="stake-view">
      <Zoom in={true} onEntered={() => setZoomed(true)}>
        <Paper className={`ohm-card`}>
          <Grid container direction="column" spacing={2}>
            <Grid item>
              <div className="card-header">
                <Typography variant="h5">Single Stake (3, 3)</Typography>
                <RebaseTimer />

                {address && oldSohmBalance > 0.01 && (
                  <Link
                    className="migrate-sohm-button"
                    style={{ textDecoration: "none" }}
                    href="https://docs.olympusdao.finance/using-the-website/migrate"
                    aria-label="migrate-sohm"
                    target="_blank"
                  >
                    <NewReleases viewBox="0 0 24 24" />
                    <Typography>Migrate sOHM!</Typography>
                  </Link>
                )}
              </div>
            </Grid>

            <Grid item>
              <div className="stake-top-metrics">
                <Grid container spacing={2} alignItems="flex-end">
                  <Grid item xs={12} sm={4} md={4} lg={4}>
                    <div className="stake-apy">
                      <Typography variant="h5" color="textSecondary">
                        APY
                      </Typography>
                      <Typography variant="h4">
                        {stakingAPY ? (
                          <span data-testid="apy-value">
                            {new Intl.NumberFormat("en-US").format(trimmedStakingAPY)}%
                          </span>
                        ) : (
                          <Skeleton width="150px" data-testid="apy-loading" />
                        )}
                      </Typography>
                    </div>
                  </Grid>

                  <Grid item xs={12} sm={4} md={4} lg={4}>
                    <div className="stake-tvl">
                      <Typography variant="h5" color="textSecondary">
                        Total Value Deposited
                      </Typography>
                      <Typography variant="h4">
                        {stakingTVL ? (
                          <span data-testid="tvl-value">
                            {new Intl.NumberFormat("en-US", {
                              style: "currency",
                              currency: "USD",
                              maximumFractionDigits: 0,
                              minimumFractionDigits: 0,
                            }).format(stakingTVL)}
                          </span>
                        ) : (
                          <Skeleton width="150px" data-testid="tvl-loading" />
                        )}
                      </Typography>
                    </div>
                  </Grid>

                  <Grid item xs={12} sm={4} md={4} lg={4}>
                    <div className="stake-index">
                      <Typography variant="h5" color="textSecondary">
                        Current Index
                      </Typography>
                      <Typography variant="h4">
                        {currentIndex ? (
                          <span data-testid="index-value">{trim(currentIndex, 1)} OHM</span>
                        ) : (
                          <Skeleton width="150px" data-testid="index-loading" />
                        )}
                      </Typography>
                    </div>
                  </Grid>
                </Grid>
              </div>
            </Grid>

            <div className="staking-area">
              {!address ? (
                <div className="stake-wallet-notification">
                  <div className="wallet-menu" id="wallet-menu">
                    {modalButton}
                  </div>
                  <Typography variant="h6">Connect your wallet to stake OHM</Typography>
                </div>
              ) : (
                <>
                  <Box className="stake-action-area">
                    <Tabs
                      key={String(zoomed)}
                      centered
                      value={view}
                      textColor="primary"
                      indicatorColor="primary"
                      className="stake-tab-buttons"
                      onChange={changeView}
                      aria-label="stake tabs"
                    >
                      <Tab label="Stake" {...a11yProps(0)} />
                      <Tab label="Unstake" {...a11yProps(1)} />
                    </Tabs>

                    <Box className="stake-action-row " display="flex" alignItems="center">
                      {address && !isAllowanceDataLoading ? (
                        (!hasAllowance("ohm") && view === 0) || (!hasAllowance("sohm") && view === 1) ? (
                          <Box className="help-text">
                            <Typography variant="body1" className="stake-note" color="textSecondary">
                              {view === 0 ? (
                                <>
                                  First time staking <b>OHM</b>?
                                  <br />
                                  Please approve Olympus Dao to use your <b>OHM</b> for staking.
                                </>
                              ) : (
                                <>
                                  First time unstaking <b>sOHM</b>?
                                  <br />
                                  Please approve Olympus Dao to use your <b>sOHM</b> for unstaking.
                                </>
                              )}
                            </Typography>
                          </Box>
                        ) : (
                          <FormControl className="ohm-input" variant="outlined" color="primary">
                            <InputLabel htmlFor="amount-input"></InputLabel>
                            <OutlinedInput
                              id="amount-input"
                              type="number"
                              placeholder="Enter an amount"
                              className="stake-input"
                              value={quantity}
                              onChange={e => setQuantity(e.target.value)}
                              labelWidth={0}
                              endAdornment={
                                <InputAdornment position="end">
                                  <Button variant="text" onClick={setMax} color="inherit">
                                    Max
                                  </Button>
                                </InputAdornment>
                              }
                            />
                          </FormControl>
                        )
                      ) : (
                        <Skeleton width="150px" />
                      )}

                      <TabPanel value={view} index={0} className="stake-tab-panel">
                        {isAllowanceDataLoading ? (
                          <Skeleton />
                        ) : address && hasAllowance("ohm") ? (
                          <Button
                            className="stake-button"
                            id="stake-button"
                            variant="contained"
                            color="primary"
                            disabled={isPendingTxn(pendingTransactions, "staking")}
                            onClick={() => {
                              onChangeStake("stake");
                            }}
                          >
                            {txnButtonText(pendingTransactions, "staking", "Stake OHM")}
                          </Button>
                        ) : (
                          <Button
                            className="stake-button"
                            id="approve-stake-button"
                            variant="contained"
                            color="primary"
                            disabled={isPendingTxn(pendingTransactions, "approve_staking")}
                            onClick={() => {
                              onSeekApproval("ohm");
                            }}
                          >
                            {txnButtonText(pendingTransactions, "approve_staking", "Approve")}
                          </Button>
                        )}
                      </TabPanel>
                      <TabPanel value={view} index={1} className="stake-tab-panel">
                        {isAllowanceDataLoading ? (
                          <Skeleton />
                        ) : address && hasAllowance("sohm") ? (
                          <Button
                            className="stake-button"
                            id="unstake-button"
                            variant="contained"
                            color="primary"
                            disabled={isPendingTxn(pendingTransactions, "unstaking")}
                            onClick={() => {
                              onChangeStake("unstake");
                            }}
                          >
                            {txnButtonText(pendingTransactions, "unstaking", "Unstake OHM")}
                          </Button>
                        ) : (
                          <Button
                            className="stake-button"
                            id="approve-unstake-button"
                            variant="contained"
                            color="primary"
                            disabled={isPendingTxn(pendingTransactions, "approve_unstaking")}
                            onClick={() => {
                              onSeekApproval("sohm");
                            }}
                          >
                            {txnButtonText(pendingTransactions, "approve_unstaking", "Approve")}
                          </Button>
                        )}
                      </TabPanel>
                    </Box>
                  </Box>

                  <div className={`stake-user-data`}>
                    <div className="data-row">
<<<<<<< HEAD
                      <Typography variant="body1">Your Balance</Typography>
                      <Typography variant="body1" id="user-balance">
=======
                      <Typography variant="body1">Unstaked Balance</Typography>
                      <Typography variant="body1">
>>>>>>> ccda5d8a
                        {isAppLoading ? <Skeleton width="80px" /> : <>{trim(ohmBalance, 4)} OHM</>}
                      </Typography>
                    </div>

                    <div className="data-row">
<<<<<<< HEAD
                      <Typography variant="body1">Your Staked Balance</Typography>
                      <Typography variant="body1" id="user-staked-balance">
=======
                      <Typography variant="body1">Staked Balance</Typography>
                      <Typography variant="body1">
>>>>>>> ccda5d8a
                        {isAppLoading ? <Skeleton width="80px" /> : <>{trimmedBalance} sOHM</>}
                      </Typography>
                    </div>

                    <div className="data-row" style={{ paddingLeft: "10px" }}>
                      <Typography variant="body2" color="textSecondary">
                        Single Staking
                      </Typography>
                      <Typography variant="body2" color="textSecondary">
                        {isAppLoading ? <Skeleton width="80px" /> : <>{trim(sohmBalance, 4)} sOHM</>}
                      </Typography>
                    </div>

                    <div className="data-row" style={{ paddingLeft: "10px" }}>
                      <Typography variant="body2" color="textSecondary">
                        Staked Balance in Fuse
                      </Typography>
                      <Typography variant="body2" color="textSecondary">
                        {isAppLoading ? <Skeleton width="80px" /> : <>{trim(fsohmBalance, 4)} fsOHM</>}
                      </Typography>
                    </div>

                    <div className="data-row" style={{ paddingLeft: "10px" }}>
                      <Typography variant="body2" color="textSecondary">
                        Wrapped Balance
                      </Typography>
                      <Typography variant="body2" color="textSecondary">
                        {isAppLoading ? <Skeleton width="80px" /> : <>{trim(wsohmBalance, 4)} wsOHM</>}
                      </Typography>
                    </div>

                    <Divider color="secondary" />

                    <div className="data-row">
                      <Typography variant="body1">Next Reward Amount</Typography>
                      <Typography variant="body1">
                        {isAppLoading ? <Skeleton width="80px" /> : <>{nextRewardValue} sOHM</>}
                      </Typography>
                    </div>

                    <div className="data-row">
                      <Typography variant="body1">Next Reward Yield</Typography>
                      <Typography variant="body1">
                        {isAppLoading ? <Skeleton width="80px" /> : <>{stakingRebasePercentage}%</>}
                      </Typography>
                    </div>

                    <div className="data-row">
                      <Typography variant="body1">ROI (5-Day Rate)</Typography>
                      <Typography variant="body1">
                        {isAppLoading ? <Skeleton width="80px" /> : <>{trim(fiveDayRate * 100, 4)}%</>}
                      </Typography>
                    </div>
                  </div>
                </>
              )}
            </div>
          </Grid>
        </Paper>
      </Zoom>

      <ExternalStakePool />
    </div>
  );
}

export default Stake;<|MERGE_RESOLUTION|>--- conflicted
+++ resolved
@@ -388,25 +388,15 @@
 
                   <div className={`stake-user-data`}>
                     <div className="data-row">
-<<<<<<< HEAD
-                      <Typography variant="body1">Your Balance</Typography>
+                      <Typography variant="body1">Unstaked Balance</Typography>
                       <Typography variant="body1" id="user-balance">
-=======
-                      <Typography variant="body1">Unstaked Balance</Typography>
-                      <Typography variant="body1">
->>>>>>> ccda5d8a
                         {isAppLoading ? <Skeleton width="80px" /> : <>{trim(ohmBalance, 4)} OHM</>}
                       </Typography>
                     </div>
 
                     <div className="data-row">
-<<<<<<< HEAD
-                      <Typography variant="body1">Your Staked Balance</Typography>
+                      <Typography variant="body1">Staked Balance</Typography>
                       <Typography variant="body1" id="user-staked-balance">
-=======
-                      <Typography variant="body1">Staked Balance</Typography>
-                      <Typography variant="body1">
->>>>>>> ccda5d8a
                         {isAppLoading ? <Skeleton width="80px" /> : <>{trimmedBalance} sOHM</>}
                       </Typography>
                     </div>
