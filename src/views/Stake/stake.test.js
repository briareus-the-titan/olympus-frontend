--- conflicted
+++ resolved
@@ -33,15 +33,9 @@
   await waitFor(
     () => {
       // we should check for the correct numbers being rendered here too
-<<<<<<< HEAD
-      expect(screen.getAllByTestId("apy-value")[0]).toBeInTheDocument();
-      expect(screen.getAllByTestId("tvl-value")[0]).toBeInTheDocument();
-      expect(screen.getAllByTestId("index-value")[0]).toBeInTheDocument();
-=======
       expect(screen.getByTestId("apy-value")).toHaveTextContent("7,340.2%");
       expect(screen.getByTestId("tvl-value")).toBeInTheDocument("$2,617,724,251");
       expect(screen.getByTestId("index-value")).toBeInTheDocument("21.5 OHM");
->>>>>>> d2f7c8ad
     },
     { timeout: 30000 },
   );
