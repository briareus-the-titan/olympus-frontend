import { useEffect, useState, ElementType } from "react";
import { useDispatch } from "react-redux";
import { Box, Button, Paper, SvgIcon, withStyles, Typography, Zoom, useTheme, makeStyles } from "@material-ui/core";
import { t, Trans } from "@lingui/macro";

import useMediaQuery from "@material-ui/core/useMediaQuery";
<<<<<<< HEAD
import avaxImage from "src/assets/tokens/avax.png";
import gOhmImage from "src/assets/tokens/gohm.png";
=======
import { ReactComponent as avaxImage } from "src/assets/tokens/AVAX.svg";
import { ReactComponent as gOhmImage } from "src/assets/tokens/token_wsOHM.svg";
import { ReactComponent as wEthImage } from "src/assets/tokens/wETH.svg";
import { ReactComponent as ArrowUp } from "../../assets/icons/arrow-up.svg";
>>>>>>> d2d23d6d
import { useWeb3Context } from "src/hooks/web3Context";
import { useAppSelector } from "../../hooks";
import { SecondaryButton } from "@olympusdao/component-library";

interface StakePoolProps {
  poolName: string;
  icons: ElementType[];
  stakeOn: string;
  href: string;
  // apy: string;
}

const MultiLogo = ({ icons, size = 35 }: { icons: ElementType[]; size?: number }) => (
  <>
    {icons.map((Icon, i) => (
      <Icon style={{ height: size, width: size, ...(i !== 0 && { marginLeft: -(size / 3) }) }} />
    ))}
  </>
);

const useStyles = makeStyles(theme => ({
  stakeOnButton: {
    padding: theme.spacing(1),
    maxHeight: "100%",
    height: "100%",
    position: "relative",
    display: "flex",
    alignItems: "center",
    justifyContent: "center",
  },
}));

const StakePool = ({ poolName, icons, stakeOn, href }: StakePoolProps) => {
  const theme = useTheme();
  const styles = useStyles();
  return (
    <Box
      sx={{ display: "flex", justifyContent: "space-between", alignItems: "center", flexWrap: "wrap" }}
      style={{ gap: theme.spacing(1.5) }}
    >
      <Box sx={{ display: "flex", alignItems: "center", flexBasis: "300px", flexGrow: 2 }}>
        <MultiLogo icons={icons} />
        <Box width="16px" />
        <Typography gutterBottom={false} style={{ lineHeight: 1.4 }}>
          {poolName} {/*<br /> <span style={{ color: theme.palette.text.secondary }}>APY: {apy}</span>*/}
        </Typography>
      </Box>
      <Box sx={{ display: "flex", flexBasis: "200px", flexGrow: 1, maxWidth: "500px" }}>
        <Button
          className={styles.stakeOnButton}
          variant="outlined"
          color="secondary"
          target="_blank"
          href={href}
          fullWidth
        >
          <Typography variant="body1">{`${t`Stake on`} ${stakeOn}`}</Typography>
          <SvgIcon
            component={ArrowUp}
            style={{
              position: "absolute",
              right: 5,
              height: `20px`,
              width: `20px`,
              verticalAlign: "middle",
            }}
          />
        </Button>
      </Box>
    </Box>
  );
};

export default function ExternalStakePool() {
  const dispatch = useDispatch();
  const { provider, hasCachedProvider, address, connect, networkId, providerInitialized } = useWeb3Context();
  const [walletChecked, setWalletChecked] = useState(false);
  const isSmallScreen = useMediaQuery("(max-width: 705px)");
  // const isMobileScreen = useMediaQuery("(max-width: 513px)");
  const theme = useTheme();

  useEffect(() => {
    if (hasCachedProvider()) {
      // then user DOES have a wallet
      connect().then(() => {
        setWalletChecked(true);
      });
    } else {
      // then user DOES NOT have a wallet
      setWalletChecked(true);
    }
  }, []);

  // this useEffect fires on state change from above. It will ALWAYS fire AFTER
  useEffect(() => {
    // don't load ANY details until wallet is Checked
    if (walletChecked && providerInitialized) {
      // view specific redux actions can be dispatched here
    }
  }, [walletChecked, networkId, providerInitialized, address, provider]);

  return (
    <Zoom in={true}>
      <Paper className={`ohm-card secondary ${isSmallScreen && "mobile"}`}>
        <div className="card-header">
          <Typography variant="h5">
            <Trans>Farm Pool</Trans>
          </Typography>
        </div>
<<<<<<< HEAD
        <div className="card-content">
          {!isSmallScreen ? (
            <TableContainer className="stake-table">
              <Table>
                <TableBody>
                  <TableRow>
                    <TableCell>
                      <Box className="ohm-pairs">
                        <MultiLogo images={[gOhmImage, avaxImage]} avatarStyleOverride={avatarStyle} />
                        <Box width="16px" />
                        <Typography>gOHM-AVAX</Typography>
                      </Box>
                    </TableCell>
                    <TableCell align="center">
                      <SecondaryButton
                        href="https://traderjoexyz.com/#/pool/0x321e7092a180bb43555132ec53aaa65a5bf84251/0xb31f66aa3c1e785363f0875a1b74e27b85fd66c7"
                        size="large"
                      >
                        Stake on Trader Joe
                      </SecondaryButton>
                    </TableCell>
                  </TableRow>
                </TableBody>
              </Table>
            </TableContainer>
          ) : (
            <div className="stake-pool">
              <div className={`pool-card-top-row ${isMobileScreen && "small"}`}>
                <Box className="ohm-pairs">
                  <MultiLogo images={[gOhmImage, avaxImage]} avatarStyleOverride={avatarStyle} />
                  <Box width="16px" />
                  <Typography gutterBottom={false}>gOHM-AVAX</Typography>
                </Box>
              </div>
              <div className="pool-data">
                <SecondaryButton
                  href="https://traderjoexyz.com/#/pool/0x321e7092a180bb43555132ec53aaa65a5bf84251/0xb31f66aa3c1e785363f0875a1b74e27b85fd66c7"
                  fullWidth
                >
                  <Trans>Stake on Trader Joe</Trans>
                </SecondaryButton>
              </div>
            </div>
          )}
        </div>
=======
        <Box
          sx={{ display: "flex", flexDirection: "column" }}
          style={{ gap: theme.spacing(4) /* material says 'gap' does not exist 😡 */ }}
        >
          <StakePool
            poolName="gOHM-AVAX"
            icons={[gOhmImage, avaxImage]}
            stakeOn="Trader Joe"
            // apy={"11.08% + 28.51%"}
            href="https://traderjoexyz.com/#/farm/0xB674f93952F02F2538214D4572Aa47F262e990Ff-0x188bED1968b795d5c9022F6a0bb5931Ac4c18F00"
          />
          <StakePool
            poolName="gOHM-AVAX"
            icons={[gOhmImage, avaxImage]}
            stakeOn="Pangolin"
            // apy={"18.00% + 68.00%"}
            href="https://app.pangolin.exchange/#/png/0x321E7092a180BB43555132ec53AaA65a5bF84251/AVAX/2"
          />
          <StakePool
            poolName="gOHM-wETH"
            icons={[gOhmImage, wEthImage]}
            stakeOn="Sushi (Arbitrum)"
            // apy={"43.99% + 4.65%"}
            href="https://app.sushi.com/farm?filter=2x"
          />
          <StakePool
            poolName="gOHM-wETH"
            icons={[gOhmImage, wEthImage]}
            stakeOn="Sushi (Polygon)"
            // apy={"62.98% + 10.90%"}
            href="https://app.sushi.com/farm?filter=2x"
          />
          {/* <StakePool
            poolName="gOHM-FTM"
            icons={[gOhmImage, ftmImage]}
            stakeOn="SpiritSwap"
            apy={"10031"}
            href="https://swap.spiritswap.finance/#/exchange/swap/0x91fa20244Fb509e8289CA630E5db3E9166233FDc"
          /> */}
        </Box>
>>>>>>> d2d23d6d
      </Paper>
    </Zoom>
  );
}<|MERGE_RESOLUTION|>--- conflicted
+++ resolved
@@ -4,15 +4,9 @@
 import { t, Trans } from "@lingui/macro";
 
 import useMediaQuery from "@material-ui/core/useMediaQuery";
-<<<<<<< HEAD
-import avaxImage from "src/assets/tokens/avax.png";
-import gOhmImage from "src/assets/tokens/gohm.png";
-=======
 import { ReactComponent as avaxImage } from "src/assets/tokens/AVAX.svg";
 import { ReactComponent as gOhmImage } from "src/assets/tokens/token_wsOHM.svg";
 import { ReactComponent as wEthImage } from "src/assets/tokens/wETH.svg";
-import { ReactComponent as ArrowUp } from "../../assets/icons/arrow-up.svg";
->>>>>>> d2d23d6d
 import { useWeb3Context } from "src/hooks/web3Context";
 import { useAppSelector } from "../../hooks";
 import { SecondaryButton } from "@olympusdao/component-library";
@@ -61,26 +55,9 @@
         </Typography>
       </Box>
       <Box sx={{ display: "flex", flexBasis: "200px", flexGrow: 1, maxWidth: "500px" }}>
-        <Button
-          className={styles.stakeOnButton}
-          variant="outlined"
-          color="secondary"
-          target="_blank"
-          href={href}
-          fullWidth
-        >
-          <Typography variant="body1">{`${t`Stake on`} ${stakeOn}`}</Typography>
-          <SvgIcon
-            component={ArrowUp}
-            style={{
-              position: "absolute",
-              right: 5,
-              height: `20px`,
-              width: `20px`,
-              verticalAlign: "middle",
-            }}
-          />
-        </Button>
+        <SecondaryButton href={href} fullWidth>
+          {`${t`Stake on`} ${stakeOn}`}
+        </SecondaryButton>
       </Box>
     </Box>
   );
@@ -122,53 +99,6 @@
             <Trans>Farm Pool</Trans>
           </Typography>
         </div>
-<<<<<<< HEAD
-        <div className="card-content">
-          {!isSmallScreen ? (
-            <TableContainer className="stake-table">
-              <Table>
-                <TableBody>
-                  <TableRow>
-                    <TableCell>
-                      <Box className="ohm-pairs">
-                        <MultiLogo images={[gOhmImage, avaxImage]} avatarStyleOverride={avatarStyle} />
-                        <Box width="16px" />
-                        <Typography>gOHM-AVAX</Typography>
-                      </Box>
-                    </TableCell>
-                    <TableCell align="center">
-                      <SecondaryButton
-                        href="https://traderjoexyz.com/#/pool/0x321e7092a180bb43555132ec53aaa65a5bf84251/0xb31f66aa3c1e785363f0875a1b74e27b85fd66c7"
-                        size="large"
-                      >
-                        Stake on Trader Joe
-                      </SecondaryButton>
-                    </TableCell>
-                  </TableRow>
-                </TableBody>
-              </Table>
-            </TableContainer>
-          ) : (
-            <div className="stake-pool">
-              <div className={`pool-card-top-row ${isMobileScreen && "small"}`}>
-                <Box className="ohm-pairs">
-                  <MultiLogo images={[gOhmImage, avaxImage]} avatarStyleOverride={avatarStyle} />
-                  <Box width="16px" />
-                  <Typography gutterBottom={false}>gOHM-AVAX</Typography>
-                </Box>
-              </div>
-              <div className="pool-data">
-                <SecondaryButton
-                  href="https://traderjoexyz.com/#/pool/0x321e7092a180bb43555132ec53aaa65a5bf84251/0xb31f66aa3c1e785363f0875a1b74e27b85fd66c7"
-                  fullWidth
-                >
-                  <Trans>Stake on Trader Joe</Trans>
-                </SecondaryButton>
-              </div>
-            </div>
-          )}
-        </div>
-=======
         <Box
           sx={{ display: "flex", flexDirection: "column" }}
           style={{ gap: theme.spacing(4) /* material says 'gap' does not exist 😡 */ }}
@@ -209,7 +139,6 @@
             href="https://swap.spiritswap.finance/#/exchange/swap/0x91fa20244Fb509e8289CA630E5db3E9166233FDc"
           /> */}
         </Box>
->>>>>>> d2d23d6d
       </Paper>
     </Zoom>
   );
