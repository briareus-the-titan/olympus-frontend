import { useEffect, useState, ElementType } from "react";
import { useDispatch } from "react-redux";
import { useQuery } from "react-query";
import { Box, Button, Paper, SvgIcon, withStyles, Typography, Zoom, useTheme, makeStyles } from "@material-ui/core";
import { t, Trans } from "@lingui/macro";
import useMediaQuery from "@material-ui/core/useMediaQuery";
<<<<<<< HEAD
import { ReactComponent as avaxImage } from "src/assets/tokens/AVAX.svg";
import { ReactComponent as gOhmImage } from "src/assets/tokens/token_wsOHM.svg";
import { ReactComponent as wEthImage } from "src/assets/tokens/wETH.svg";
import { useWeb3Context } from "src/hooks/web3Context";
import { useAppSelector } from "../../hooks";
import { SecondaryButton } from "@olympusdao/component-library";
=======
import { ReactComponent as ArrowUp } from "../../assets/icons/arrow-up.svg";
import { useWeb3Context } from "src/hooks/web3Context";
import allPools, { fetchPoolData } from "src/helpers/AllExternalPools";
import { ExternalPoolwBalance } from "src/lib/ExternalPool";
import { Skeleton } from "@material-ui/lab";
>>>>>>> d42b58ec

export const useExternalPools = (address: string) => {
  const { isLoading, data } = useQuery(["externalPools", address], () => fetchPoolData(address), {
    refetchOnWindowFocus: false,
    refetchOnReconnect: false,
    initialData: allPools,
  });
  return { isLoading, pools: data };
};

const MultiLogo = ({ icons, size = 35 }: { icons: ElementType[]; size?: number }) => (
  <>
    {icons.map((Icon, i) => (
      <Icon
        style={{
          height: size,
          width: size,
          ...(i !== 0 ? { marginLeft: -(size / 5), zIndex: 1 } : { zIndex: 2 }),
        }}
      />
    ))}
  </>
);

const useStyles = makeStyles(theme => ({
  stakeOnButton: {
    padding: theme.spacing(1),
    maxHeight: "100%",
    height: "100%",
    position: "relative",
    display: "flex",
    alignItems: "center",
    justifyContent: "center",
  },
  stakePoolsWrapper: {
    display: "grid",
    gridTemplateColumns: `1.5fr 0.2fr 1.0fr 0.3fr 1.5fr auto`,
    gridTemplateRows: "auto",
    alignItems: "center",
  },
  stakePoolHeaderText: {
    color: theme.palette.text.secondary,
    lineHeight: 1.4,
  },
  poolPair: {
    display: "flex !important",
    alignItems: "center",
    justifyContent: "left",
    marginBottom: "15px",
  },
  poolName: {
    marginLeft: "10px",
  },
}));

const MobileStakePool = ({ pool, isLoading }: { pool: ExternalPoolwBalance; isLoading: Boolean }) => {
  const styles = useStyles();
  const { connected } = useWeb3Context();
  return (
    <Paper id={`${pool.poolName}--pool`} className="bond-data-card ohm-card">
      <div className={styles.poolPair}>
        <MultiLogo icons={pool.icons} />
        <div className={styles.poolName}>
          <Typography>{pool.poolName}</Typography>
        </div>
      </div>
      <div className="data-row">
        <Typography>{/* <Trans>APY</Trans> */}</Typography>
        <Typography className="bond-price">
          <>{/*pool.apy*/}</>
        </Typography>
      </div>
      <div className="data-row">
        <Typography>
          <Trans>TVL</Trans>
        </Typography>
        <Typography>
          <>{!pool.tvl ? <Skeleton width={30} /> : pool.tvl}</>
        </Typography>
      </div>
      {connected && pool.userBalance && (
        <div className="data-row">
          <Typography>
            <Trans>Balance</Trans>
          </Typography>
          <Typography>
            <>{isLoading ? <Skeleton width={30} /> : `${pool.userBalance} LP`}</>
          </Typography>
        </div>
      )}
      {/* Pool Staking Linkouts */}
      <Box sx={{ display: "flex", flexBasis: "100px", flexGrow: 1, maxWidth: "500px" }}>
        <Button
          className={styles.stakeOnButton}
          variant="outlined"
          color="secondary"
          target="_blank"
          href={pool.href}
          fullWidth
        >
          <Typography variant="body1">{`${t`Stake on`} ${pool.stakeOn}`}</Typography>
          <SvgIcon
            component={ArrowUp}
            style={{
              position: "absolute",
              right: 5,
              height: `20px`,
              width: `20px`,
              verticalAlign: "middle",
            }}
          />
        </Button>
      </Box>
    </Paper>
  );
};

const StakePool = ({ pool, isLoading }: { pool: ExternalPoolwBalance; isLoading: Boolean }) => {
  const theme = useTheme();
  const styles = useStyles();
  const { connected } = useWeb3Context();
  return (
    <Box style={{ gap: theme.spacing(1.5) }} className={styles.stakePoolsWrapper}>
      <Box sx={{ display: "flex", alignItems: "center" }}>
        <MultiLogo icons={pool.icons} />
        <Typography gutterBottom={false} style={{ lineHeight: 1.4, marginLeft: "10px" }}>
          {pool.poolName}
        </Typography>
      </Box>
<<<<<<< HEAD
      <Box sx={{ display: "flex", flexBasis: "200px", flexGrow: 1, maxWidth: "500px" }}>
        <SecondaryButton href={href} fullWidth>
          {`${t`Stake on`} ${stakeOn}`}
        </SecondaryButton>
=======
      <Typography gutterBottom={false} style={{ lineHeight: 1.4 }}>
        {/* {pool.apy} */}
      </Typography>
      <Typography gutterBottom={false} style={{ lineHeight: 1.4 }}>
        {!pool.tvl ? <Skeleton width={30} /> : pool.tvl}
      </Typography>
      <Typography gutterBottom={false} style={{ lineHeight: 1.4 }}>
        {isLoading ? <Skeleton width={30} /> : connected && pool.userBalance ? `${pool.userBalance} LP` : ""}
      </Typography>
      <Box sx={{ display: "flex", flexBasis: "100px", flexGrow: 1, maxWidth: "500px" }}>
        <Button
          className={styles.stakeOnButton}
          variant="outlined"
          color="secondary"
          target="_blank"
          href={pool.href}
          fullWidth
        >
          <Typography variant="body1">{`${t`Stake on`} ${pool.stakeOn}`}</Typography>
          <SvgIcon
            component={ArrowUp}
            style={{
              position: "absolute",
              right: 5,
              height: `20px`,
              width: `20px`,
              verticalAlign: "middle",
            }}
          />
        </Button>
>>>>>>> d42b58ec
      </Box>
    </Box>
  );
};

export default function ExternalStakePool() {
  const dispatch = useDispatch();
  const { provider, hasCachedProvider, address, connect, connected, networkId, providerInitialized } = useWeb3Context();
  const [walletChecked, setWalletChecked] = useState(false);
  const isSmallScreen = useMediaQuery("(max-width: 705px)");
  // const isMobileScreen = useMediaQuery("(max-width: 513px)");
  const theme = useTheme();
  const styles = useStyles();
  const allStakePools = useExternalPools(address);

  useEffect(() => {
    if (hasCachedProvider()) {
      // then user DOES have a wallet
      connect().then(() => {
        setWalletChecked(true);
      });
    } else {
      // then user DOES NOT have a wallet
      setWalletChecked(true);
    }
  }, []);

  // this useEffect fires on state change from above. It will ALWAYS fire AFTER
  useEffect(() => {
    // don't load ANY details until wallet is Checked
    if (walletChecked && providerInitialized) {
      // view specific redux actions can be dispatched here
    }
  }, [walletChecked, networkId, providerInitialized, address, provider]);

  return (
    <Zoom in={true}>
      {isSmallScreen ? (
        <>
          {allStakePools?.pools?.map(pool => (
            <MobileStakePool pool={pool} isLoading={allStakePools?.isLoading} />
          ))}
        </>
      ) : (
        <Paper className={`ohm-card secondary`}>
          <div className="card-header">
            <Typography variant="h5">
              <Trans>Farm Pool</Trans>
            </Typography>
          </div>
          <Box className={styles.stakePoolsWrapper} style={{ gap: theme.spacing(1.5), marginBottom: "0.5rem" }}>
            <Typography gutterBottom={false} className={styles.stakePoolHeaderText} style={{ marginLeft: "93px" }}>
              Asset
            </Typography>
            <Typography gutterBottom={false} className={styles.stakePoolHeaderText}>
              {/* APY */}
            </Typography>
            <Typography gutterBottom={false} className={styles.stakePoolHeaderText} style={{ paddingLeft: "3px" }}>
              TVL
            </Typography>
            <Typography gutterBottom={false} className={styles.stakePoolHeaderText}>
              {connected && `Balance`}
            </Typography>
          </Box>
          <Box sx={{ display: "flex", flexDirection: "column" }} style={{ gap: theme.spacing(4), padding: "16px 0px" }}>
            {allStakePools?.pools?.map(pool => (
              <StakePool pool={pool} isLoading={allStakePools?.isLoading} />
            ))}
          </Box>
        </Paper>
      )}
    </Zoom>
  );
}<|MERGE_RESOLUTION|>--- conflicted
+++ resolved
@@ -1,23 +1,14 @@
 import { useEffect, useState, ElementType } from "react";
 import { useDispatch } from "react-redux";
 import { useQuery } from "react-query";
-import { Box, Button, Paper, SvgIcon, withStyles, Typography, Zoom, useTheme, makeStyles } from "@material-ui/core";
+import { Box, Paper, Typography, Zoom, useTheme, makeStyles } from "@material-ui/core";
 import { t, Trans } from "@lingui/macro";
 import useMediaQuery from "@material-ui/core/useMediaQuery";
-<<<<<<< HEAD
-import { ReactComponent as avaxImage } from "src/assets/tokens/AVAX.svg";
-import { ReactComponent as gOhmImage } from "src/assets/tokens/token_wsOHM.svg";
-import { ReactComponent as wEthImage } from "src/assets/tokens/wETH.svg";
-import { useWeb3Context } from "src/hooks/web3Context";
-import { useAppSelector } from "../../hooks";
-import { SecondaryButton } from "@olympusdao/component-library";
-=======
-import { ReactComponent as ArrowUp } from "../../assets/icons/arrow-up.svg";
 import { useWeb3Context } from "src/hooks/web3Context";
 import allPools, { fetchPoolData } from "src/helpers/AllExternalPools";
 import { ExternalPoolwBalance } from "src/lib/ExternalPool";
 import { Skeleton } from "@material-ui/lab";
->>>>>>> d42b58ec
+import { SecondaryButton } from "@olympusdao/component-library";
 
 export const useExternalPools = (address: string) => {
   const { isLoading, data } = useQuery(["externalPools", address], () => fetchPoolData(address), {
@@ -43,15 +34,6 @@
 );
 
 const useStyles = makeStyles(theme => ({
-  stakeOnButton: {
-    padding: theme.spacing(1),
-    maxHeight: "100%",
-    height: "100%",
-    position: "relative",
-    display: "flex",
-    alignItems: "center",
-    justifyContent: "center",
-  },
   stakePoolsWrapper: {
     display: "grid",
     gridTemplateColumns: `1.5fr 0.2fr 1.0fr 0.3fr 1.5fr auto`,
@@ -110,26 +92,9 @@
       )}
       {/* Pool Staking Linkouts */}
       <Box sx={{ display: "flex", flexBasis: "100px", flexGrow: 1, maxWidth: "500px" }}>
-        <Button
-          className={styles.stakeOnButton}
-          variant="outlined"
-          color="secondary"
-          target="_blank"
-          href={pool.href}
-          fullWidth
-        >
-          <Typography variant="body1">{`${t`Stake on`} ${pool.stakeOn}`}</Typography>
-          <SvgIcon
-            component={ArrowUp}
-            style={{
-              position: "absolute",
-              right: 5,
-              height: `20px`,
-              width: `20px`,
-              verticalAlign: "middle",
-            }}
-          />
-        </Button>
+        <SecondaryButton href={pool.href} fullWidth>
+          {`${t`Stake on`} ${pool.stakeOn}`}
+        </SecondaryButton>
       </Box>
     </Paper>
   );
@@ -147,12 +112,6 @@
           {pool.poolName}
         </Typography>
       </Box>
-<<<<<<< HEAD
-      <Box sx={{ display: "flex", flexBasis: "200px", flexGrow: 1, maxWidth: "500px" }}>
-        <SecondaryButton href={href} fullWidth>
-          {`${t`Stake on`} ${stakeOn}`}
-        </SecondaryButton>
-=======
       <Typography gutterBottom={false} style={{ lineHeight: 1.4 }}>
         {/* {pool.apy} */}
       </Typography>
@@ -163,27 +122,9 @@
         {isLoading ? <Skeleton width={30} /> : connected && pool.userBalance ? `${pool.userBalance} LP` : ""}
       </Typography>
       <Box sx={{ display: "flex", flexBasis: "100px", flexGrow: 1, maxWidth: "500px" }}>
-        <Button
-          className={styles.stakeOnButton}
-          variant="outlined"
-          color="secondary"
-          target="_blank"
-          href={pool.href}
-          fullWidth
-        >
-          <Typography variant="body1">{`${t`Stake on`} ${pool.stakeOn}`}</Typography>
-          <SvgIcon
-            component={ArrowUp}
-            style={{
-              position: "absolute",
-              right: 5,
-              height: `20px`,
-              width: `20px`,
-              verticalAlign: "middle",
-            }}
-          />
-        </Button>
->>>>>>> d42b58ec
+        <SecondaryButton href={pool.href} fullWidth>
+          {`${t`Stake on`} ${pool.stakeOn}`}
+        </SecondaryButton>
       </Box>
     </Box>
   );
