import { useCallback, useState, useMemo } from "react";
import { useDispatch } from "react-redux";
import {
  Box,
  Button,
  FormControl,
  Grid,
  InputAdornment,
  InputLabel,
  Link,
  OutlinedInput,
  Paper,
  Tab,
  Tabs,
  Typography,
  Zoom,
  Divider,
} from "@material-ui/core";
import { t, Trans } from "@lingui/macro";
import NewReleases from "@material-ui/icons/NewReleases";
import RebaseTimer from "../../components/RebaseTimer/RebaseTimer";
import TabPanel from "../../components/TabPanel";
import { trim } from "../../helpers";
import { changeApproval, changeStake } from "../../slices/StakeThunk";
import "./stake.scss";
import { useWeb3Context } from "src/hooks/web3Context";
import { isPendingTxn, txnButtonText } from "src/slices/PendingTxnsSlice";
import { Skeleton } from "@material-ui/lab";
import ExternalStakePool from "./ExternalStakePool";
import { error } from "../../slices/MessagesSlice";
import { ethers } from "ethers";
import ZapCta from "../Zap/ZapCta";
import { useAppSelector } from "src/hooks";

function a11yProps(index: number) {
  return {
    id: `simple-tab-${index}`,
    "aria-controls": `simple-tabpanel-${index}`,
  };
}

function Stake() {
  const dispatch = useDispatch();
  const { provider, address, connected, connect, chainID } = useWeb3Context();

  const [zoomed, setZoomed] = useState(false);
  const [view, setView] = useState(0);
  const [quantity, setQuantity] = useState("");

  const tokens = useAppSelector(state => state.zap.balances);
  const isAppLoading = useAppSelector(state => state.app.loading);
  const currentIndex = useAppSelector(state => {
    return state.app.currentIndex;
  });
  const fiveDayRate = useAppSelector(state => {
    return state.app.fiveDayRate;
  });
  const ohmBalance = useAppSelector(state => {
    return state.account.balances && state.account.balances.ohm;
  });
  const oldSohmBalance = useAppSelector(state => {
    return state.account.balances && state.account.balances.oldsohm;
  });
  const sohmBalance = useAppSelector(state => {
    return state.account.balances && state.account.balances.sohm;
  });
  const fsohmBalance = useAppSelector(state => {
    return state.account.balances && state.account.balances.fsohm;
  });
  const wsohmBalance = useAppSelector(state => {
    return state.account.balances && state.account.balances.wsohm;
  });
  const wsohmAsSohm = useAppSelector(state => {
    return state.account.balances && state.account.balances.wsohmAsSohm;
  });
  const stakeAllowance = useAppSelector(state => {
    return (state.account.staking && state.account.staking.ohmStake) || 0;
  });
  const unstakeAllowance = useAppSelector(state => {
    return (state.account.staking && state.account.staking.ohmUnstake) || 0;
  });
  const stakingRebase = useAppSelector(state => {
    return state.app.stakingRebase || 0;
  });
  const stakingAPY = useAppSelector(state => {
    return state.app.stakingAPY || 0;
  });
  const stakingTVL = useAppSelector(state => {
    return state.app.stakingTVL;
  });

  const pendingTransactions = useAppSelector(state => {
    return state.pendingTransactions;
  });

  const inputTokenImages = useMemo(
    () =>
      Object.entries(tokens)
        .filter(token => token[0] !== "sohm")
        .map(token => token[1].img)
        .slice(0, 3),
    [tokens],
  );

  const setMax = () => {
    if (view === 0) {
      setQuantity(ohmBalance);
    } else {
      setQuantity(sohmBalance);
    }
  };

  const onSeekApproval = async (token: string) => {
    await dispatch(changeApproval({ address, token, provider, networkID: chainID }));
  };

  const onChangeStake = async (action: string) => {
    // eslint-disable-next-line no-restricted-globals
    if (isNaN(Number(quantity)) || Number(quantity) === 0 || quantity === "") {
      // eslint-disable-next-line no-alert
      return dispatch(error(t`Please enter a value!`));
    }

    // 1st catch if quantity > balance
    let gweiValue = ethers.utils.parseUnits(quantity.toString(), "gwei");
    if (action === "stake" && gweiValue.gt(ethers.utils.parseUnits(ohmBalance, "gwei"))) {
      return dispatch(error(t`You cannot stake more than your OHM balance.`));
    }

    if (action === "unstake" && gweiValue.gt(ethers.utils.parseUnits(sohmBalance, "gwei"))) {
      return dispatch(error(t`You cannot unstake more than your sOHM balance.`));
    }

    await dispatch(changeStake({ address, action, value: quantity.toString(), provider, networkID: chainID }));
  };

  const hasAllowance = useCallback(
    token => {
      if (token === "ohm") return stakeAllowance > 0;
      if (token === "sohm") return unstakeAllowance > 0;
      return 0;
    },
    [stakeAllowance, unstakeAllowance],
  );

  const isAllowanceDataLoading = (stakeAllowance == null && view === 0) || (unstakeAllowance == null && view === 1);

  let modalButton = [];

  modalButton.push(
    <Button variant="contained" color="primary" className="connect-button" onClick={connect} key={1}>
      <Trans>Connect Wallet</Trans>
    </Button>,
  );

  const changeView = (_event: React.ChangeEvent<{}>, newView: number) => {
    setView(newView);
  };

  const trimmedBalance = Number(
    [sohmBalance, fsohmBalance, wsohmAsSohm]
      .filter(Boolean)
      .map(balance => Number(balance))
      .reduce((a, b) => a + b, 0)
      .toFixed(4),
  );
  const trimmedStakingAPY = trim(stakingAPY * 100, 1);
  const stakingRebasePercentage = trim(stakingRebase * 100, 4);
  const nextRewardValue = trim((Number(stakingRebasePercentage) / 100) * trimmedBalance, 4);

  return (
    <div id="stake-view">
      <Zoom in={true} onEntered={() => setZoomed(true)}>
        <Paper className={`ohm-card`}>
          <Grid container direction="column" spacing={2}>
            <Grid item>
              <div className="card-header">
                <Typography variant="h5">Single Stake (3, 3)</Typography>
                <RebaseTimer />

                {address && Number(oldSohmBalance) > 0.01 && (
                  <Link
                    className="migrate-sohm-button"
                    style={{ textDecoration: "none" }}
                    href="https://docs.olympusdao.finance/using-the-website/migrate"
                    aria-label="migrate-sohm"
                    target="_blank"
                  >
                    <NewReleases viewBox="0 0 24 24" />
                    <Typography>
                      <Trans>Migrate sOHM!</Trans>
                    </Typography>
                  </Link>
                )}
              </div>
            </Grid>

            <Grid item>
              <div className="stake-top-metrics">
                <Grid container spacing={2} alignItems="flex-end">
                  <Grid item xs={12} sm={4} md={4} lg={4}>
                    <div className="stake-apy">
                      <Typography variant="h5" color="textSecondary">
                        <Trans>APY</Trans>
                      </Typography>
                      <Typography variant="h4">
                        {stakingAPY ? (
                          <span data-testid="apy-value">
                            {new Intl.NumberFormat("en-US").format(Number(trimmedStakingAPY))}%
                          </span>
                        ) : (
                          <Skeleton width="150px" data-testid="apy-loading" />
                        )}
                      </Typography>
                    </div>
                  </Grid>

                  <Grid item xs={12} sm={4} md={4} lg={4}>
                    <div className="stake-tvl">
                      <Typography variant="h5" color="textSecondary">
                        <Trans>Total Value Deposited</Trans>
                      </Typography>
                      <Typography variant="h4">
                        {stakingTVL ? (
                          <span data-testid="tvl-value">
                            {new Intl.NumberFormat("en-US", {
                              style: "currency",
                              currency: "USD",
                              maximumFractionDigits: 0,
                              minimumFractionDigits: 0,
                            }).format(stakingTVL)}
                          </span>
                        ) : (
                          <Skeleton width="150px" data-testid="tvl-loading" />
                        )}
                      </Typography>
                    </div>
                  </Grid>

                  <Grid item xs={12} sm={4} md={4} lg={4}>
                    <div className="stake-index">
                      <Typography variant="h5" color="textSecondary">
                        <Trans>Current Index</Trans>
                      </Typography>
                      <Typography variant="h4">
                        {currentIndex ? (
                          <span data-testid="index-value">{trim(Number(currentIndex), 1)} OHM</span>
                        ) : (
                          <Skeleton width="150px" data-testid="index-loading" />
                        )}
                      </Typography>
                    </div>
                  </Grid>
                </Grid>
              </div>
            </Grid>

            <div className="staking-area">
              {!address ? (
                <div className="stake-wallet-notification">
                  <div className="wallet-menu" id="wallet-menu">
                    {modalButton}
                  </div>
                  <Typography variant="h6">
                    <Trans>Connect your wallet to stake OHM</Trans>
                  </Typography>
                </div>
              ) : (
                <>
                  <Box className="stake-action-area">
                    <Tabs
                      key={String(zoomed)}
                      centered
                      value={view}
                      textColor="primary"
                      indicatorColor="primary"
                      className="stake-tab-buttons"
                      onChange={changeView}
                      aria-label="stake tabs"
                      //hides the tab underline sliding animation in while <Zoom> is loading
                      TabIndicatorProps={!zoomed ? { style: { display: "none" } } : undefined}
                    >
                      <Tab
                        label={t({
                          id: "do_stake",
                          comment: "The action of staking (verb)",
                        })}
                        {...a11yProps(0)}
                      />
                      <Tab label={t`Unstake`} {...a11yProps(1)} />
                    </Tabs>
                    <Grid container className="stake-action-row">
                      <Grid item xs={12} sm={8} className="stake-grid-item">
                        {address && !isAllowanceDataLoading ? (
                          (!hasAllowance("ohm") && view === 0) || (!hasAllowance("sohm") && view === 1) ? (
                            <Box className="help-text">
                              <Typography variant="body1" className="stake-note" color="textSecondary">
                                {view === 0 ? (
                                  <>
                                    <Trans>First time staking</Trans> <b>OHM</b>?
                                    <br />
                                    <Trans>Please approve Olympus Dao to use your</Trans> <b>OHM</b>{" "}
                                    <Trans>for staking</Trans>.
                                  </>
                                ) : (
                                  <>
                                    <Trans>First time unstaking</Trans> <b>sOHM</b>?
                                    <br />
                                    <Trans>Please approve Olympus Dao to use your</Trans> <b>sOHM</b>{" "}
                                    <Trans>for unstaking</Trans>.
                                  </>
                                )}
                              </Typography>
                            </Box>
                          ) : (
                            <FormControl className="ohm-input" variant="outlined" color="primary">
                              <InputLabel htmlFor="amount-input"></InputLabel>
                              <OutlinedInput
                                id="amount-input"
                                type="number"
                                placeholder="Enter an amount"
                                className="stake-input"
                                value={quantity}
                                onChange={e => setQuantity(Number(e.target.value))}
                                labelWidth={0}
                                endAdornment={
                                  <InputAdornment position="end">
                                    <Button variant="text" onClick={setMax} color="inherit">
                                      Max
                                    </Button>
                                  </InputAdornment>
                                }
                              />
                            </FormControl>
                          )
                        ) : (
<<<<<<< HEAD
                          <FormControl className="ohm-input" variant="outlined" color="primary">
                            <InputLabel htmlFor="amount-input"></InputLabel>
                            <OutlinedInput
                              id="amount-input"
                              type="number"
                              placeholder="Enter an amount"
                              className="stake-input"
                              value={quantity}
                              onChange={e => setQuantity(e.target.value)}
                              labelWidth={0}
                              endAdornment={
                                <InputAdornment position="end">
                                  <Button variant="text" onClick={setMax} color="inherit">
                                    Max
                                  </Button>
                                </InputAdornment>
                              }
                            />
                          </FormControl>
                        )
                      ) : (
                        <Skeleton width="150px" />
                      )}

                      <TabPanel value={view} index={0} className="stake-tab-panel">
                        {isAllowanceDataLoading ? (
                          <Skeleton />
                        ) : address && hasAllowance("ohm") ? (
                          <Button
                            className="stake-button"
                            variant="contained"
                            color="primary"
                            disabled={isPendingTxn(pendingTransactions, "staking")}
                            onClick={() => {
                              onChangeStake("stake");
                            }}
                          >
                            {txnButtonText(pendingTransactions, "staking", t`Stake OHM`)}
                          </Button>
                        ) : (
                          <Button
                            className="stake-button"
                            variant="contained"
                            color="primary"
                            disabled={isPendingTxn(pendingTransactions, "approve_staking")}
                            onClick={() => {
                              onSeekApproval("ohm");
                            }}
                          >
                            {txnButtonText(pendingTransactions, "approve_staking", t`Approve`)}
                          </Button>
=======
                          <Skeleton width="150px" />
>>>>>>> 02c13936
                        )}
                      </Grid>
                      <Grid item xs={12} sm={4} className="stake-grid-item">
                        <TabPanel value={view} index={0} className="stake-tab-panel">
                          <Box m={-2}>
                            {isAllowanceDataLoading ? (
                              <Skeleton />
                            ) : address && hasAllowance("ohm") ? (
                              <Button
                                className="stake-button"
                                variant="contained"
                                color="primary"
                                disabled={isPendingTxn(pendingTransactions, "staking")}
                                onClick={() => {
                                  onChangeStake("stake");
                                }}
                              >
                                {txnButtonText(pendingTransactions, "staking", t`Stake OHM`)}
                              </Button>
                            ) : (
                              <Button
                                className="stake-button"
                                variant="contained"
                                color="primary"
                                disabled={isPendingTxn(pendingTransactions, "approve_staking")}
                                onClick={() => {
                                  onSeekApproval("ohm");
                                }}
                              >
                                {txnButtonText(pendingTransactions, "approve_staking", t`Approve`)}
                              </Button>
                            )}
                          </Box>
                        </TabPanel>

                        <TabPanel value={view} index={1} className="stake-tab-panel">
                          <Box m={-2}>
                            {isAllowanceDataLoading ? (
                              <Skeleton />
                            ) : address && hasAllowance("sohm") ? (
                              <Button
                                className="stake-button"
                                variant="contained"
                                color="primary"
                                disabled={isPendingTxn(pendingTransactions, "unstaking")}
                                onClick={() => {
                                  onChangeStake("unstake");
                                }}
                              >
                                {txnButtonText(pendingTransactions, "unstaking", t`Unstake OHM`)}
                              </Button>
                            ) : (
                              <Button
                                className="stake-button"
                                variant="contained"
                                color="primary"
                                disabled={isPendingTxn(pendingTransactions, "approve_unstaking")}
                                onClick={() => {
                                  onSeekApproval("sohm");
                                }}
                              >
                                {txnButtonText(pendingTransactions, "approve_unstaking", t`Approve`)}
                              </Button>
                            )}
                          </Box>
                        </TabPanel>
                      </Grid>
                    </Grid>
                  </Box>

                  <div className={`stake-user-data`}>
                    <div className="data-row">
                      <Typography variant="body1">
                        <Trans>Unstaked Balance</Trans>
                      </Typography>
                      <Typography variant="body1" id="user-balance">
                        {isAppLoading ? <Skeleton width="80px" /> : <>{trim(Number(ohmBalance), 4)} OHM</>}
                      </Typography>
                    </div>

                    <div className="data-row">
                      <Typography variant="body1">
                        <Trans>Staked Balance</Trans>
                      </Typography>
                      <Typography variant="body1" id="user-staked-balance">
                        {isAppLoading ? <Skeleton width="80px" /> : <>{trimmedBalance} sOHM</>}
                      </Typography>
                    </div>

                    <div className="data-row" style={{ paddingLeft: "10px" }}>
                      <Typography variant="body2" color="textSecondary">
                        <Trans>Single Staking</Trans>
                      </Typography>
                      <Typography variant="body2" color="textSecondary">
                        {isAppLoading ? <Skeleton width="80px" /> : <>{trim(Number(sohmBalance), 4)} sOHM</>}
                      </Typography>
                    </div>

                    <div className="data-row" style={{ paddingLeft: "10px" }}>
                      <Typography variant="body2" color="textSecondary">
                        <Trans>Staked Balance in Fuse</Trans>
                      </Typography>
                      <Typography variant="body2" color="textSecondary">
                        {isAppLoading ? <Skeleton width="80px" /> : <>{trim(Number(fsohmBalance), 4)} fsOHM</>}
                      </Typography>
                    </div>

                    <div className="data-row" style={{ paddingLeft: "10px" }}>
                      <Typography variant="body2" color="textSecondary">
                        <Trans>Wrapped Balance</Trans>
                      </Typography>
                      <Typography variant="body2" color="textSecondary">
                        {isAppLoading ? <Skeleton width="80px" /> : <>{trim(Number(wsohmBalance), 4)} wsOHM</>}
                      </Typography>
                    </div>

                    <Divider color="secondary" />

                    <div className="data-row">
                      <Typography variant="body1">
                        <Trans>Next Reward Amount</Trans>
                      </Typography>
                      <Typography variant="body1">
                        {isAppLoading ? <Skeleton width="80px" /> : <>{nextRewardValue} sOHM</>}
                      </Typography>
                    </div>

                    <div className="data-row">
                      <Typography variant="body1">
                        <Trans>Next Reward Yield</Trans>
                      </Typography>
                      <Typography variant="body1">
                        {isAppLoading ? <Skeleton width="80px" /> : <>{stakingRebasePercentage}%</>}
                      </Typography>
                    </div>

                    <div className="data-row">
                      <Typography variant="body1">
                        <Trans>ROI (5-Day Rate)</Trans>
                      </Typography>
                      <Typography variant="body1">
                        {isAppLoading ? <Skeleton width="80px" /> : <>{trim(Number(fiveDayRate) * 100, 4)}%</>}
                      </Typography>
                    </div>
                  </div>
                </>
              )}
            </div>
          </Grid>
        </Paper>
      </Zoom>
      <ZapCta />
      <ExternalStakePool />
    </div>
  );
}

export default Stake;<|MERGE_RESOLUTION|>--- conflicted
+++ resolved
@@ -321,7 +321,7 @@
                                 placeholder="Enter an amount"
                                 className="stake-input"
                                 value={quantity}
-                                onChange={e => setQuantity(Number(e.target.value))}
+                                onChange={e => setQuantity(e.target.value)}
                                 labelWidth={0}
                                 endAdornment={
                                   <InputAdornment position="end">
@@ -334,61 +334,7 @@
                             </FormControl>
                           )
                         ) : (
-<<<<<<< HEAD
-                          <FormControl className="ohm-input" variant="outlined" color="primary">
-                            <InputLabel htmlFor="amount-input"></InputLabel>
-                            <OutlinedInput
-                              id="amount-input"
-                              type="number"
-                              placeholder="Enter an amount"
-                              className="stake-input"
-                              value={quantity}
-                              onChange={e => setQuantity(e.target.value)}
-                              labelWidth={0}
-                              endAdornment={
-                                <InputAdornment position="end">
-                                  <Button variant="text" onClick={setMax} color="inherit">
-                                    Max
-                                  </Button>
-                                </InputAdornment>
-                              }
-                            />
-                          </FormControl>
-                        )
-                      ) : (
-                        <Skeleton width="150px" />
-                      )}
-
-                      <TabPanel value={view} index={0} className="stake-tab-panel">
-                        {isAllowanceDataLoading ? (
-                          <Skeleton />
-                        ) : address && hasAllowance("ohm") ? (
-                          <Button
-                            className="stake-button"
-                            variant="contained"
-                            color="primary"
-                            disabled={isPendingTxn(pendingTransactions, "staking")}
-                            onClick={() => {
-                              onChangeStake("stake");
-                            }}
-                          >
-                            {txnButtonText(pendingTransactions, "staking", t`Stake OHM`)}
-                          </Button>
-                        ) : (
-                          <Button
-                            className="stake-button"
-                            variant="contained"
-                            color="primary"
-                            disabled={isPendingTxn(pendingTransactions, "approve_staking")}
-                            onClick={() => {
-                              onSeekApproval("ohm");
-                            }}
-                          >
-                            {txnButtonText(pendingTransactions, "approve_staking", t`Approve`)}
-                          </Button>
-=======
                           <Skeleton width="150px" />
->>>>>>> 02c13936
                         )}
                       </Grid>
                       <Grid item xs={12} sm={4} className="stake-grid-item">
