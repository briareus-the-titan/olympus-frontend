--- conflicted
+++ resolved
@@ -28,11 +28,7 @@
 
 import RebaseTimer from "../../components/RebaseTimer/RebaseTimer";
 import TabPanel from "../../components/TabPanel";
-<<<<<<< HEAD
-import { trim } from "../../helpers";
-=======
 import { getGohmBalFromSohm, trim } from "../../helpers";
->>>>>>> b97b8c9b
 import { changeApproval, changeStake } from "../../slices/StakeThunk";
 import { changeApproval as changeGohmApproval } from "../../slices/WrapThunk";
 import "./stake.scss";
@@ -139,15 +135,10 @@
   const setMax = () => {
     if (view === 0) {
       setQuantity(ohmBalance);
-<<<<<<< HEAD
-    } else {
-      setQuantity(sohmBalance);
-=======
     } else if (!checked) {
       setQuantity(sohmBalance);
     } else if (checked) {
       setQuantity(gOhmAsSohm.toString());
->>>>>>> b97b8c9b
     }
   };
 
@@ -161,11 +152,8 @@
 
   const onChangeStake = async (action: string) => {
     // eslint-disable-next-line no-restricted-globals
-<<<<<<< HEAD
+
     if (isNaN(Number(quantity)) || Number(quantity) === 0 || quantity === "") {
-=======
-    if (isNaN(Number(quantity)) || Number(quantity) === 0) {
->>>>>>> b97b8c9b
       // eslint-disable-next-line no-alert
       return dispatch(error(t`Please enter a value!`));
     }
@@ -414,11 +402,7 @@
                                 placeholder="Enter an amount"
                                 className="stake-input"
                                 value={quantity}
-<<<<<<< HEAD
-                                onChange={e => setQuantity(e.target.value)}
-=======
                                 onChange={handleChangeQuantity}
->>>>>>> b97b8c9b
                                 labelWidth={0}
                                 endAdornment={
                                   <InputAdornment position="end">
