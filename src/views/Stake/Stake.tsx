import { useCallback, useState, useEffect, ChangeEvent, ChangeEventHandler } from "react";
import { useDispatch } from "react-redux";
import { usePathForNetwork } from "src/hooks/usePathForNetwork";
import { useHistory } from "react-router";
import {
  Box,
  Button,
  FormControl,
  Grid,
  InputAdornment,
  InputLabel,
  Link,
  OutlinedInput,
  Paper,
  Tab,
  Tabs,
  Typography,
  Zoom,
  Divider,
  Accordion,
  AccordionSummary,
  AccordionDetails,
} from "@material-ui/core";
import { t, Trans } from "@lingui/macro";
import CheckBoxIcon from "@material-ui/icons/CheckBox";
import CheckBoxOutlineBlankIcon from "@material-ui/icons/CheckBoxOutlineBlank";

import RebaseTimer from "../../components/RebaseTimer/RebaseTimer";
import TabPanel from "../../components/TabPanel";
import { getGohmBalFromSohm, trim } from "../../helpers";
import { changeApproval, changeStake } from "../../slices/StakeThunk";
import { changeApproval as changeGohmApproval } from "../../slices/WrapThunk";
import "./stake.scss";
import { useWeb3Context } from "src/hooks/web3Context";
import { isPendingTxn, txnButtonText } from "src/slices/PendingTxnsSlice";
import { Skeleton } from "@material-ui/lab";
import ExternalStakePool from "./ExternalStakePool";
import { error } from "../../slices/MessagesSlice";
import { ethers } from "ethers";
import ZapCta from "../Zap/ZapCta";
import { useAppSelector } from "src/hooks";
import { ExpandMore } from "@material-ui/icons";
import { Metric, MetricCollection } from "../../components/Metric";
import { ConfirmDialog } from "./ConfirmDialog";
import { DataRow } from "@olympusdao/component-library";

function a11yProps(index: number) {
  return {
    id: `simple-tab-${index}`,
    "aria-controls": `simple-tabpanel-${index}`,
  };
}

function Stake() {
  const dispatch = useDispatch();
  const history = useHistory();
  const { provider, address, connect, networkId } = useWeb3Context();
  usePathForNetwork({ pathName: "stake", networkID: networkId, history });

  const [zoomed, setZoomed] = useState(false);
  const [view, setView] = useState(0);
  const [quantity, setQuantity] = useState("");
  const [confirmation, setConfirmation] = useState(false);

  const isAppLoading = useAppSelector(state => state.app.loading);
  const currentIndex = useAppSelector(state => {
    return state.app.currentIndex ?? "1";
  });
  const fiveDayRate = useAppSelector(state => {
    return state.app.fiveDayRate;
  });
  const ohmBalance = useAppSelector(state => {
    return state.account.balances && state.account.balances.ohm;
  });
  const sohmBalance = useAppSelector(state => {
    return state.account.balances && state.account.balances.sohm;
  });
  const sohmV1Balance = useAppSelector(state => {
    return state.account.balances && state.account.balances.sohmV1;
  });
  const fsohmBalance = useAppSelector(state => {
    return state.account.balances && state.account.balances.fsohm;
  });
  const fgohmBalance = useAppSelector(state => {
    return state.account.balances && state.account.balances.fgohm;
  });
  const fgOHMAsfsOHMBalance = useAppSelector(state => {
    return state.account.balances && state.account.balances.fgOHMAsfsOHM;
  });
  const wsohmBalance = useAppSelector(state => {
    return state.account.balances && state.account.balances.wsohm;
  });
  const fiatDaowsohmBalance = useAppSelector(state => {
    return state.account.balances && state.account.balances.fiatDaowsohm;
  });
  const calculateWrappedAsSohm = (balance: string) => {
    return Number(balance) * Number(currentIndex);
  };
  const fiatDaoAsSohm = calculateWrappedAsSohm(fiatDaowsohmBalance);
  const gOhmBalance = useAppSelector(state => {
    return state.account.balances && state.account.balances.gohm;
  });
  const gOhmAsSohm = useAppSelector(state => {
    return state.account.balances && state.account.balances.gOhmAsSohmBal;
  });

  const gOhmOnArbitrum = useAppSelector(state => {
    return state.account.balances && state.account.balances.gOhmOnArbitrum;
  });
  const gOhmOnArbAsSohm = useAppSelector(state => {
    return state.account.balances && state.account.balances.gOhmOnArbAsSohm;
  });

  const gOhmOnAvax = useAppSelector(state => {
    return state.account.balances && state.account.balances.gOhmOnAvax;
  });
  const gOhmOnAvaxAsSohm = useAppSelector(state => {
    return state.account.balances && state.account.balances.gOhmOnAvaxAsSohm;
  });

  const gOhmOnPolygon = useAppSelector(state => {
    return state.account.balances && state.account.balances.gOhmOnPolygon;
  });
  const gOhmOnPolygonAsSohm = useAppSelector(state => {
    return state.account.balances && state.account.balances.gOhmOnPolygonAsSohm;
  });

  const gOhmOnFantom = useAppSelector(state => {
    return state.account.balances && state.account.balances.gOhmOnFantom;
  });
  const gOhmOnFantomAsSohm = useAppSelector(state => {
    return state.account.balances && state.account.balances.gOhmOnFantomAsSohm;
  });

  const wsohmAsSohm = calculateWrappedAsSohm(wsohmBalance);

  const stakeAllowance = useAppSelector(state => {
    return (state.account.staking && state.account.staking.ohmStake) || 0;
  });
  const unstakeAllowance = useAppSelector(state => {
    return (state.account.staking && state.account.staking.ohmUnstake) || 0;
  });

  const directUnstakeAllowance = useAppSelector(state => {
    return (state.account.wrapping && state.account.wrapping.gOhmUnwrap) || 0;
  });

  const stakingRebase = useAppSelector(state => {
    return state.app.stakingRebase || 0;
  });
  const stakingAPY = useAppSelector(state => {
    return state.app.stakingAPY || 0;
  });
  const stakingTVL = useAppSelector(state => {
    return state.app.stakingTVL || 0;
  });

  const pendingTransactions = useAppSelector(state => {
    return state.pendingTransactions;
  });

  const setMax = () => {
    if (view === 0) {
      setQuantity(ohmBalance);
    } else if (!confirmation) {
      setQuantity(sohmBalance);
    } else if (confirmation) {
      setQuantity(gOhmAsSohm.toString());
    }
  };

  const onSeekApproval = async (token: string) => {
    if (token === "gohm") {
      await dispatch(changeGohmApproval({ address, token: token.toLowerCase(), provider, networkID: networkId }));
    } else {
      await dispatch(changeApproval({ address, token, provider, networkID: networkId, version2: true }));
    }
  };

  const onChangeStake = async (action: string) => {
    // eslint-disable-next-line no-restricted-globals
    if (isNaN(Number(quantity)) || Number(quantity) === 0 || Number(quantity) < 0) {
      // eslint-disable-next-line no-alert
      return dispatch(error(t`Please enter a value!`));
    }

    // 1st catch if quantity > balance
    let gweiValue = ethers.utils.parseUnits(quantity.toString(), "gwei");
    if (action === "stake" && gweiValue.gt(ethers.utils.parseUnits(ohmBalance, "gwei"))) {
      return dispatch(error(t`You cannot stake more than your OHM balance.`));
    }

    if (confirmation === false && action === "unstake" && gweiValue.gt(ethers.utils.parseUnits(sohmBalance, "gwei"))) {
      return dispatch(
        error(
          t`You do not have enough sOHM to complete this transaction.  To unstake from gOHM, please toggle the sohm-gohm switch.`,
        ),
      );
    }

    /**
     * converts sOHM quantity to gOHM quantity when box is checked for gOHM staking
     * @returns sOHM as gOHM quantity
     */
    // const formQuant = checked && currentIndex && view === 1 ? quantity / Number(currentIndex) : quantity;
    const formQuant = async () => {
      if (confirmation && currentIndex && view === 1) {
        return await getGohmBalFromSohm({ provider, networkID: networkId, sOHMbalance: quantity });
      } else {
        return quantity;
      }
    };

    await dispatch(
      changeStake({
        address,
        action,
        value: await formQuant(),
        provider,
        networkID: networkId,
        version2: true,
        rebase: !confirmation,
      }),
    );
  };

  const hasAllowance = useCallback(
    token => {
      if (token === "ohm") return stakeAllowance > 0;
      if (token === "sohm") return unstakeAllowance > 0;
      if (token === "gohm") return directUnstakeAllowance > 0;
      return 0;
    },
    [stakeAllowance, unstakeAllowance, directUnstakeAllowance],
  );

  const isAllowanceDataLoading = (stakeAllowance == null && view === 0) || (unstakeAllowance == null && view === 1);

  let modalButton = [];

  modalButton.push(
    <Button variant="contained" color="primary" className="connect-button" onClick={connect} key={1}>
      <Trans>Connect Wallet</Trans>
    </Button>,
  );

  const changeView = (_event: React.ChangeEvent<{}>, newView: number) => {
    setView(newView);
  };

  const handleChangeQuantity = useCallback<ChangeEventHandler<HTMLInputElement>>(e => {
    if (Number(e.target.value) >= 0) setQuantity(e.target.value);
  }, []);

  const trimmedBalance = Number(
    [
      sohmBalance,
      gOhmAsSohm,
      gOhmOnArbAsSohm,
      gOhmOnAvaxAsSohm,
      gOhmOnPolygonAsSohm,
      gOhmOnFantomAsSohm,
      sohmV1Balance,
      wsohmAsSohm,
      fiatDaoAsSohm,
      fsohmBalance,
      fgOHMAsfsOHMBalance,
    ]
      .filter(Boolean)
      .map(balance => Number(balance))
      .reduce((a, b) => a + b, 0)
      .toFixed(4),
  );
  const trimmedStakingAPY = trim(stakingAPY * 100, 1);

  const stakingRebasePercentage = trim(stakingRebase * 100, 4);
  const nextRewardValue = trim((Number(stakingRebasePercentage) / 100) * trimmedBalance, 4);

  const formattedTrimmedStakingAPY = new Intl.NumberFormat("en-US").format(Number(trimmedStakingAPY));
  const formattedStakingTVL = new Intl.NumberFormat("en-US", {
    style: "currency",
    currency: "USD",
    maximumFractionDigits: 0,
    minimumFractionDigits: 0,
  }).format(stakingTVL);
  const formattedCurrentIndex = trim(Number(currentIndex), 1);

  return (
    <div id="stake-view">
      <Zoom in={true} onEntered={() => setZoomed(true)}>
        <Paper className={`ohm-card`}>
          <Grid container direction="column" spacing={2}>
            <Grid item>
              <div className="card-header">
                <Typography variant="h5">Single Stake (3, 3)</Typography>
                <RebaseTimer />
              </div>
            </Grid>

            <Grid item>
              <MetricCollection>
                <Metric
                  className="stake-apy"
                  label={t`APY`}
                  metric={`${formattedTrimmedStakingAPY}%`}
                  isLoading={stakingAPY ? false : true}
                />
                <Metric
                  className="stake-tvl"
                  label={t`Total Value Deposited`}
                  metric={formattedStakingTVL}
                  isLoading={stakingTVL ? false : true}
                />
                <Metric
                  className="stake-index"
                  label={t`Current Index`}
                  metric={`${formattedCurrentIndex} sOHM`}
                  isLoading={currentIndex ? false : true}
                />
              </MetricCollection>
            </Grid>
            <div className="staking-area">
              {!address ? (
                <div className="stake-wallet-notification">
                  <div className="wallet-menu" id="wallet-menu">
                    {modalButton}
                  </div>
                  <Typography variant="h6">
                    <Trans>Connect your wallet to stake OHM</Trans>
                  </Typography>
                </div>
              ) : (
                <>
                  <Box className="stake-action-area">
                    <Tabs
                      key={String(zoomed)}
                      centered
                      value={view}
                      textColor="primary"
                      indicatorColor="primary"
                      className="stake-tab-buttons"
                      onChange={changeView}
                      aria-label="stake tabs"
                      //hides the tab underline sliding animation in while <Zoom> is loading
                      TabIndicatorProps={!zoomed ? { style: { display: "none" } } : undefined}
                    >
                      <Tab
                        label={t({
                          id: "do_stake",
                          comment: "The action of staking (verb)",
                        })}
                        {...a11yProps(0)}
                      />
                      <Tab label={t`Unstake`} {...a11yProps(1)} />
                    </Tabs>
                    <Grid container className="stake-action-row">
                      <Grid item xs={12} sm={8} className="stake-grid-item">
                        {address && !isAllowanceDataLoading ? (
                          (!hasAllowance("ohm") && view === 0) ||
                          (!hasAllowance("sohm") && view === 1 && !confirmation) ||
                          (!hasAllowance("gohm") && view === 1 && confirmation) ? (
                            <Box className="help-text">
                              <Typography variant="body1" className="stake-note" color="textSecondary">
                                {view === 0 ? (
                                  <>
                                    <Trans>First time staking</Trans> <b>OHM</b>?
                                    <br />
                                    <Trans>Please approve Olympus Dao to use your</Trans> <b>OHM</b>{" "}
                                    <Trans>for staking</Trans>.
                                  </>
                                ) : (
                                  <>
                                    <Trans>First time unstaking</Trans> <b>sOHM</b>?
                                    <br />
                                    <Trans>Please approve Olympus Dao to use your</Trans> <b>sOHM</b>{" "}
                                    <Trans>for unstaking</Trans>.
                                  </>
                                )}
                              </Typography>
                            </Box>
                          ) : (
                            <FormControl className="ohm-input" variant="outlined" color="primary">
                              <InputLabel htmlFor="amount-input"></InputLabel>
                              <OutlinedInput
                                id="amount-input"
                                type="number"
                                placeholder="Enter an amount"
                                className="stake-input"
                                value={quantity}
                                onChange={handleChangeQuantity}
                                labelWidth={0}
                                endAdornment={
                                  <InputAdornment position="end">
                                    <Button variant="text" onClick={setMax} color="inherit">
                                      Max
                                    </Button>
                                  </InputAdornment>
                                }
                              />
                            </FormControl>
                          )
                        ) : (
                          <Skeleton width="150px" />
                        )}
                      </Grid>
                      <Grid item xs={12} sm={4} className="stake-grid-item">
                        <TabPanel value={view} index={0} className="stake-tab-panel">
                          <Box m={-2}>
                            {isAllowanceDataLoading ? (
                              <Skeleton />
                            ) : address && hasAllowance("ohm") ? (
                              <Button
                                className="stake-button"
                                variant="contained"
                                color="primary"
                                disabled={isPendingTxn(pendingTransactions, "staking")}
                                onClick={() => {
                                  onChangeStake("stake");
                                }}
                              >
                                {txnButtonText(
                                  pendingTransactions,
                                  "staking",
                                  `${t`Stake to`} ${confirmation ? " gOHM" : " sOHM"}`,
                                )}
                              </Button>
                            ) : (
                              <Button
                                className="stake-button"
                                variant="contained"
                                color="primary"
                                disabled={isPendingTxn(pendingTransactions, "approve_staking")}
                                onClick={() => {
                                  onSeekApproval("ohm");
                                }}
                              >
                                {txnButtonText(pendingTransactions, "approve_staking", t`Approve`)}
                              </Button>
                            )}
                          </Box>
                        </TabPanel>

                        <TabPanel value={view} index={1} className="stake-tab-panel">
                          <Box m={-2}>
                            {isAllowanceDataLoading ? (
                              <Skeleton />
                            ) : (address && hasAllowance("sohm") && !confirmation) ||
                              (hasAllowance("gohm") && confirmation) ? (
                              <Button
                                className="stake-button"
                                variant="contained"
                                color="primary"
                                disabled={isPendingTxn(pendingTransactions, "unstaking")}
                                onClick={() => {
                                  onChangeStake("unstake");
                                }}
                              >
                                {txnButtonText(
                                  pendingTransactions,
                                  "unstaking",
                                  `${t`Unstake from`} ${confirmation ? " gOHM" : " sOHM"}`,
                                )}
                              </Button>
                            ) : (
                              <Button
                                className="stake-button"
                                variant="contained"
                                color="primary"
                                disabled={isPendingTxn(pendingTransactions, "approve_unstaking")}
                                onClick={() => {
                                  onSeekApproval(confirmation ? "gohm" : "sohm");
                                }}
                              >
                                {txnButtonText(pendingTransactions, "approve_unstaking", t`Approve`)}
                              </Button>
                            )}
                          </Box>
                        </TabPanel>
                      </Grid>
                    </Grid>
                  </Box>
                  <ConfirmDialog
                    quantity={quantity}
                    currentIndex={currentIndex}
                    view={view}
                    onConfirm={setConfirmation}
                  />
                  <div className="stake-user-data">
                    <DataRow
                      title={t`Unstaked Balance`}
                      id="user-balance"
                      balance={`${trim(Number(ohmBalance), 4)} OHM`}
                      isLoading={isAppLoading}
                    />
                    <Accordion className="stake-accordion" square defaultExpanded>
                      <AccordionSummary expandIcon={<ExpandMore className="stake-expand" />}>
<<<<<<< HEAD
                        <DataRow
                          title={t`Staked Balance`}
=======
                        <StakeRow
                          title={t`Total Staked Balance`}
>>>>>>> 720fec95
                          id="user-staked-balance"
                          balance={`${trimmedBalance} sOHM`}
                          isLoading={isAppLoading}
                        />
                      </AccordionSummary>
                      <AccordionDetails>
<<<<<<< HEAD
                        <DataRow
                          title={t`Single Staking`}
=======
                        <StakeRow
                          title={t`sOHM Balance`}
>>>>>>> 720fec95
                          balance={`${trim(Number(sohmBalance), 4)} sOHM`}
                          indented
                          isLoading={isAppLoading}
                        />
<<<<<<< HEAD
                        <DataRow
                          title={`${t`Wrapped Balance`}`}
=======
                        <StakeRow
                          title={`${t`gOHM Balance`}`}
>>>>>>> 720fec95
                          balance={`${trim(Number(gOhmBalance), 4)} gOHM`}
                          indented
                          isLoading={isAppLoading}
                        />
                        {Number(gOhmOnArbitrum) > 0.00009 && (
                          <StakeRow
                            title={`${t`gOHM (Arbitrum)`}`}
                            balance={`${trim(Number(gOhmOnArbitrum), 4)} gOHM`}
                            indented
                            {...{ isAppLoading }}
                          />
                        )}
                        {Number(gOhmOnAvax) > 0.00009 && (
                          <StakeRow
                            title={`${t`gOHM (Avalanche)`}`}
                            balance={`${trim(Number(gOhmOnAvax), 4)} gOHM`}
                            indented
                            {...{ isAppLoading }}
                          />
                        )}
                        {Number(gOhmOnPolygon) > 0.00009 && (
                          <StakeRow
                            title={`${t`gOHM (Polygon)`}`}
                            balance={`${trim(Number(gOhmOnPolygon), 4)} gOHM`}
                            indented
                            {...{ isAppLoading }}
                          />
                        )}
                        {Number(gOhmOnFantom) > 0.00009 && (
                          <StakeRow
                            title={`${t`gOHM (Fantom)`}`}
                            balance={`${trim(Number(gOhmOnFantom), 4)} gOHM`}
                            indented
                            {...{ isAppLoading }}
                          />
                        )}
                        {Number(fgohmBalance) > 0.00009 && (
<<<<<<< HEAD
                          <DataRow
                            title={`${t`Wrapped Balance in Fuse`}`}
=======
                          <StakeRow
                            title={`${t`gOHM Balance in Fuse`}`}
>>>>>>> 720fec95
                            balance={`${trim(Number(fgohmBalance), 4)} gOHM`}
                            indented
                            isLoading={isAppLoading}
                          />
                        )}
                        {Number(sohmV1Balance) > 0.00009 && (
<<<<<<< HEAD
                          <DataRow
                            title={`${t`Single Staking`} (v1)`}
=======
                          <StakeRow
                            title={`${t`sOHM Balance`} (v1)`}
>>>>>>> 720fec95
                            balance={`${trim(Number(sohmV1Balance), 4)} sOHM (v1)`}
                            indented
                            isLoading={isAppLoading}
                          />
                        )}
                        {Number(wsohmBalance) > 0.00009 && (
<<<<<<< HEAD
                          <DataRow
                            title={`${t`Wrapped Balance`} (v1)`}
=======
                          <StakeRow
                            title={`${t`wsOHM Balance`} (v1)`}
>>>>>>> 720fec95
                            balance={`${trim(Number(wsohmBalance), 4)} wsOHM (v1)`}
                            isLoading={isAppLoading}
                            indented
                          />
                        )}
                        {Number(fiatDaowsohmBalance) > 0.00009 && (
<<<<<<< HEAD
                          <DataRow
                            title={t`Wrapped Balance in FiatDAO`}
=======
                          <StakeRow
                            title={t`wsOHM Balance in FiatDAO (v1)`}
>>>>>>> 720fec95
                            balance={`${trim(Number(fiatDaowsohmBalance), 4)} wsOHM (v1)`}
                            isLoading={isAppLoading}
                            indented
                          />
                        )}
                        {Number(fsohmBalance) > 0.00009 && (
<<<<<<< HEAD
                          <DataRow
                            title={t`Staked Balance in Fuse`}
=======
                          <StakeRow
                            title={t`sOHM Balance in Fuse (v1)`}
>>>>>>> 720fec95
                            balance={`${trim(Number(fsohmBalance), 4)} sOHM (v1)`}
                            indented
                            isLoading={isAppLoading}
                          />
                        )}
                      </AccordionDetails>
                    </Accordion>
                    <Divider color="secondary" />
                    <DataRow
                      title={t`Next Reward Amount`}
                      balance={`${nextRewardValue} sOHM`}
                      isLoading={isAppLoading}
                    />
                    <DataRow
                      title={t`Next Reward Yield`}
                      balance={`${stakingRebasePercentage}%`}
                      isLoading={isAppLoading}
                    />
                    <DataRow
                      title={t`ROI (5-Day Rate)`}
                      balance={`${trim(Number(fiveDayRate) * 100, 4)}%`}
                      isLoading={isAppLoading}
                    />
                  </div>
                </>
              )}
            </div>
          </Grid>
        </Paper>
      </Zoom>
      {/* NOTE (appleseed-olyzaps) olyzaps disabled until v2 contracts */}
      {/* <ZapCta /> */}
      <ExternalStakePool />
    </div>
  );
}

export default Stake;<|MERGE_RESOLUTION|>--- conflicted
+++ resolved
@@ -494,43 +494,28 @@
                     />
                     <Accordion className="stake-accordion" square defaultExpanded>
                       <AccordionSummary expandIcon={<ExpandMore className="stake-expand" />}>
-<<<<<<< HEAD
                         <DataRow
-                          title={t`Staked Balance`}
-=======
-                        <StakeRow
                           title={t`Total Staked Balance`}
->>>>>>> 720fec95
                           id="user-staked-balance"
                           balance={`${trimmedBalance} sOHM`}
                           isLoading={isAppLoading}
                         />
                       </AccordionSummary>
                       <AccordionDetails>
-<<<<<<< HEAD
                         <DataRow
-                          title={t`Single Staking`}
-=======
-                        <StakeRow
                           title={t`sOHM Balance`}
->>>>>>> 720fec95
                           balance={`${trim(Number(sohmBalance), 4)} sOHM`}
                           indented
                           isLoading={isAppLoading}
                         />
-<<<<<<< HEAD
                         <DataRow
-                          title={`${t`Wrapped Balance`}`}
-=======
-                        <StakeRow
                           title={`${t`gOHM Balance`}`}
->>>>>>> 720fec95
                           balance={`${trim(Number(gOhmBalance), 4)} gOHM`}
                           indented
                           isLoading={isAppLoading}
                         />
                         {Number(gOhmOnArbitrum) > 0.00009 && (
-                          <StakeRow
+                          <DataRow
                             title={`${t`gOHM (Arbitrum)`}`}
                             balance={`${trim(Number(gOhmOnArbitrum), 4)} gOHM`}
                             indented
@@ -538,7 +523,7 @@
                           />
                         )}
                         {Number(gOhmOnAvax) > 0.00009 && (
-                          <StakeRow
+                          <DataRow
                             title={`${t`gOHM (Avalanche)`}`}
                             balance={`${trim(Number(gOhmOnAvax), 4)} gOHM`}
                             indented
@@ -546,7 +531,7 @@
                           />
                         )}
                         {Number(gOhmOnPolygon) > 0.00009 && (
-                          <StakeRow
+                          <DataRow
                             title={`${t`gOHM (Polygon)`}`}
                             balance={`${trim(Number(gOhmOnPolygon), 4)} gOHM`}
                             indented
@@ -554,7 +539,7 @@
                           />
                         )}
                         {Number(gOhmOnFantom) > 0.00009 && (
-                          <StakeRow
+                          <DataRow
                             title={`${t`gOHM (Fantom)`}`}
                             balance={`${trim(Number(gOhmOnFantom), 4)} gOHM`}
                             indented
@@ -562,65 +547,40 @@
                           />
                         )}
                         {Number(fgohmBalance) > 0.00009 && (
-<<<<<<< HEAD
-                          <DataRow
-                            title={`${t`Wrapped Balance in Fuse`}`}
-=======
-                          <StakeRow
+                          <DataRow
                             title={`${t`gOHM Balance in Fuse`}`}
->>>>>>> 720fec95
                             balance={`${trim(Number(fgohmBalance), 4)} gOHM`}
                             indented
                             isLoading={isAppLoading}
                           />
                         )}
                         {Number(sohmV1Balance) > 0.00009 && (
-<<<<<<< HEAD
-                          <DataRow
-                            title={`${t`Single Staking`} (v1)`}
-=======
-                          <StakeRow
+                          <DataRow
                             title={`${t`sOHM Balance`} (v1)`}
->>>>>>> 720fec95
                             balance={`${trim(Number(sohmV1Balance), 4)} sOHM (v1)`}
                             indented
                             isLoading={isAppLoading}
                           />
                         )}
                         {Number(wsohmBalance) > 0.00009 && (
-<<<<<<< HEAD
-                          <DataRow
-                            title={`${t`Wrapped Balance`} (v1)`}
-=======
-                          <StakeRow
+                          <DataRow
                             title={`${t`wsOHM Balance`} (v1)`}
->>>>>>> 720fec95
                             balance={`${trim(Number(wsohmBalance), 4)} wsOHM (v1)`}
                             isLoading={isAppLoading}
                             indented
                           />
                         )}
                         {Number(fiatDaowsohmBalance) > 0.00009 && (
-<<<<<<< HEAD
-                          <DataRow
-                            title={t`Wrapped Balance in FiatDAO`}
-=======
-                          <StakeRow
+                          <DataRow
                             title={t`wsOHM Balance in FiatDAO (v1)`}
->>>>>>> 720fec95
                             balance={`${trim(Number(fiatDaowsohmBalance), 4)} wsOHM (v1)`}
                             isLoading={isAppLoading}
                             indented
                           />
                         )}
                         {Number(fsohmBalance) > 0.00009 && (
-<<<<<<< HEAD
-                          <DataRow
-                            title={t`Staked Balance in Fuse`}
-=======
-                          <StakeRow
+                          <DataRow
                             title={t`sOHM Balance in Fuse (v1)`}
->>>>>>> 720fec95
                             balance={`${trim(Number(fsohmBalance), 4)} sOHM (v1)`}
                             indented
                             isLoading={isAppLoading}
