import { useCallback, useState, useEffect, ChangeEvent, ChangeEventHandler } from "react";
import { useDispatch } from "react-redux";
import { usePathForNetwork } from "src/hooks/usePathForNetwork";
import { useHistory } from "react-router";
import {
  Box,
  Button,
  FormControl,
  Grid,
  InputAdornment,
  InputLabel,
  Link,
  OutlinedInput,
  Paper,
  Tab,
  Tabs,
  Typography,
  Zoom,
  Divider,
  Accordion,
  AccordionSummary,
  AccordionDetails,
  Checkbox,
  Switch,
} from "@material-ui/core";
import { t, Trans } from "@lingui/macro";
import CheckBoxIcon from "@material-ui/icons/CheckBox";
import CheckBoxOutlineBlankIcon from "@material-ui/icons/CheckBoxOutlineBlank";

import RebaseTimer from "../../components/RebaseTimer/RebaseTimer";
import TabPanel from "../../components/TabPanel";
import { getGohmBalFromSohm, trim } from "../../helpers";
import { changeApproval, changeStake } from "../../slices/StakeThunk";
import { changeApproval as changeGohmApproval } from "../../slices/WrapThunk";
import "./stake.scss";
import { useWeb3Context } from "src/hooks/web3Context";
import { isPendingTxn, txnButtonText } from "src/slices/PendingTxnsSlice";
import { Skeleton } from "@material-ui/lab";
import ExternalStakePool from "./ExternalStakePool";
import { error } from "../../slices/MessagesSlice";
import { ethers } from "ethers";
import ZapCta from "../Zap/ZapCta";
import { useAppSelector } from "src/hooks";
import { ExpandMore } from "@material-ui/icons";
import StakeRow from "./StakeRow";
import { Metric, MetricCollection } from "../../components/Metric";
<<<<<<< HEAD
import { PrimaryButton } from "@olympusdao/component-library";
=======
import { ConfirmDialog } from "./ConfirmDialog";
>>>>>>> d2d23d6d

function a11yProps(index: number) {
  return {
    id: `simple-tab-${index}`,
    "aria-controls": `simple-tabpanel-${index}`,
  };
}

function Stake() {
  const dispatch = useDispatch();
  const history = useHistory();
  const { provider, address, connect, networkId } = useWeb3Context();
  usePathForNetwork({ pathName: "stake", networkID: networkId, history });

  const [zoomed, setZoomed] = useState(false);
  const [view, setView] = useState(0);
  const [quantity, setQuantity] = useState("");
  const [confirmation, setConfirmation] = useState(true);

  const isAppLoading = useAppSelector(state => state.app.loading);
  const currentIndex = useAppSelector(state => {
    return state.app.currentIndex ?? "1";
  });
  const fiveDayRate = useAppSelector(state => {
    return state.app.fiveDayRate;
  });
  const ohmBalance = useAppSelector(state => {
    return state.account.balances && state.account.balances.ohm;
  });
  const sohmBalance = useAppSelector(state => {
    return state.account.balances && state.account.balances.sohm;
  });
  const sohmV1Balance = useAppSelector(state => {
    return state.account.balances && state.account.balances.sohmV1;
  });
  const fsohmBalance = useAppSelector(state => {
    return state.account.balances && state.account.balances.fsohm;
  });
  const fgohmBalance = useAppSelector(state => {
    return state.account.balances && state.account.balances.fgohm;
  });
  const fgOHMAsfsOHMBalance = useAppSelector(state => {
    return state.account.balances && state.account.balances.fgOHMAsfsOHM;
  });
  const wsohmBalance = useAppSelector(state => {
    return state.account.balances && state.account.balances.wsohm;
  });
  const fiatDaowsohmBalance = useAppSelector(state => {
    return state.account.balances && state.account.balances.fiatDaowsohm;
  });
  const calculateWrappedAsSohm = (balance: string) => {
    return Number(balance) * Number(currentIndex);
  };
  const fiatDaoAsSohm = calculateWrappedAsSohm(fiatDaowsohmBalance);
  const gOhmBalance = useAppSelector(state => {
    return state.account.balances && state.account.balances.gohm;
  });

  const gOhmAsSohm = useAppSelector(state => {
    return state.account.balances && state.account.balances.gOhmAsSohmBal;
  });
  const wsohmAsSohm = calculateWrappedAsSohm(wsohmBalance);

  const stakeAllowance = useAppSelector(state => {
    return (state.account.staking && state.account.staking.ohmStake) || 0;
  });
  const unstakeAllowance = useAppSelector(state => {
    return (state.account.staking && state.account.staking.ohmUnstake) || 0;
  });

  const directUnstakeAllowance = useAppSelector(state => {
    return (state.account.wrapping && state.account.wrapping.gOhmUnwrap) || 0;
  });

  const stakingRebase = useAppSelector(state => {
    return state.app.stakingRebase || 0;
  });
  const stakingAPY = useAppSelector(state => {
    return state.app.stakingAPY || 0;
  });
  const stakingTVL = useAppSelector(state => {
    return state.app.stakingTVL || 0;
  });

  const pendingTransactions = useAppSelector(state => {
    return state.pendingTransactions;
  });

  const setMax = () => {
    if (view === 0) {
      setQuantity(ohmBalance);
    } else if (!confirmation) {
      setQuantity(sohmBalance);
    } else if (confirmation) {
      setQuantity(gOhmAsSohm.toString());
    }
  };

  const onSeekApproval = async (token: string) => {
    if (token === "gohm") {
      await dispatch(changeGohmApproval({ address, token: token.toLowerCase(), provider, networkID: networkId }));
    } else {
      await dispatch(changeApproval({ address, token, provider, networkID: networkId, version2: true }));
    }
  };

  const onChangeStake = async (action: string) => {
    // eslint-disable-next-line no-restricted-globals
    if (isNaN(Number(quantity)) || Number(quantity) === 0 || Number(quantity) < 0) {
      // eslint-disable-next-line no-alert
      return dispatch(error(t`Please enter a value!`));
    }

    // 1st catch if quantity > balance
    let gweiValue = ethers.utils.parseUnits(quantity.toString(), "gwei");
    if (action === "stake" && gweiValue.gt(ethers.utils.parseUnits(ohmBalance, "gwei"))) {
      return dispatch(error(t`You cannot stake more than your OHM balance.`));
    }

    if (confirmation === false && action === "unstake" && gweiValue.gt(ethers.utils.parseUnits(sohmBalance, "gwei"))) {
      return dispatch(
        error(
          t`You do not have enough sOHM to complete this transaction.  To unstake from gOHM, please check the box.`,
        ),
      );
    }

    /**
     * converts sOHM quantity to gOHM quantity when box is checked for gOHM staking
     * @returns sOHM as gOHM quantity
     */
    // const formQuant = checked && currentIndex && view === 1 ? quantity / Number(currentIndex) : quantity;
    const formQuant = async () => {
      if (confirmation && currentIndex && view === 1) {
        return await getGohmBalFromSohm({ provider, networkID: networkId, sOHMbalance: quantity });
      } else {
        return quantity;
      }
    };

    await dispatch(
      changeStake({
        address,
        action,
        value: await formQuant(),
        provider,
        networkID: networkId,
        version2: true,
        rebase: !confirmation,
      }),
    );
  };

  const hasAllowance = useCallback(
    token => {
      if (token === "ohm") return stakeAllowance > 0;
      if (token === "sohm") return unstakeAllowance > 0;
      if (token === "gohm") return directUnstakeAllowance > 0;
      return 0;
    },
    [stakeAllowance, unstakeAllowance, directUnstakeAllowance],
  );

  const isAllowanceDataLoading = (stakeAllowance == null && view === 0) || (unstakeAllowance == null && view === 1);

  let modalButton = [];

  modalButton.push(
    <PrimaryButton size="large" onClick={connect} key={1}>
      <Trans>Connect Wallet</Trans>
    </PrimaryButton>,
  );

  const changeView = (_event: React.ChangeEvent<{}>, newView: number) => {
    setView(newView);
  };

  const handleChangeQuantity = useCallback<ChangeEventHandler<HTMLInputElement>>(e => {
    if (Number(e.target.value) >= 0) setQuantity(e.target.value);
  }, []);

  const trimmedBalance = Number(
    [sohmBalance, gOhmAsSohm, sohmV1Balance, wsohmAsSohm, fiatDaoAsSohm, fsohmBalance, fgOHMAsfsOHMBalance]
      .filter(Boolean)
      .map(balance => Number(balance))
      .reduce((a, b) => a + b, 0)
      .toFixed(4),
  );
  const trimmedStakingAPY = trim(stakingAPY * 100, 1);

  const stakingRebasePercentage = trim(stakingRebase * 100, 4);
  const nextRewardValue = trim((Number(stakingRebasePercentage) / 100) * trimmedBalance, 4);

  const formattedTrimmedStakingAPY = new Intl.NumberFormat("en-US").format(Number(trimmedStakingAPY));
  const formattedStakingTVL = new Intl.NumberFormat("en-US", {
    style: "currency",
    currency: "USD",
    maximumFractionDigits: 0,
    minimumFractionDigits: 0,
  }).format(stakingTVL);
  const formattedCurrentIndex = trim(Number(currentIndex), 1);

  return (
    <div id="stake-view">
      <Zoom in={true} onEntered={() => setZoomed(true)}>
        <Paper className={`ohm-card`}>
          <Grid container direction="column" spacing={2}>
            <Grid item>
              <div className="card-header">
                <Typography variant="h5">Single Stake (3, 3)</Typography>
                <RebaseTimer />
              </div>
            </Grid>

            <Grid item>
              <MetricCollection>
                <Metric
                  className="stake-apy"
                  label={t`APY`}
                  metric={`${formattedTrimmedStakingAPY}%`}
                  isLoading={stakingAPY ? false : true}
                />
                <Metric
                  className="stake-tvl"
                  label={t`Total Value Deposited`}
                  metric={formattedStakingTVL}
                  isLoading={stakingTVL ? false : true}
                />
                <Metric
                  className="stake-index"
                  label={t`Current Index`}
                  metric={`${formattedCurrentIndex} sOHM`}
                  isLoading={currentIndex ? false : true}
                />
              </MetricCollection>
            </Grid>

            <div className="staking-area">
              {!address ? (
                <div className="stake-wallet-notification">
                  <div className="wallet-menu" id="wallet-menu">
                    {modalButton}
                  </div>
                  <Typography variant="h6">
                    <Trans>Connect your wallet to stake OHM</Trans>
                  </Typography>
                </div>
              ) : (
                <>
                  <Box className="stake-action-area">
                    <Tabs
                      key={String(zoomed)}
                      centered
                      value={view}
                      textColor="primary"
                      indicatorColor="primary"
                      className="stake-tab-buttons"
                      onChange={changeView}
                      aria-label="stake tabs"
                      //hides the tab underline sliding animation in while <Zoom> is loading
                      TabIndicatorProps={!zoomed ? { style: { display: "none" } } : undefined}
                    >
                      <Tab
                        label={t({
                          id: "do_stake",
                          comment: "The action of staking (verb)",
                        })}
                        {...a11yProps(0)}
                      />
                      <Tab label={t`Unstake`} {...a11yProps(1)} />
                    </Tabs>
                    <Grid container className="stake-action-row">
                      <Grid item xs={12} sm={8} className="stake-grid-item">
                        {address && !isAllowanceDataLoading ? (
                          (!hasAllowance("ohm") && view === 0) ||
                          (!hasAllowance("sohm") && view === 1 && !confirmation) ||
                          (!hasAllowance("gohm") && view === 1 && confirmation) ? (
                            <Box className="help-text">
                              <Typography variant="body1" className="stake-note" color="textSecondary">
                                {view === 0 ? (
                                  <>
                                    <Trans>First time staking</Trans> <b>OHM</b>?
                                    <br />
                                    <Trans>Please approve Olympus Dao to use your</Trans> <b>OHM</b>{" "}
                                    <Trans>for staking</Trans>.
                                  </>
                                ) : (
                                  <>
                                    <Trans>First time unstaking</Trans> <b>sOHM</b>?
                                    <br />
                                    <Trans>Please approve Olympus Dao to use your</Trans> <b>sOHM</b>{" "}
                                    <Trans>for unstaking</Trans>.
                                  </>
                                )}
                              </Typography>
                            </Box>
                          ) : (
                            <FormControl className="ohm-input" variant="outlined" color="primary">
                              <InputLabel htmlFor="amount-input"></InputLabel>
                              <OutlinedInput
                                id="amount-input"
                                type="number"
                                placeholder="Enter an amount"
                                className="stake-input"
                                value={quantity}
                                onChange={handleChangeQuantity}
                                labelWidth={0}
                                endAdornment={
                                  <InputAdornment position="end">
                                    <Button variant="text" onClick={setMax} color="inherit">
                                      Max
                                    </Button>
                                  </InputAdornment>
                                }
                              />
                            </FormControl>
                          )
                        ) : (
                          <Skeleton width="150px" />
                        )}
                      </Grid>
                      <Grid item xs={12} sm={4} className="stake-grid-item">
                        <TabPanel value={view} index={0} className="stake-tab-panel">
                          <Box m={-2}>
                            {isAllowanceDataLoading ? (
                              <Skeleton />
                            ) : address && hasAllowance("ohm") ? (
                              <PrimaryButton
                                disabled={isPendingTxn(pendingTransactions, "staking")}
                                onClick={() => {
                                  onChangeStake("stake");
                                }}
                                fullWidth
                              >
                                {txnButtonText(pendingTransactions, "staking", t`Stake OHM`)}
                              </PrimaryButton>
                            ) : (
                              <PrimaryButton
                                disabled={isPendingTxn(pendingTransactions, "approve_staking")}
                                onClick={() => {
                                  onSeekApproval("ohm");
                                }}
                                fullWidth
                              >
                                {txnButtonText(pendingTransactions, "approve_staking", t`Approve`)}
                              </PrimaryButton>
                            )}
                          </Box>
                        </TabPanel>

                        <TabPanel value={view} index={1} className="stake-tab-panel">
                          <Box m={-2}>
                            {isAllowanceDataLoading ? (
                              <Skeleton />
<<<<<<< HEAD
                            ) : (address && hasAllowance("sohm") && !checked) || (hasAllowance("gohm") && checked) ? (
                              <PrimaryButton
=======
                            ) : (address && hasAllowance("sohm") && !confirmation) ||
                              (hasAllowance("gohm") && confirmation) ? (
                              <Button
                                className="stake-button"
                                variant="contained"
                                color="primary"
>>>>>>> d2d23d6d
                                disabled={isPendingTxn(pendingTransactions, "unstaking")}
                                onClick={() => {
                                  onChangeStake("unstake");
                                }}
                                fullWidth
                              >
                                {txnButtonText(pendingTransactions, "unstaking", t`Unstake`)}
                              </PrimaryButton>
                            ) : (
                              <PrimaryButton
                                disabled={isPendingTxn(pendingTransactions, "approve_unstaking")}
                                onClick={() => {
                                  onSeekApproval(confirmation ? "gohm" : "sohm");
                                }}
                                fullWidth
                              >
                                {txnButtonText(pendingTransactions, "approve_unstaking", t`Approve`)}
                              </PrimaryButton>
                            )}
                          </Box>
                        </TabPanel>
                      </Grid>
                    </Grid>
                  </Box>
                  <ConfirmDialog
                    quantity={quantity}
                    currentIndex={currentIndex}
                    view={view}
                    onConfirm={setConfirmation}
                  />
                  <div className="stake-user-data">
                    <StakeRow
                      title={t`Unstaked Balance`}
                      id="user-balance"
                      balance={`${trim(Number(ohmBalance), 4)} OHM`}
                      {...{ isAppLoading }}
                    />
                    <Accordion className="stake-accordion" square defaultExpanded>
                      <AccordionSummary expandIcon={<ExpandMore className="stake-expand" />}>
                        <StakeRow
                          title={t`Staked Balance`}
                          id="user-staked-balance"
                          balance={`${trimmedBalance} sOHM`}
                          {...{ isAppLoading }}
                        />
                      </AccordionSummary>
                      <AccordionDetails>
                        <StakeRow
                          title={t`Single Staking`}
                          balance={`${trim(Number(sohmBalance), 4)} sOHM`}
                          indented
                          {...{ isAppLoading }}
                        />
                        <StakeRow
                          title={`${t`Wrapped Balance`}`}
                          balance={`${trim(Number(gOhmBalance), 4)} gOHM`}
                          indented
                          {...{ isAppLoading }}
                        />
                        {Number(fgohmBalance) > 0.00009 && (
                          <StakeRow
                            title={`${t`Wrapped Balance in Fuse`}`}
                            balance={`${trim(Number(fgohmBalance), 4)} gOHM`}
                            indented
                            {...{ isAppLoading }}
                          />
                        )}
                        {Number(sohmV1Balance) > 0.00009 && (
                          <StakeRow
                            title={`${t`Single Staking`} (v1)`}
                            balance={`${trim(Number(sohmV1Balance), 4)} sOHM (v1)`}
                            indented
                            {...{ isAppLoading }}
                          />
                        )}
                        {Number(wsohmBalance) > 0.00009 && (
                          <StakeRow
                            title={`${t`Wrapped Balance`} (v1)`}
                            balance={`${trim(Number(wsohmBalance), 4)} wsOHM (v1)`}
                            {...{ isAppLoading }}
                            indented
                          />
                        )}
                        {Number(fiatDaowsohmBalance) > 0.00009 && (
                          <StakeRow
                            title={t`Wrapped Balance in FiatDAO`}
                            balance={`${trim(Number(fiatDaowsohmBalance), 4)} wsOHM (v1)`}
                            {...{ isAppLoading }}
                            indented
                          />
                        )}
                        {Number(fsohmBalance) > 0.00009 && (
                          <StakeRow
                            title={t`Staked Balance in Fuse`}
                            balance={`${trim(Number(fsohmBalance), 4)} sOHM (v1)`}
                            indented
                            {...{ isAppLoading }}
                          />
                        )}
                      </AccordionDetails>
                    </Accordion>
                    <Divider color="secondary" />
                    <StakeRow title={t`Next Reward Amount`} balance={`${nextRewardValue} sOHM`} {...{ isAppLoading }} />
                    <StakeRow
                      title={t`Next Reward Yield`}
                      balance={`${stakingRebasePercentage}%`}
                      {...{ isAppLoading }}
                    />
                    <StakeRow
                      title={t`ROI (5-Day Rate)`}
                      balance={`${trim(Number(fiveDayRate) * 100, 4)}%`}
                      {...{ isAppLoading }}
                    />
                  </div>
                </>
              )}
            </div>
          </Grid>
        </Paper>
      </Zoom>
      <ZapCta />
      <ExternalStakePool />
    </div>
  );
}

export default Stake;<|MERGE_RESOLUTION|>--- conflicted
+++ resolved
@@ -44,11 +44,8 @@
 import { ExpandMore } from "@material-ui/icons";
 import StakeRow from "./StakeRow";
 import { Metric, MetricCollection } from "../../components/Metric";
-<<<<<<< HEAD
 import { PrimaryButton } from "@olympusdao/component-library";
-=======
 import { ConfirmDialog } from "./ConfirmDialog";
->>>>>>> d2d23d6d
 
 function a11yProps(index: number) {
   return {
@@ -403,17 +400,9 @@
                           <Box m={-2}>
                             {isAllowanceDataLoading ? (
                               <Skeleton />
-<<<<<<< HEAD
-                            ) : (address && hasAllowance("sohm") && !checked) || (hasAllowance("gohm") && checked) ? (
-                              <PrimaryButton
-=======
                             ) : (address && hasAllowance("sohm") && !confirmation) ||
                               (hasAllowance("gohm") && confirmation) ? (
-                              <Button
-                                className="stake-button"
-                                variant="contained"
-                                color="primary"
->>>>>>> d2d23d6d
+                              <PrimaryButton
                                 disabled={isPendingTxn(pendingTransactions, "unstaking")}
                                 onClick={() => {
                                   onChangeStake("unstake");
