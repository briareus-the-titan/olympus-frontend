import { useCallback, useState, useEffect, ChangeEvent, ChangeEventHandler } from "react";
import { useDispatch } from "react-redux";
import { usePathForNetwork } from "src/hooks/usePathForNetwork";
import { useHistory } from "react-router";
import {
  Box,
  Button,
  FormControl,
  Grid,
  InputAdornment,
  InputLabel,
  Link,
  OutlinedInput,
  Paper,
  Tab,
  Tabs,
  Typography,
  Zoom,
  Divider,
  Accordion,
  AccordionSummary,
  AccordionDetails,
  Checkbox,
} from "@material-ui/core";
import { t, Trans } from "@lingui/macro";
import CheckBoxIcon from "@material-ui/icons/CheckBox";
import CheckBoxOutlineBlankIcon from "@material-ui/icons/CheckBoxOutlineBlank";

import RebaseTimer from "../../components/RebaseTimer/RebaseTimer";
import TabPanel from "../../components/TabPanel";
import { getGohmBalFromSohm, trim } from "../../helpers";
import { changeApproval, changeStake } from "../../slices/StakeThunk";
import { changeApproval as changeGohmApproval } from "../../slices/WrapThunk";
import "./stake.scss";
import { useWeb3Context } from "src/hooks/web3Context";
import { isPendingTxn, txnButtonText } from "src/slices/PendingTxnsSlice";
import { Skeleton } from "@material-ui/lab";
import ExternalStakePool from "./ExternalStakePool";
import { error } from "../../slices/MessagesSlice";
import { ethers } from "ethers";
import ZapCta from "../Zap/ZapCta";
import { useAppSelector } from "src/hooks";
import { ExpandMore } from "@material-ui/icons";
import StakeRow from "./StakeRow";
<<<<<<< HEAD
import { Metric, MetricCollection } from "../../components/Metric";
import { PrimaryButton } from "@olympusdao/component-library";
=======
import { Metric, MetricCollection } from "@olympusdao/component-library";
>>>>>>> 3a82323f

function a11yProps(index: number) {
  return {
    id: `simple-tab-${index}`,
    "aria-controls": `simple-tabpanel-${index}`,
  };
}

function Stake() {
  const dispatch = useDispatch();
  const history = useHistory();
  const { provider, address, connect } = useWeb3Context();
  const networkId = useAppSelector(state => state.network.networkId);
  usePathForNetwork({ pathName: "stake", networkID: networkId, history });

  const [zoomed, setZoomed] = useState(false);
  const [view, setView] = useState(0);
  const [quantity, setQuantity] = useState("");

  const isAppLoading = useAppSelector(state => state.app.loading);
  const currentIndex = useAppSelector(state => {
    return state.app.currentIndex;
  });
  const fiveDayRate = useAppSelector(state => {
    return state.app.fiveDayRate;
  });
  const ohmBalance = useAppSelector(state => {
    return state.account.balances && state.account.balances.ohm;
  });
  const sohmBalance = useAppSelector(state => {
    return state.account.balances && state.account.balances.sohm;
  });
  const sohmV1Balance = useAppSelector(state => {
    return state.account.balances && state.account.balances.sohmV1;
  });
  const fsohmBalance = useAppSelector(state => {
    return state.account.balances && state.account.balances.fsohm;
  });
  const fgohmBalance = useAppSelector(state => {
    return state.account.balances && state.account.balances.fgohm;
  });
  const fgOHMAsfsOHMBalance = useAppSelector(state => {
    return state.account.balances && state.account.balances.fgOHMAsfsOHM;
  });
  const wsohmBalance = useAppSelector(state => {
    return state.account.balances && state.account.balances.wsohm;
  });
  const fiatDaowsohmBalance = useAppSelector(state => {
    return state.account.balances && state.account.balances.fiatDaowsohm;
  });
  const calculateWrappedAsSohm = (balance: string) => {
    return Number(balance) * Number(currentIndex);
  };
  const fiatDaoAsSohm = calculateWrappedAsSohm(fiatDaowsohmBalance);
  const gOhmBalance = useAppSelector(state => {
    return state.account.balances && state.account.balances.gohm;
  });

  // const gOhmAsSohm = calculateWrappedAsSohm(gOhmBalance);
  const gOhmAsSohm = useAppSelector(state => {
    return state.account.balances && state.account.balances.gOhmAsSohmBal;
  });
  const wsohmAsSohm = calculateWrappedAsSohm(wsohmBalance);

  const stakeAllowance = useAppSelector(state => {
    return (state.account.staking && state.account.staking.ohmStake) || 0;
  });
  const unstakeAllowance = useAppSelector(state => {
    return (state.account.staking && state.account.staking.ohmUnstake) || 0;
  });

  const directUnstakeAllowance = useAppSelector(state => {
    return (state.account.wrapping && state.account.wrapping.gOhmUnwrap) || 0;
  });

  const stakingRebase = useAppSelector(state => {
    return state.app.stakingRebase || 0;
  });
  const stakingAPY = useAppSelector(state => {
    return state.app.stakingAPY || 0;
  });
  const stakingTVL = useAppSelector(state => {
    return state.app.stakingTVL || 0;
  });

  const pendingTransactions = useAppSelector(state => {
    return state.pendingTransactions;
  });

  const setMax = () => {
    if (view === 0) {
      setQuantity(ohmBalance);
    } else if (!checked) {
      setQuantity(sohmBalance);
    } else if (checked) {
      setQuantity(gOhmAsSohm.toString());
    }
  };

  const onSeekApproval = async (token: string) => {
    if (token === "gohm") {
      await dispatch(changeGohmApproval({ address, token: token.toLowerCase(), provider, networkID: networkId }));
    } else {
      await dispatch(changeApproval({ address, token, provider, networkID: networkId, version2: true }));
    }
  };

  const onChangeStake = async (action: string) => {
    // eslint-disable-next-line no-restricted-globals
    if (isNaN(Number(quantity)) || Number(quantity) === 0) {
      // eslint-disable-next-line no-alert
      return dispatch(error(t`Please enter a value!`));
    }

    // 1st catch if quantity > balance
    let gweiValue = ethers.utils.parseUnits(quantity.toString(), "gwei");
    if (action === "stake" && gweiValue.gt(ethers.utils.parseUnits(ohmBalance, "gwei"))) {
      return dispatch(error(t`You cannot stake more than your OHM balance.`));
    }

    if (checked === false && action === "unstake" && gweiValue.gt(ethers.utils.parseUnits(sohmBalance, "gwei"))) {
      return dispatch(
        error(
          t`You do not have enough sOHM to complete this transaction.  To unstake from gOHM, please check the box.`,
        ),
      );
    }

    /**
     * converts sOHM quantity to gOHM quantity when box is checked for gOHM staking
     * @returns sOHM as gOHM quantity
     */
    // const formQuant = checked && currentIndex && view === 1 ? quantity / Number(currentIndex) : quantity;
    const formQuant = async () => {
      if (checked && currentIndex && view === 1) {
        return await getGohmBalFromSohm({ provider, networkID: networkId, sOHMbalance: quantity });
      } else {
        return quantity;
      }
    };

    await dispatch(
      changeStake({
        address,
        action,
        value: await formQuant(),
        provider,
        networkID: networkId,
        version2: true,
        rebase: !checked,
      }),
    );
  };

  const hasAllowance = useCallback(
    token => {
      if (token === "ohm") return stakeAllowance > 0;
      if (token === "sohm") return unstakeAllowance > 0;
      if (token === "gohm") return directUnstakeAllowance > 0;
      return 0;
    },
    [stakeAllowance, unstakeAllowance, directUnstakeAllowance],
  );

  const isAllowanceDataLoading = (stakeAllowance == null && view === 0) || (unstakeAllowance == null && view === 1);

  let modalButton = [];

  modalButton.push(
    <PrimaryButton size="large" onClick={connect} key={1}>
      <Trans>Connect Wallet</Trans>
    </PrimaryButton>,
  );

  const changeView = (_event: React.ChangeEvent<{}>, newView: number) => {
    setView(newView);
  };

  const handleChangeQuantity = useCallback<ChangeEventHandler<HTMLInputElement>>(e => {
    if (Number(e.target.value) >= 0) setQuantity(e.target.value);
  }, []);

  const trimmedBalance = Number(
    [sohmBalance, gOhmAsSohm, sohmV1Balance, wsohmAsSohm, fiatDaoAsSohm, fsohmBalance, fgOHMAsfsOHMBalance]
      .filter(Boolean)
      .map(balance => Number(balance))
      .reduce((a, b) => a + b, 0)
      .toFixed(4),
  );
  const trimmedStakingAPY = trim(stakingAPY * 100, 1);

  const stakingRebasePercentage = trim(stakingRebase * 100, 4);
  const nextRewardValue = trim((Number(stakingRebasePercentage) / 100) * trimmedBalance, 4);

  const formattedTrimmedStakingAPY = new Intl.NumberFormat("en-US").format(Number(trimmedStakingAPY));
  const formattedStakingTVL = new Intl.NumberFormat("en-US", {
    style: "currency",
    currency: "USD",
    maximumFractionDigits: 0,
    minimumFractionDigits: 0,
  }).format(stakingTVL);
  const formattedCurrentIndex = trim(Number(currentIndex), 1);

  const [checked, setChecked] = useState(true);

  const handleCheck = (e: ChangeEvent<HTMLInputElement>) => {
    setChecked(e.target.checked);
  };

  function ConfirmDialog() {
    const gohmQuantity = () => {
      if (quantity) {
        return (Number(quantity) / Number(currentIndex)).toFixed(4);
      } else {
        return "";
      }
    };
    const ohmQuantity = () => {
      if (quantity) {
        return Number(quantity).toFixed(4);
      } else {
        return "";
      }
    };

    return (
      <Paper
        className="ohm-card confirm-dialog"
        style={{ marginBottom: "0.8rem", width: "100%", padding: "12px 12px" }}
      >
        <Box className="dialog-container" display="flex" alignItems="center" justifyContent="center">
          <Box>
            <Checkbox
              checked={checked}
              onChange={e => handleCheck(e)}
              color="primary"
              inputProps={{ "aria-label": "checkbox" }}
              className="stake-to-ohm-checkbox"
              checkedIcon={<CheckBoxIcon viewBox="0 0 25 25" />}
              icon={<CheckBoxOutlineBlankIcon viewBox="0 0 25 25" />}
            />
          </Box>
          <Box width="100%">
            <Typography variant="body2" style={{ margin: "10px 10px 10px 0px" }}>
              {view === 0 && checked && `Staking ${ohmQuantity()} OHM to ${gohmQuantity()} gOHM`}
              {view === 1 && checked && `Unstaking ${gohmQuantity()} gOHM to ${ohmQuantity()} OHM`}
              {view === 0 && !checked && "Stake to gOHM instead"}
              {view === 1 && !checked && "Unstake from gOHM instead"}
            </Typography>
          </Box>
        </Box>
      </Paper>
    );
  }

  return (
    <div id="stake-view">
      <Zoom in={true} onEntered={() => setZoomed(true)}>
        <Paper className={`ohm-card`}>
          <Grid container direction="column" spacing={2}>
            <Grid item>
              <div className="card-header">
                <Typography variant="h5">Single Stake (3, 3)</Typography>
                <RebaseTimer />
              </div>
            </Grid>

            <Grid item>
              <MetricCollection>
                <Metric
                  className="stake-apy"
                  label={t`APY`}
                  metric={`${formattedTrimmedStakingAPY}%`}
                  isLoading={stakingAPY ? false : true}
                />
                <Metric
                  className="stake-tvl"
                  label={t`Total Value Deposited`}
                  metric={formattedStakingTVL}
                  isLoading={stakingTVL ? false : true}
                />
                <Metric
                  className="stake-index"
                  label={t`Current Index`}
                  metric={`${formattedCurrentIndex} OHM`}
                  isLoading={currentIndex ? false : true}
                />
              </MetricCollection>
            </Grid>

            <div className="staking-area">
              {!address ? (
                <div className="stake-wallet-notification">
                  <div className="wallet-menu" id="wallet-menu">
                    {modalButton}
                  </div>
                  <Typography variant="h6">
                    <Trans>Connect your wallet to stake OHM</Trans>
                  </Typography>
                </div>
              ) : (
                <>
                  <Box className="stake-action-area">
                    <Tabs
                      key={String(zoomed)}
                      centered
                      value={view}
                      textColor="primary"
                      indicatorColor="primary"
                      className="stake-tab-buttons"
                      onChange={changeView}
                      aria-label="stake tabs"
                      //hides the tab underline sliding animation in while <Zoom> is loading
                      TabIndicatorProps={!zoomed ? { style: { display: "none" } } : undefined}
                    >
                      <Tab
                        label={t({
                          id: "do_stake",
                          comment: "The action of staking (verb)",
                        })}
                        {...a11yProps(0)}
                      />
                      <Tab label={t`Unstake`} {...a11yProps(1)} />
                    </Tabs>
                    <Grid container className="stake-action-row">
                      <Grid item xs={12} sm={8} className="stake-grid-item">
                        {address && !isAllowanceDataLoading ? (
                          (!hasAllowance("ohm") && view === 0) ||
                          (!hasAllowance("sohm") && view === 1 && !checked) ||
                          (!hasAllowance("gohm") && view === 1 && checked) ? (
                            <Box className="help-text">
                              <Typography variant="body1" className="stake-note" color="textSecondary">
                                {view === 0 ? (
                                  <>
                                    <Trans>First time staking</Trans> <b>OHM</b>?
                                    <br />
                                    <Trans>Please approve Olympus Dao to use your</Trans> <b>OHM</b>{" "}
                                    <Trans>for staking</Trans>.
                                  </>
                                ) : (
                                  <>
                                    <Trans>First time unstaking</Trans> <b>sOHM</b>?
                                    <br />
                                    <Trans>Please approve Olympus Dao to use your</Trans> <b>sOHM</b>{" "}
                                    <Trans>for unstaking</Trans>.
                                  </>
                                )}
                              </Typography>
                            </Box>
                          ) : (
                            <FormControl className="ohm-input" variant="outlined" color="primary">
                              <InputLabel htmlFor="amount-input"></InputLabel>
                              <OutlinedInput
                                id="amount-input"
                                type="number"
                                placeholder="Enter an amount"
                                className="stake-input"
                                value={quantity}
                                onChange={handleChangeQuantity}
                                labelWidth={0}
                                endAdornment={
                                  <InputAdornment position="end">
                                    <Button variant="text" onClick={setMax} color="inherit">
                                      Max
                                    </Button>
                                  </InputAdornment>
                                }
                              />
                            </FormControl>
                          )
                        ) : (
                          <Skeleton width="150px" />
                        )}
                      </Grid>
                      <Grid item xs={12} sm={4} className="stake-grid-item">
                        <TabPanel value={view} index={0} className="stake-tab-panel">
                          <Box m={-2}>
                            {isAllowanceDataLoading ? (
                              <Skeleton />
                            ) : address && hasAllowance("ohm") ? (
                              <PrimaryButton
                                disabled={isPendingTxn(pendingTransactions, "staking")}
                                onClick={() => {
                                  onChangeStake("stake");
                                }}
                                fullWidth
                              >
                                {txnButtonText(pendingTransactions, "staking", t`Stake OHM`)}
                              </PrimaryButton>
                            ) : (
                              <PrimaryButton
                                disabled={isPendingTxn(pendingTransactions, "approve_staking")}
                                onClick={() => {
                                  onSeekApproval("ohm");
                                }}
                                fullWidth
                              >
                                {txnButtonText(pendingTransactions, "approve_staking", t`Approve`)}
                              </PrimaryButton>
                            )}
                          </Box>
                        </TabPanel>

                        <TabPanel value={view} index={1} className="stake-tab-panel">
                          <Box m={-2}>
                            {isAllowanceDataLoading ? (
                              <Skeleton />
                            ) : (address && hasAllowance("sohm") && !checked) || (hasAllowance("gohm") && checked) ? (
                              <PrimaryButton
                                disabled={isPendingTxn(pendingTransactions, "unstaking")}
                                onClick={() => {
                                  onChangeStake("unstake");
                                }}
                                fullWidth
                              >
                                {txnButtonText(pendingTransactions, "unstaking", t`Unstake`)}
                              </PrimaryButton>
                            ) : (
                              <PrimaryButton
                                disabled={isPendingTxn(pendingTransactions, "approve_unstaking")}
                                onClick={() => {
                                  onSeekApproval(checked ? "gohm" : "sohm");
                                }}
                                fullWidth
                              >
                                {txnButtonText(pendingTransactions, "approve_unstaking", t`Approve`)}
                              </PrimaryButton>
                            )}
                          </Box>
                        </TabPanel>
                      </Grid>
                    </Grid>
                  </Box>
                  {ConfirmDialog()}
                  <div className="stake-user-data">
                    <StakeRow
                      title={t`Unstaked Balance`}
                      id="user-balance"
                      balance={`${trim(Number(ohmBalance), 4)} OHM`}
                      {...{ isAppLoading }}
                    />
                    <Accordion className="stake-accordion" square defaultExpanded={true}>
                      <AccordionSummary expandIcon={<ExpandMore className="stake-expand" />}>
                        <StakeRow
                          title={t`Staked Balance`}
                          id="user-staked-balance"
                          balance={`${trimmedBalance} sOHM`}
                          {...{ isAppLoading }}
                        />
                      </AccordionSummary>
                      <AccordionDetails>
                        <StakeRow
                          title={t`Single Staking`}
                          balance={`${trim(Number(sohmBalance), 4)} sOHM`}
                          indented
                          {...{ isAppLoading }}
                        />
                        <StakeRow
                          title={`${t`Wrapped Balance`}`}
                          balance={`${trim(Number(gOhmBalance), 4)} gOHM`}
                          indented
                          {...{ isAppLoading }}
                        />
                        {Number(fgohmBalance) > 0.00009 && (
                          <StakeRow
                            title={`${t`Wrapped Balance in Fuse`}`}
                            balance={`${trim(Number(fgohmBalance), 4)} gOHM`}
                            indented
                            {...{ isAppLoading }}
                          />
                        )}
                        {Number(sohmV1Balance) > 0.00009 && (
                          <StakeRow
                            title={`${t`Single Staking`} (v1)`}
                            balance={`${trim(Number(sohmV1Balance), 4)} sOHM (v1)`}
                            indented
                            {...{ isAppLoading }}
                          />
                        )}
                        {Number(wsohmBalance) > 0.00009 && (
                          <StakeRow
                            title={`${t`Wrapped Balance`} (v1)`}
                            balance={`${trim(Number(wsohmBalance), 4)} wsOHM (v1)`}
                            {...{ isAppLoading }}
                            indented
                          />
                        )}
                        {Number(fiatDaowsohmBalance) > 0.00009 && (
                          <StakeRow
                            title={t`Wrapped Balance in FiatDAO`}
                            balance={`${trim(Number(fiatDaowsohmBalance), 4)} wsOHM (v1)`}
                            {...{ isAppLoading }}
                            indented
                          />
                        )}
                        {Number(fsohmBalance) > 0.00009 && (
                          <StakeRow
                            title={t`Staked Balance in Fuse`}
                            balance={`${trim(Number(fsohmBalance), 4)} fsOHM (v1)`}
                            indented
                            {...{ isAppLoading }}
                          />
                        )}
                      </AccordionDetails>
                    </Accordion>
                    <Divider color="secondary" />
                    <StakeRow title={t`Next Reward Amount`} balance={`${nextRewardValue} sOHM`} {...{ isAppLoading }} />
                    <StakeRow
                      title={t`Next Reward Yield`}
                      balance={`${stakingRebasePercentage}%`}
                      {...{ isAppLoading }}
                    />
                    <StakeRow
                      title={t`ROI (5-Day Rate)`}
                      balance={`${trim(Number(fiveDayRate) * 100, 4)}%`}
                      {...{ isAppLoading }}
                    />
                  </div>
                </>
              )}
            </div>
          </Grid>
        </Paper>
      </Zoom>
      <ZapCta />
      <ExternalStakePool />
    </div>
  );
}

export default Stake;<|MERGE_RESOLUTION|>--- conflicted
+++ resolved
@@ -42,13 +42,7 @@
 import { useAppSelector } from "src/hooks";
 import { ExpandMore } from "@material-ui/icons";
 import StakeRow from "./StakeRow";
-<<<<<<< HEAD
-import { Metric, MetricCollection } from "../../components/Metric";
-import { PrimaryButton } from "@olympusdao/component-library";
-=======
-import { Metric, MetricCollection } from "@olympusdao/component-library";
->>>>>>> 3a82323f
-
+import { Metric, MetricCollection, PrimaryButton } from "@olympusdao/component-library";
 function a11yProps(index: number) {
   return {
     id: `simple-tab-${index}`,
