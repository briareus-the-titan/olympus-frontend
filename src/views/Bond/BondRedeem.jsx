import { useSelector, useDispatch } from "react-redux";
import { Button, Typography, Box } from "@material-ui/core";
<<<<<<< HEAD
import { redeemBond } from "../../actions/Bond.actions";
=======
import { redeemBond } from "../../actions/Bond.actions.js";
import { useWeb3Context } from "src/hooks/web3Context";
>>>>>>> 18795817
import { trim, secondsUntilBlock, prettifySeconds, prettyVestingPeriod } from "../../helpers";

function BondRedeem({ bond }) {
  const dispatch = useDispatch();
  const { provider, address } = useWeb3Context();

  const currentBlock = useSelector(state => {
    return state.app.currentBlock;
  });

  const bondMaturationBlock = useSelector(state => {
    return state.bonding[bond] && state.bonding[bond].bondMaturationBlock;
  });

  const vestingTerm = useSelector(state => {
    return state.bonding[bond] && state.bonding[bond].vestingBlock;
  });

  const interestDue = useSelector(state => {
    return state.bonding[bond] && state.bonding[bond].interestDue;
  });

  const pendingPayout = useSelector(state => {
    return state.bonding[bond] && state.bonding[bond].pendingPayout;
  });

  async function onRedeem({ autostake }) {
    await dispatch(redeemBond({ address, bond, networkID: 1, provider, autostake }));
  }

  const vestingTime = () => {
    return prettyVestingPeriod(currentBlock, bondMaturationBlock);
  };

  const vestingPeriod = () => {
    const vestingBlock = parseInt(currentBlock) + parseInt(vestingTerm);
    const seconds = secondsUntilBlock(currentBlock, vestingBlock);
    return prettifySeconds(seconds, "day");
  };

  const bondDiscount = useSelector(state => {
    return state.bonding[bond] && state.bonding[bond].bondDiscount;
  });

  const debtRatio = useSelector(state => {
    return state.bonding[bond] && state.bonding[bond].debtRatio;
  });

  return (
    <>
      <Box display="flex" justifyContent="space-evenly" flexWrap="wrap">
        <Button
          variant="contained"
          color="primary"
          id="bond-claim-btn"
          className="transaction-button"
          fullWidth
          onClick={() => {
            onRedeem({ autostake: false });
          }}
        >
          Claim
        </Button>
        <Button
          variant="contained"
          color="primary"
          id="bond-claim-autostake-btn"
          className="transaction-button"
          fullWidth
          onClick={() => {
            onRedeem({ autostake: true });
          }}
        >
          Claim and Autostake
        </Button>
      </Box>

      <div className="data-row">
        <Typography>Pending Rewards</Typography>
        <Typography className="price-data">{trim(interestDue, 4)} OHM</Typography>
      </div>
      <div className="data-row">
        <Typography>Claimable Rewards</Typography>
        <Typography className="price-data">{trim(pendingPayout, 4)} OHM</Typography>
      </div>
      <div className="data-row">
        <Typography>Time until fully vested</Typography>
        <Typography className="price-data">{vestingTime()}</Typography>
      </div>

      <div className="data-row">
        <Typography>ROI</Typography>
        <Typography>{trim(bondDiscount * 100, 2)}%</Typography>
      </div>

      <div className="data-row">
        <Typography>Debt Ratio</Typography>
        <Typography>{trim(debtRatio / 10000000, 2)}%</Typography>
      </div>

      <div className="data-row">
        <Typography>Vesting Term</Typography>
        <Typography>{vestingPeriod()}</Typography>
      </div>
    </>
  );
}

export default BondRedeem;<|MERGE_RESOLUTION|>--- conflicted
+++ resolved
@@ -1,11 +1,7 @@
 import { useSelector, useDispatch } from "react-redux";
 import { Button, Typography, Box } from "@material-ui/core";
-<<<<<<< HEAD
 import { redeemBond } from "../../actions/Bond.actions";
-=======
-import { redeemBond } from "../../actions/Bond.actions.js";
 import { useWeb3Context } from "src/hooks/web3Context";
->>>>>>> 18795817
 import { trim, secondsUntilBlock, prettifySeconds, prettyVestingPeriod } from "../../helpers";
 
 function BondRedeem({ bond }) {
