import { useEffect } from "react";
import { useSelector, useDispatch } from "react-redux";
import { Button, Typography, Box, Slide } from "@material-ui/core";
import { t, Trans } from "@lingui/macro";
import { redeemBond } from "../../slices/BondSlice";
import { useWeb3Context } from "src/hooks/web3Context";
import { prettifySeconds, prettyVestingPeriod, secondsUntilBlock, trim } from "../../helpers";
import { isPendingTxn, txnButtonText } from "src/slices/PendingTxnsSlice";
import { Skeleton } from "@material-ui/lab";
import { DisplayBondDiscount } from "./Bond";
import ConnectButton from "../../components/ConnectButton";

function BondRedeem({ bond }) {
  // const { bond: bondName } = bond;
  const dispatch = useDispatch();
  const { provider, address } = useWeb3Context();
  const networkId = useSelector(state => state.network.networkId);

  const isBondLoading = useSelector(state => state.bonding.loading ?? true);

  const isBondLoading = useSelector(state => state.bonding.loading ?? true);

  const currentBlock = useSelector(state => {
    return state.app.currentBlock;
  });
  const pendingTransactions = useSelector(state => {
    return state.pendingTransactions;
  });
  const bondingState = useSelector(state => {
    return state.bonding && state.bonding[bond.name];
  });
  const bondDetails = useSelector(state => {
    return state.account.bonds && state.account.bonds[bond.name];
  });

  async function onRedeem({ autostake }) {
    await dispatch(redeemBond({ address, bond, networkID: networkId, provider, autostake }));
  }

  const vestingTime = () => {
    return prettyVestingPeriod(currentBlock, bond.bondMaturationBlock);
  };

  const vestingPeriod = () => {
    const vestingBlock = parseInt(currentBlock) + parseInt(bondingState.vestingTerm);
    const seconds = secondsUntilBlock(currentBlock, vestingBlock);
    return prettifySeconds(seconds, "day");
  };

<<<<<<< HEAD
  useEffect(() => {
    console.log(bond);
    console.log(bondingState);
    console.log(bondDetails);
  }, []);
=======
  // useEffect(() => {
  //   console.log(bond);
  //   console.log(bondingState);
  //   console.log(bondDetails);
  // }, []);
>>>>>>> 3782ec12

  return (
    <Box display="flex" flexDirection="column">
      <Box display="flex" justifyContent="space-around" flexWrap="wrap">
<<<<<<< HEAD
        <Button
          variant="contained"
          color="primary"
          id="bond-claim-btn"
          className="transaction-button"
          fullWidth
          disabled={isPendingTxn(pendingTransactions, "redeem_bond_" + bond.name)}
          onClick={() => {
            onRedeem({ autostake: false });
          }}
        >
          {txnButtonText(pendingTransactions, "redeem_bond_" + bond.name, "Claim")}
        </Button>
        <Button
          variant="contained"
          color="primary"
          id="bond-claim-autostake-btn"
          className="transaction-button"
          fullWidth
          disabled={isPendingTxn(pendingTransactions, "redeem_bond_" + bond.name + "_autostake")}
          onClick={() => {
            onRedeem({ autostake: true });
          }}
        >
          {txnButtonText(pendingTransactions, "redeem_bond_" + bond.name + "_autostake", "Claim and Autostake")}
        </Button>
=======
        {!address ? (
          <ConnectButton />
        ) : (
          <>
            <Button
              variant="contained"
              color="primary"
              id="bond-claim-btn"
              className="transaction-button"
              fullWidth
              disabled={isPendingTxn(pendingTransactions, "redeem_bond_" + bond.name) || bond.pendingPayout == 0.0}
              onClick={() => {
                onRedeem({ autostake: false });
              }}
            >
              {txnButtonText(pendingTransactions, "redeem_bond_" + bond.name, t`Claim`)}
            </Button>
            <Button
              variant="contained"
              color="primary"
              id="bond-claim-autostake-btn"
              className="transaction-button"
              fullWidth
              disabled={
                isPendingTxn(pendingTransactions, "redeem_bond_" + bond.name + "_autostake") ||
                bond.pendingPayout == 0.0
              }
              onClick={() => {
                onRedeem({ autostake: true });
              }}
            >
              {txnButtonText(pendingTransactions, "redeem_bond_" + bond.name + "_autostake", t`Claim and Autostake`)}
            </Button>
          </>
        )}
>>>>>>> 3782ec12
      </Box>
      <Slide direction="right" in={true} mountOnEnter unmountOnExit {...{ timeout: 533 }}>
        <Box className="bond-data">
          <div className="data-row">
            <Typography>
              <Trans>Pending Rewards</Trans>
            </Typography>
            <Typography className="price-data">
              {isBondLoading ? <Skeleton width="100px" /> : `${trim(bond.interestDue, 4)} OHM`}
            </Typography>
          </div>
          <div className="data-row">
            <Typography>
              <Trans>Claimable Rewards</Trans>
            </Typography>
            <Typography id="claimable" className="price-data">
              {isBondLoading ? <Skeleton width="100px" /> : `${trim(bond.pendingPayout, 4)} OHM`}
            </Typography>
          </div>
          <div className="data-row">
            <Typography>
              <Trans>Time until fully vested</Trans>
            </Typography>
            <Typography className="price-data">{isBondLoading ? <Skeleton width="100px" /> : vestingTime()}</Typography>
          </div>

          <div className="data-row">
            <Typography>
              <Trans>ROI</Trans>
            </Typography>
            <Typography>
              {isBondLoading ? <Skeleton width="100px" /> : <DisplayBondDiscount key={bond.name} bond={bond} />}
            </Typography>
          </div>

          <div className="data-row">
            <Typography>
              <Trans>Debt Ratio</Trans>
            </Typography>
            <Typography>
              {isBondLoading ? <Skeleton width="100px" /> : `${trim(bond.debtRatio / 10000000, 2)}%`}
            </Typography>
          </div>

          <div className="data-row">
            <Typography>
              <Trans>Vesting Term</Trans>
            </Typography>
            <Typography>{isBondLoading ? <Skeleton width="100px" /> : vestingPeriod()}</Typography>
          </div>
        </Box>
      </Slide>
    </Box>
  );
}

export default BondRedeem;<|MERGE_RESOLUTION|>--- conflicted
+++ resolved
@@ -15,8 +15,6 @@
   const dispatch = useDispatch();
   const { provider, address } = useWeb3Context();
   const networkId = useSelector(state => state.network.networkId);
-
-  const isBondLoading = useSelector(state => state.bonding.loading ?? true);
 
   const isBondLoading = useSelector(state => state.bonding.loading ?? true);
 
@@ -47,51 +45,15 @@
     return prettifySeconds(seconds, "day");
   };
 
-<<<<<<< HEAD
-  useEffect(() => {
-    console.log(bond);
-    console.log(bondingState);
-    console.log(bondDetails);
-  }, []);
-=======
   // useEffect(() => {
   //   console.log(bond);
   //   console.log(bondingState);
   //   console.log(bondDetails);
   // }, []);
->>>>>>> 3782ec12
 
   return (
     <Box display="flex" flexDirection="column">
       <Box display="flex" justifyContent="space-around" flexWrap="wrap">
-<<<<<<< HEAD
-        <Button
-          variant="contained"
-          color="primary"
-          id="bond-claim-btn"
-          className="transaction-button"
-          fullWidth
-          disabled={isPendingTxn(pendingTransactions, "redeem_bond_" + bond.name)}
-          onClick={() => {
-            onRedeem({ autostake: false });
-          }}
-        >
-          {txnButtonText(pendingTransactions, "redeem_bond_" + bond.name, "Claim")}
-        </Button>
-        <Button
-          variant="contained"
-          color="primary"
-          id="bond-claim-autostake-btn"
-          className="transaction-button"
-          fullWidth
-          disabled={isPendingTxn(pendingTransactions, "redeem_bond_" + bond.name + "_autostake")}
-          onClick={() => {
-            onRedeem({ autostake: true });
-          }}
-        >
-          {txnButtonText(pendingTransactions, "redeem_bond_" + bond.name + "_autostake", "Claim and Autostake")}
-        </Button>
-=======
         {!address ? (
           <ConnectButton />
         ) : (
@@ -127,7 +89,6 @@
             </Button>
           </>
         )}
->>>>>>> 3782ec12
       </Box>
       <Slide direction="right" in={true} mountOnEnter unmountOnExit {...{ timeout: 533 }}>
         <Box className="bond-data">
