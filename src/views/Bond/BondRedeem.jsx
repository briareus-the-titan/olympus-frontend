--- conflicted
+++ resolved
@@ -53,34 +53,6 @@
   return (
     <Box display="flex" flexDirection="column">
       <Box display="flex" justifyContent="space-around" flexWrap="wrap">
-<<<<<<< HEAD
-        <Button
-          variant="contained"
-          color="primary"
-          id="bond-claim-btn"
-          className="transaction-button"
-          fullWidth
-          disabled={isPendingTxn(pendingTransactions, "redeem_bond_" + bond.name)}
-          onClick={() => {
-            onRedeem({ autostake: false });
-          }}
-        >
-          {txnButtonText(pendingTransactions, "redeem_bond_" + bond.name, "Claim")}
-        </Button>
-        <Button
-          variant="contained"
-          color="primary"
-          id="bond-claim-autostake-btn"
-          className="transaction-button"
-          fullWidth
-          disabled={isPendingTxn(pendingTransactions, "redeem_bond_" + bond.name + "_autostake")}
-          onClick={() => {
-            onRedeem({ autostake: true });
-          }}
-        >
-          {txnButtonText(pendingTransactions, "redeem_bond_" + bond.name + "_autostake", "Claim and Autostake")}
-        </Button>
-=======
         {!address ? (
           <ConnectButton />
         ) : (
@@ -116,7 +88,6 @@
             </Button>
           </>
         )}
->>>>>>> 269efc4e
       </Box>
       <Slide direction="right" in={true} mountOnEnter unmountOnExit {...{ timeout: 533 }}>
         <Box className="bond-data">
