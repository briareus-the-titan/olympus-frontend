--- conflicted
+++ resolved
@@ -16,57 +16,22 @@
 
   const isBondLoading = useSelector(state => state.bonding.loading ?? true);
 
-<<<<<<< HEAD
-  const vestingTerm = useSelector(state => {
-    return state.bonding[bond] && state.bonding[bond].vestingBlock;
-  });
-
-=======
->>>>>>> 12a8c96c
   const pendingTransactions = useSelector(state => {
     return state.pendingTransactions;
-  });
-
-<<<<<<< HEAD
-  const userState = useSelector(state => {
-    return state.account && state.account;
   });
 
   const userBonds = useSelector(state => {
     return state.account && state.account.bonds;
   });
 
-=======
->>>>>>> 12a8c96c
   async function onRedeem({ autostake }) {
-    await dispatch(redeemBond({ address, bond, networkID: chainID, provider, autostake }));
+    dispatch(redeemBond({ address, bond, networkID: chainID, provider, autostake }));
   }
 
   const vestingTime = () => {
-<<<<<<< HEAD
     return prettyVestingPeriod(currentBlock, userBonds[bond].bondMaturationBlock);
-=======
-    return prettyVestingPeriod(currentBlock, bond.bondMaturationBlock);
->>>>>>> 12a8c96c
   };
 
-  const vestingPeriod = () => {
-    const vestingBlock = parseInt(currentBlock) + parseInt(bond.vestingTerm);
-    const seconds = secondsUntilBlock(currentBlock, vestingBlock);
-    return prettifySeconds(seconds, "day");
-  };
-
-<<<<<<< HEAD
-  const bondDiscount = useSelector(state => {
-    return state.bonding[bond] && state.bonding[bond].bondDiscount;
-  });
-
-  const debtRatio = useSelector(state => {
-    return state.bonding[bond] && state.bonding[bond].debtRatio;
-  });
-
-=======
->>>>>>> 12a8c96c
   return (
     <Box display="flex" flexDirection="column">
       <Box display="flex" justifyContent="space-around" flexWrap="wrap">
@@ -103,21 +68,13 @@
           <div className="data-row">
             <Typography>Pending Rewards</Typography>
             <Typography className="price-data">
-<<<<<<< HEAD
               {isBondLoading ? <Skeleton width="100px" /> : `${trim(userBonds[bond].interestDue, 4)} OHM`}
-=======
-              {isBondLoading ? <Skeleton width="100px" /> : `${trim(bond.interestDue, 4)} OHM`}
->>>>>>> 12a8c96c
             </Typography>
           </div>
           <div className="data-row">
             <Typography>Claimable Rewards</Typography>
             <Typography className="price-data">
-<<<<<<< HEAD
               {isBondLoading ? <Skeleton width="100px" /> : `${trim(userBonds[bond].pendingPayout, 4)} OHM`}
-=======
-              {isBondLoading ? <Skeleton width="100px" /> : `${trim(bond.pendingPayout, 4)} OHM`}
->>>>>>> 12a8c96c
             </Typography>
           </div>
           <div className="data-row">
