packages/subgraph/subgraph.yaml
packages/subgraph/generated
packages/subgraph/abis
packages/hardhat/*.txt
**/aws.json

# See https://help.github.com/articles/ignoring-files/ for more about ignoring files.
**/node_modules
packages/hardhat/artifacts
packages/hardhat/deployments
packages/react-app/src/contracts/*
!packages/react-app/src/contracts/contracts.js
packages/hardhat/cache

docker/**/data

packages/subgraph/config/config.json
tenderly.yaml

# dependencies
/node_modules
/.pnp
.pnp.js

# testing
coverage
tests/e2e/videos

# production
build

# misc
.DS_Store
.env

# debug
npm-debug.log*
yarn-debug.log*
yarn-error.log*

# Integrated development environnements
.idea
*.sublime-*
<<<<<<< HEAD

# Hardhat
cache

.vscode
=======
.vscode

src/typechain
>>>>>>> 6e12612f
<|MERGE_RESOLUTION|>--- conflicted
+++ resolved
@@ -41,14 +41,10 @@
 # Integrated development environnements
 .idea
 *.sublime-*
-<<<<<<< HEAD
 
 # Hardhat
 cache
 
 .vscode
-=======
-.vscode
 
-src/typechain
->>>>>>> 6e12612f
+src/typechain